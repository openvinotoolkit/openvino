// Copyright (C) 2018-2021 Intel Corporation
// SPDX-License-Identifier: Apache-2.0
//

#pragma once

#include <limits>
#include <memory>
#include <queue>

#include <ngraph/dimension.hpp>
#include <ngraph/function.hpp>
#include <ngraph/opsets/opset1.hpp>
#include <ngraph/pass/pass.hpp>
#include <ngraph/pass/manager.hpp>
#include <ngraph/opsets/opset6.hpp>
#include <ngraph/op/util/framework_node.hpp>
#include <transformations/init_node_info.hpp>

#include "ie_common.h"

#include "test_common.hpp"

#include "graph_comparator.hpp"
#include "test_tools.hpp"

#define DYN ngraph::Dimension::dynamic()

using TransformationTests = CommonTestUtils::TestsCommon;

class TransformationTestsF : public  CommonTestUtils::TestsCommon {
public:
    TransformationTestsF() : comparator(FunctionsComparator::no_default()) {
        m_unh = std::make_shared<ngraph::pass::UniqueNamesHolder>();
        comparator.enable(FunctionsComparator::CmpValues::PRECISIONS);
        // TODO: enable attributes and constant values comparison by default XXX-68694
        // comparator.enable(FunctionsComparator::CmpValues::ATTRIBUTES);
        // comparator.enable(FunctionsComparator::CmpValues::CONST_VALUES);
    }

    void SetUp() override {
        manager.register_pass<ngraph::pass::InitUniqueNames>(m_unh);
        manager.register_pass<ngraph::pass::InitNodeInfo>();
    }

    void TearDown() override {
        if (!function_ref) {
            function_ref = ngraph::clone_function(*function);
        }

        manager.register_pass<ngraph::pass::CheckUniqueNames>(m_unh, m_soft_names_comparison);
        manager.run_passes(function);
        if (!m_disable_rt_info_check) {
            ASSERT_NO_THROW(check_rt_info(function));
        }

        auto res = comparator.compare(function, function_ref);
        ASSERT_TRUE(res.valid) << res.message;
    }

<<<<<<< HEAD
using Constant = ngraph::op::v0::Constant;
template <>
struct Equal<std::shared_ptr<Constant>> {
    static bool equal_value(
            const std::shared_ptr<Constant>& lhs, const std::shared_ptr<Constant>& rhs) {
        const auto lhs_t = lhs->get_element_type();
        const auto rhs_t = rhs->get_element_type();
        if (lhs_t != rhs_t) {
            return false;
        }

        switch (lhs_t) {
            case ngraph::element::Type_t::u1: {
                const auto lhs_v = static_cast<const uint8_t*>(lhs->get_data_ptr());
                const auto rhs_v = static_cast<const uint8_t*>(rhs->get_data_ptr());
                const auto lhs_bit_size = shape_size(lhs->get_shape());
                const auto rhs_bit_size = shape_size(rhs->get_shape());
                return Equal<uint8_t*>::equal_value(lhs_v, rhs_v, lhs_bit_size,
                                                    rhs_bit_size);
            }
            case ngraph::element::Type_t::bf16: {
                auto lhs_v = lhs->cast_vector<ngraph::bfloat16>();
                auto rhs_v = rhs->cast_vector<ngraph::bfloat16>();
                return Equal<std::vector<ngraph::bfloat16>>::equal_value(lhs_v, rhs_v);
                break;
            }
            case ngraph::element::Type_t::f16: {
                const auto& lhs_v = lhs->cast_vector<ngraph::float16>();
                const auto& rhs_v = rhs->cast_vector<ngraph::float16>();
                return Equal<std::vector<ngraph::float16>>::equal_value(lhs_v, rhs_v);
                break;
            }
            case ngraph::element::Type_t::f32: {
                const auto& lhs_v = lhs->cast_vector<float>();
                const auto& rhs_v = rhs->cast_vector<float>();
                return Equal<std::vector<float>>::equal_value(lhs_v, rhs_v);
                break;
            }
            default: {
                const auto& lhs_v = lhs->cast_vector<double>();
                const auto& rhs_v = rhs->cast_vector<double>();
                return Equal<std::vector<double>>::equal_value(lhs_v, rhs_v);
                break;
            }
        }
        return false;
=======
    // TODO: this is temporary solution to disable rt info checks that must be applied by default
    // first tests must be fixed then this method must be removed XXX-68696
    void disable_rt_info_check() {
        m_disable_rt_info_check = true;
>>>>>>> a84d01cb
    }

    void enable_soft_names_comparison() {
        m_soft_names_comparison = true;
    }

    std::shared_ptr<ngraph::Function> function, function_ref;
    ngraph::pass::Manager manager;
    FunctionsComparator comparator;

private:
    std::shared_ptr<ngraph::pass::UniqueNamesHolder> m_unh;
    bool m_disable_rt_info_check{false};
    bool m_soft_names_comparison{true};
};<|MERGE_RESOLUTION|>--- conflicted
+++ resolved
@@ -58,59 +58,10 @@
         ASSERT_TRUE(res.valid) << res.message;
     }
 
-<<<<<<< HEAD
-using Constant = ngraph::op::v0::Constant;
-template <>
-struct Equal<std::shared_ptr<Constant>> {
-    static bool equal_value(
-            const std::shared_ptr<Constant>& lhs, const std::shared_ptr<Constant>& rhs) {
-        const auto lhs_t = lhs->get_element_type();
-        const auto rhs_t = rhs->get_element_type();
-        if (lhs_t != rhs_t) {
-            return false;
-        }
-
-        switch (lhs_t) {
-            case ngraph::element::Type_t::u1: {
-                const auto lhs_v = static_cast<const uint8_t*>(lhs->get_data_ptr());
-                const auto rhs_v = static_cast<const uint8_t*>(rhs->get_data_ptr());
-                const auto lhs_bit_size = shape_size(lhs->get_shape());
-                const auto rhs_bit_size = shape_size(rhs->get_shape());
-                return Equal<uint8_t*>::equal_value(lhs_v, rhs_v, lhs_bit_size,
-                                                    rhs_bit_size);
-            }
-            case ngraph::element::Type_t::bf16: {
-                auto lhs_v = lhs->cast_vector<ngraph::bfloat16>();
-                auto rhs_v = rhs->cast_vector<ngraph::bfloat16>();
-                return Equal<std::vector<ngraph::bfloat16>>::equal_value(lhs_v, rhs_v);
-                break;
-            }
-            case ngraph::element::Type_t::f16: {
-                const auto& lhs_v = lhs->cast_vector<ngraph::float16>();
-                const auto& rhs_v = rhs->cast_vector<ngraph::float16>();
-                return Equal<std::vector<ngraph::float16>>::equal_value(lhs_v, rhs_v);
-                break;
-            }
-            case ngraph::element::Type_t::f32: {
-                const auto& lhs_v = lhs->cast_vector<float>();
-                const auto& rhs_v = rhs->cast_vector<float>();
-                return Equal<std::vector<float>>::equal_value(lhs_v, rhs_v);
-                break;
-            }
-            default: {
-                const auto& lhs_v = lhs->cast_vector<double>();
-                const auto& rhs_v = rhs->cast_vector<double>();
-                return Equal<std::vector<double>>::equal_value(lhs_v, rhs_v);
-                break;
-            }
-        }
-        return false;
-=======
     // TODO: this is temporary solution to disable rt info checks that must be applied by default
     // first tests must be fixed then this method must be removed XXX-68696
     void disable_rt_info_check() {
         m_disable_rt_info_check = true;
->>>>>>> a84d01cb
     }
 
     void enable_soft_names_comparison() {
