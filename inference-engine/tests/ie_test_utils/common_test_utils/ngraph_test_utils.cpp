// Copyright (C) 2020-2021 Intel Corporation
// SPDX-License-Identifier: Apache-2.0
//

#include "ngraph_test_utils.hpp"

#include <algorithm>
#include <cassert>
#include <cstdint>
#include <iostream>
#include <map>
#include <memory>
#include <queue>
#include <sstream>
#include <string>
#include <type_traits>
#include <typeinfo>
#include <vector>

#include <ngraph/function.hpp>
#include <ngraph/op/util/op_types.hpp>
#include <ngraph/op/util/sub_graph_base.hpp>
#include <ngraph/opsets/opset1.hpp>
#include <ngraph/opsets/opset6.hpp>
#include <ngraph/pass/visualize_tree.hpp>

#include "details/ie_exception.hpp"

namespace {
inline namespace tools {
bool isTypeRelaxed(const std::string& type) {
    return type.find_first_of("TypeRelaxed") == 0;
}

bool compareTypeInfo(const ngraph::DiscreteTypeInfo& info1, const ngraph::DiscreteTypeInfo& info2) {
    if (!isTypeRelaxed(info1.name) && !isTypeRelaxed(info2.name) &&
        (info1.version != info2.version)) {
        return false;
    }

    const std::string info1Name =
        isTypeRelaxed(info1.name) && (info1.parent != nullptr) ? info1.parent->name : info1.name;
    const std::string info2Name =
        isTypeRelaxed(info2.name) && (info2.parent != nullptr) ? info2.parent->name : info2.name;
    return info1Name == info2Name;
}

template <typename Node>
bool compare_rt_keys(const Node& node1, const Node& node2) {
    const auto& first_node_rt_info = node1->get_rt_info();
    const auto& second_node_rt_info = node2->get_rt_info();

    if (first_node_rt_info.empty() && second_node_rt_info.empty()) {
        return true;
    }

    if (first_node_rt_info.size() != second_node_rt_info.size()) {
        return false;
    }

    auto first_node_rt_info_it = first_node_rt_info.begin();
    auto second_node_rt_info_it = second_node_rt_info.begin();
    while (first_node_rt_info_it != first_node_rt_info.end()) {
        if (first_node_rt_info_it->first != second_node_rt_info_it->first) {
            return false;
        }
        ++first_node_rt_info_it;
        ++second_node_rt_info_it;
    }

    return true;
}

bool less_by_name(
    const std::shared_ptr<ngraph::op::v0::Result>& l,
    const std::shared_ptr<ngraph::op::v0::Result>& r) {
    return l->get_friendly_name() < r->get_friendly_name();
}

template <typename T>
std::string to_str(const T& v) {
    using std::to_string;
    return to_string(v);
}

std::string typeInfoToStr(const ngraph::Node::type_info_t& typeInfo) {
    return std::string(typeInfo.name) + "/" + to_str(typeInfo.version);
}

template <typename Node>
std::string name(const Node& n) {
    return n->get_friendly_name();
}

std::string tensor_names(const ngraph::descriptor::Tensor& t) {
    std::string n;
    const char* glue = "";
    for (const auto& name : t.get_names()) {
        n.append(glue).append(name);
        glue = ", ";
    }
    return "\"" + n + "\"";
}
}  // namespace tools

class Comparator {
public:
    using CmpValues = FunctionsComparator::CmpValues;
    using Result = FunctionsComparator::Result;
    using ComparedNodes = std::pair<ngraph::Node*, ngraph::Node*>;

    explicit Comparator(CmpValues f) : m_comparition_flags(f) {}

    Result compare(
        const std::shared_ptr<ngraph::Function>& f1, const std::shared_ptr<ngraph::Function>& f2);

    Result compare(ngraph::Node* node1, ngraph::Node* node2) {
        std::stringstream errors;
        const auto result = compare(node1, node2, errors);
        if (!result.valid) {
            return result;
        }
        const auto msg = errors.str();
        return msg.empty() ? Result::ok() : Result::error(msg);
    }

    Comparator recreate() const {
        return Comparator(m_comparition_flags);
    }

private:
    bool should_compare(CmpValues f) const noexcept {
        return m_comparition_flags & f;
    }

    ///
    /// \param err_log - will be fill by minor errors if happen
    /// \return only fatality error if some minor one appears it will be add to err_log
    ///
    Result compare(ngraph::Node* node1, ngraph::Node* node2, std::ostream& err_log);

    void add_nodes_inputs_to_queue(ngraph::Node* node1, ngraph::Node* node2);

    //-- DATA --
    CmpValues m_comparition_flags;

    std::queue<ComparedNodes> q;
    std::unordered_set<ngraph::Node*> used;
};

namespace attributes {

namespace detail {

using AttrName = std::string;

class Result {
public:
    explicit Result(std::string m = {}) : m_message(std::move(m)) {}

    const std::string& message() const {
        return m_message;
    }

    bool has_error() const {
        return !m_message.empty();
    }

    Result& operator+=(const std::string& msg) {
        m_message.append(m_break_line_no, '\n').append(msg);
        m_break_line_no = 1;
        return *this;
    }

private:
    std::string m_message;
    int m_break_line_no{0};
};

using SubGraphOpInputDescription =
    std::vector<std::shared_ptr<ngraph::op::util::SubGraphOp::InputDescription>>;

using SubGraphOpOutputDescription =
    std::vector<std::shared_ptr<ngraph::op::util::SubGraphOp::OutputDescription>>;

using SpecialBodyPorts = ngraph::opset6::Loop::SpecialBodyPorts;

namespace storage {

class MemoryChunk {
public:
    using Data = std::vector<unsigned char>;
    MemoryChunk(Data data) : m_data{std::move(data)} {}

    Data::const_pointer data() const {
        return m_data.data();
    }

    size_t size() const {
        return m_data.size();
    }

private:
    Data m_data;
};

template <typename AttrValue>
class AttributeStorage {
public:
    bool insert_value(AttrName name, AttrValue value) {
        return m_attributes.insert({std::move(name), std::move(value)}).second;
    }

    const AttrValue* get_value(const AttrName& name) const {
        const auto found = m_attributes.find(name);
        if (found != end(m_attributes)) {
            return std::addressof(found->second);
        }
        return {};
    }

    std::size_t get_attributes_number() const {
        return m_attributes.size();
    }

private:
    std::map<AttrName, AttrValue> m_attributes;
};

class Storage : private AttributeStorage<MemoryChunk>,
                private AttributeStorage<bool>,
                private AttributeStorage<std::string>,
                private AttributeStorage<int8_t>,
                private AttributeStorage<int16_t>,
                private AttributeStorage<int32_t>,
                private AttributeStorage<int64_t>,
                private AttributeStorage<uint8_t>,
                private AttributeStorage<uint16_t>,
                private AttributeStorage<uint32_t>,
                private AttributeStorage<uint64_t>,
                private AttributeStorage<float>,
                private AttributeStorage<double>,
                private AttributeStorage<std::vector<int8_t>>,
                private AttributeStorage<std::vector<int16_t>>,
                private AttributeStorage<std::vector<int32_t>>,
                private AttributeStorage<std::vector<int64_t>>,
                private AttributeStorage<std::vector<uint8_t>>,
                private AttributeStorage<std::vector<uint16_t>>,
                private AttributeStorage<std::vector<uint32_t>>,
                private AttributeStorage<std::vector<uint64_t>>,
                private AttributeStorage<std::vector<float>>,
                private AttributeStorage<std::vector<double>>,
                private AttributeStorage<std::vector<std::string>>,
                private AttributeStorage<std::shared_ptr<ngraph::Function>>,
                private AttributeStorage<SubGraphOpInputDescription>,
                private AttributeStorage<SubGraphOpOutputDescription> {
public:
    template <typename AttrValue>
    const AttributeStorage<AttrValue>& storage() const {
        return *static_cast<const AttributeStorage<AttrValue>*>(this);
    }
    template <typename AttrValue>
    AttributeStorage<AttrValue>& storage() {
        return *static_cast<AttributeStorage<AttrValue>*>(this);
    }

    size_t stored_attributes_number() const {
        return storage<MemoryChunk>().get_attributes_number() +
               storage<bool>().get_attributes_number() +
               storage<std::string>().get_attributes_number() +
               storage<int8_t>().get_attributes_number() +
               storage<int16_t>().get_attributes_number() +
               storage<int32_t>().get_attributes_number() +
               storage<int64_t>().get_attributes_number() +
               storage<uint8_t>().get_attributes_number() +
               storage<uint16_t>().get_attributes_number() +
               storage<uint32_t>().get_attributes_number() +
               storage<uint64_t>().get_attributes_number() +
               storage<float>().get_attributes_number() +
               storage<double>().get_attributes_number() +
               storage<std::vector<int8_t>>().get_attributes_number() +
               storage<std::vector<int16_t>>().get_attributes_number() +
               storage<std::vector<int32_t>>().get_attributes_number() +
               storage<std::vector<int64_t>>().get_attributes_number() +
               storage<std::vector<uint8_t>>().get_attributes_number() +
               storage<std::vector<uint16_t>>().get_attributes_number() +
               storage<std::vector<uint32_t>>().get_attributes_number() +
               storage<std::vector<uint64_t>>().get_attributes_number() +
               storage<std::vector<float>>().get_attributes_number() +
               storage<std::vector<double>>().get_attributes_number() +
               storage<std::vector<std::string>>().get_attributes_number() +
               storage<std::shared_ptr<ngraph::Function>>().get_attributes_number() +
               storage<SubGraphOpInputDescription>().get_attributes_number() +
               storage<SubGraphOpOutputDescription>().get_attributes_number();
    }
};

}  // namespace storage

class ReadAndStoreAttributes : public ngraph::AttributeVisitor, protected storage::Storage {
public:
    void on_adapter(const std::string& name, ngraph::ValueAccessor<void>& adapter) override {
        if (auto inputs =
                ngraph::as_type<ngraph::AttributeAdapter<SubGraphOpInputDescription>>(&adapter)) {
            insert(name, inputs->get());
        } else if (
            auto outputs =
                ngraph::as_type<ngraph::AttributeAdapter<SubGraphOpOutputDescription>>(&adapter)) {
            insert(name, outputs->get());
        } else if (ngraph::is_type<ngraph::AttributeAdapter<SpecialBodyPorts>>(&adapter)) {
            // drop comparison, no more info than port indexes which will be check in
            // subgraph::compare_io
        } else if (
            auto a = ngraph::as_type<
                ngraph::AttributeAdapter<std::shared_ptr<ngraph::runtime::AlignedBuffer>>>(
                &adapter)) {
            const auto beg = static_cast<unsigned char*>(a->get()->get_ptr());
            const auto end = beg + a->get()->size();
            insert(name, storage::MemoryChunk{storage::MemoryChunk::Data(beg, end)});
        } else {
            m_read_result += "store   attr [ ERR ]: " + name +
                             " [drop `void` comparison which is '" + adapter.get_type_info().name +
                             "']";
        }
    }

#define ON_ADAPTER(TYPE)                                                                      \
    void on_adapter(const std::string& name, ngraph::ValueAccessor<TYPE>& adapter) override { \
        insert(name, adapter.get());                                                          \
    }

    ON_ADAPTER(bool)
    ON_ADAPTER(std::string)
    ON_ADAPTER(int8_t)
    ON_ADAPTER(int16_t)
    ON_ADAPTER(int32_t)
    ON_ADAPTER(int64_t)
    ON_ADAPTER(uint8_t)
    ON_ADAPTER(uint16_t)
    ON_ADAPTER(uint32_t)
    ON_ADAPTER(uint64_t)
    ON_ADAPTER(float)
    ON_ADAPTER(double)
    ON_ADAPTER(std::vector<int8_t>)
    ON_ADAPTER(std::vector<int16_t>)
    ON_ADAPTER(std::vector<int32_t>)
    ON_ADAPTER(std::vector<int64_t>)
    ON_ADAPTER(std::vector<uint8_t>)
    ON_ADAPTER(std::vector<uint16_t>)
    ON_ADAPTER(std::vector<uint32_t>)
    ON_ADAPTER(std::vector<uint64_t>)
    ON_ADAPTER(std::vector<float>)
    ON_ADAPTER(std::vector<double>)
    ON_ADAPTER(std::vector<std::string>)
    ON_ADAPTER(std::shared_ptr<ngraph::Function>)

#undef ON_ADAPTER

    template <typename AttrValue>
    const AttrValue* get(const AttrName& name) const {
        return storage<AttrValue>().get_value(name);
    }

    template <typename AttrValue>
    bool insert(AttrName name, AttrValue value) {
        return storage<AttrValue>().insert_value(std::move(name), std::move(value));
    }

    size_t attributes_number() const {
        return stored_attributes_number();
    }

    const Result read_result() const {
        return m_read_result;
    }

private:
    Result m_read_result;
};

namespace equal {

template <typename Value>
struct Equal {
    static bool equal_value(const Value& lhs, const Value& rhs) {
        return lhs == rhs;
    }
};

template <>
struct Equal<ngraph::bfloat16> {
    static bool equal_value(ngraph::bfloat16 lhs, ngraph::bfloat16 rhs) {
        if (lhs.to_bits() == rhs.to_bits()) {
            return true;
        }
        return std::abs(lhs - rhs) < 1e-3;
    }
};

template <>
struct Equal<ngraph::float16> {
    static bool equal_value(ngraph::float16 lhs, ngraph::float16 rhs) {
        if (lhs.to_bits() == rhs.to_bits()) {
            return true;
        }
        return std::abs(lhs - rhs) < 1e-3;
    }
};

template <>
struct Equal<float> {
    static bool equal_value(float lhs, float rhs) {
      if (std::isfinite(lhs) && std::isfinite(rhs)) {
        return std::abs(lhs - rhs) < 1e-4;
      }
      return (std::isinf(lhs) && std::isinf(rhs)) ||
             (std::isnan(lhs) && std::isnan(rhs));
    }
};

template <>
struct Equal<double> {
    static bool equal_value(double lhs, double rhs) {
      if (std::isfinite(lhs) && std::isfinite(rhs)) {
        return std::abs(lhs - rhs) < 1e-5;
      }
      return (std::isinf(lhs) && std::isinf(rhs)) ||
             (std::isnan(lhs) && std::isnan(rhs));
    }
};

template <typename T>
struct Equal<std::vector<T>> {
    static bool equal_value(const std::vector<T>& lhs, const std::vector<T>& rhs) {
        return lhs.size() == rhs.size() &&
               std::equal(begin(lhs), end(lhs), begin(rhs), Equal<T>::equal_value);
    }
};

template <>
struct Equal<SubGraphOpInputDescription::value_type> {
    static bool equal_value(
        SubGraphOpInputDescription::const_reference lhs,
        SubGraphOpInputDescription::const_reference rhs) {
        const auto& lhs_type_info = lhs->get_type_info();
        const auto& rhs_type_info = rhs->get_type_info();
        if (lhs_type_info != rhs_type_info) {
            return false;
        }
        using SubGraphOp = ngraph::op::util::SubGraphOp;
        if (lhs_type_info == SubGraphOp::SliceInputDescription::type_info) {
            const auto& l_input = static_cast<const SubGraphOp::SliceInputDescription&>(*lhs);
            const auto& r_input = static_cast<const SubGraphOp::SliceInputDescription&>(*rhs);
            return l_input.m_start == r_input.m_start && l_input.m_stride == r_input.m_stride &&
                   l_input.m_part_size == r_input.m_part_size && l_input.m_end == r_input.m_end &&
                   l_input.m_axis == r_input.m_axis;
        } else if (lhs_type_info == SubGraphOp::MergedInputDescription::type_info) {
            return true;
        } else if (lhs_type_info == SubGraphOp::InvariantInputDescription::type_info) {
            return true;
        }
        return false;
    }
};

template <>
struct Equal<SubGraphOpInputDescription> {
    static bool equal_value(
        const SubGraphOpInputDescription& lhs, const SubGraphOpInputDescription& rhs) {
        if (lhs.size() != rhs.size()) {
            return false;
        }
        return std::is_permutation(
            begin(lhs), end(lhs), begin(rhs),
            Equal<SubGraphOpInputDescription::value_type>::equal_value);
    }
};

template <>
struct Equal<SubGraphOpOutputDescription::value_type> {
    static bool equal_value(
        SubGraphOpOutputDescription::const_reference lhs,
        SubGraphOpOutputDescription::const_reference rhs) {
        const auto& lhs_type_info = lhs->get_type_info();
        const auto& rhs_type_info = rhs->get_type_info();
        if (lhs_type_info != rhs_type_info) {
            return false;
        }
        using SubGraphOp = ngraph::op::util::SubGraphOp;
        if (lhs_type_info == SubGraphOp::ConcatOutputDescription::type_info) {
            const auto& l_output = static_cast<const SubGraphOp::ConcatOutputDescription&>(*lhs);
            const auto& r_output = static_cast<const SubGraphOp::ConcatOutputDescription&>(*rhs);
            return l_output.m_start == r_output.m_start && l_output.m_stride == r_output.m_stride &&
                   l_output.m_part_size == r_output.m_part_size &&
                   l_output.m_end == r_output.m_end && l_output.m_axis == r_output.m_axis;
        } else if (lhs_type_info == SubGraphOp::BodyOutputDescription::type_info) {
            const auto& l_output = static_cast<const SubGraphOp::BodyOutputDescription&>(*lhs);
            const auto& r_output = static_cast<const SubGraphOp::BodyOutputDescription&>(*rhs);
            return l_output.m_iteration == r_output.m_iteration;
        }
        return false;
    }
};

template <>
struct Equal<SubGraphOpOutputDescription> {
    static bool equal_value(
        const SubGraphOpOutputDescription& lhs, const SubGraphOpOutputDescription& rhs) {
        if (lhs.size() != rhs.size()) {
            return false;
        }
        return std::is_permutation(
            begin(lhs), end(lhs), begin(rhs),
            Equal<SubGraphOpOutputDescription::value_type>::equal_value);
    }
};

<<<<<<< HEAD
=======
template <>
struct Equal<SpecialBodyPorts> {
    static bool equal_value(const SpecialBodyPorts& lhs, const SpecialBodyPorts& rhs) {
        return lhs.current_iteration_input_idx == rhs.current_iteration_input_idx;
    }
};

template <>
struct Equal<uint8_t*> {
    static constexpr uint8_t BITS_IN_BYTE_COUNT = 8;

    static inline uint8_t extract_bit(uint8_t val, uint8_t bit) {
        return (val >> bit) & 0x01;
    }

    static bool equal_value(const uint8_t* lhs, const uint8_t* rhs,
                            size_t lhs_bit_size, size_t rhs_bit_size) {
        if (lhs_bit_size != rhs_bit_size) return false;

        for (size_t bit_idx = 0; bit_idx < lhs_bit_size; bit_idx++) {
            const uint8_t byte_idx = bit_idx / BITS_IN_BYTE_COUNT;
            const uint8_t bit_in_byte_idx = 7 - (bit_idx % BITS_IN_BYTE_COUNT);

            if (extract_bit(lhs[byte_idx], bit_in_byte_idx) !=
                extract_bit(rhs[byte_idx], bit_in_byte_idx)) {
                return false;
            }
        }

        return true;
    }
};

>>>>>>> a576fb6f
using Constant = ngraph::opset1::Constant;
template <>
struct Equal<std::shared_ptr<Constant>> {
    static bool equal_value(
        const std::shared_ptr<Constant>& lhs, const std::shared_ptr<Constant>& rhs) {
        const auto lhs_t = lhs->get_element_type();
        const auto rhs_t = rhs->get_element_type();
        if (lhs_t != rhs_t) {
            return false;
        }

        switch (lhs_t) {
        case ngraph::element::Type_t::u1: {
            const auto lhs_v = static_cast<const uint8_t*>(lhs->get_data_ptr());
            const auto rhs_v = static_cast<const uint8_t*>(rhs->get_data_ptr());
            const auto lhs_bit_size = shape_size(lhs->get_shape());
            const auto rhs_bit_size = shape_size(rhs->get_shape());
            return Equal<uint8_t*>::equal_value(lhs_v, rhs_v, lhs_bit_size,
                                                rhs_bit_size);
        }
        case ngraph::element::Type_t::bf16: {
            auto lhs_v = lhs->cast_vector<ngraph::bfloat16>();
            auto rhs_v = rhs->cast_vector<ngraph::bfloat16>();
            return Equal<std::vector<ngraph::bfloat16>>::equal_value(lhs_v, rhs_v);
            break;
        }
        case ngraph::element::Type_t::f16: {
            const auto& lhs_v = lhs->cast_vector<ngraph::float16>();
            const auto& rhs_v = rhs->cast_vector<ngraph::float16>();
            return Equal<std::vector<ngraph::float16>>::equal_value(lhs_v, rhs_v);
            break;
        }
        case ngraph::element::Type_t::f32: {
            const auto& lhs_v = lhs->cast_vector<float>();
            const auto& rhs_v = rhs->cast_vector<float>();
            return Equal<std::vector<float>>::equal_value(lhs_v, rhs_v);
            break;
        }
        default: {
            const auto& lhs_v = lhs->cast_vector<double>();
            const auto& rhs_v = rhs->cast_vector<double>();
            return Equal<std::vector<double>>::equal_value(lhs_v, rhs_v);
            break;
        }
        }
        return false;
    }
};
}  // namespace equal

namespace str {
template <typename...>
struct Void_t {
    using type = void;
};

template <typename T, typename = void>
struct Get {
    static std::string value(const T&) {
        return std::string("[Ups can't convert this to value: ") + typeid(T).name() + "]";
    }
};

template <typename T>
struct Get<T, typename Void_t<decltype(std::to_string(std::declval<T>()))>::type> {
    static std::string value(const T& v) {
        return "[" + std::to_string(v) + "]";
    }
};

template <>
struct Get<std::string, void> {
    static std::string value(const std::string& v) {
        return "[" + v + "]";
    }
};

template <typename T>
struct Get<
    T,
    typename Void_t<decltype(begin(std::declval<T>())), decltype(end(std::declval<T>()))>::type> {
    template <typename Container>
    static std::string join(const Container& c, const char* glue = ", ") {
        std::stringstream oss;
        const char* s = "";
        for (const auto& v : c) {
            oss << s << v;
            s = glue;
        }
        return oss.str();
    }

    static std::string value(const T& v) {
        return "[" + join(v) + "]";
    }
};

}  // namespace str

class ReadAndCompareAttributes : public ngraph::AttributeVisitor {
public:
    ReadAndCompareAttributes(const ReadAndStoreAttributes& ref, Comparator::CmpValues check_flags)
        : m_attr_ref(ref), m_cmp_result{ref.read_result()}, m_check_flags(check_flags) {}

    void on_adapter(const std::string& name, ngraph::ValueAccessor<void>& adapter) override {
        verify_others(name, adapter);
    }

#define ON_ADAPTER(TYPE)                                                                      \
    void on_adapter(const std::string& name, ngraph::ValueAccessor<TYPE>& adapter) override { \
        verify(name, adapter.get());                                                          \
    }

    ON_ADAPTER(bool)
    ON_ADAPTER(std::string)
    ON_ADAPTER(int8_t)
    ON_ADAPTER(int16_t)
    ON_ADAPTER(int32_t)
    ON_ADAPTER(int64_t)
    ON_ADAPTER(uint8_t)
    ON_ADAPTER(uint16_t)
    ON_ADAPTER(uint32_t)
    ON_ADAPTER(uint64_t)
    ON_ADAPTER(float)
    ON_ADAPTER(double)
    ON_ADAPTER(std::vector<int8_t>)
    ON_ADAPTER(std::vector<int16_t>)
    ON_ADAPTER(std::vector<int32_t>)
    ON_ADAPTER(std::vector<int64_t>)
    ON_ADAPTER(std::vector<uint8_t>)
    ON_ADAPTER(std::vector<uint16_t>)
    ON_ADAPTER(std::vector<uint32_t>)
    ON_ADAPTER(std::vector<uint64_t>)
    ON_ADAPTER(std::vector<float>)
    ON_ADAPTER(std::vector<double>)
    ON_ADAPTER(std::vector<std::string>)

#undef ON_ADAPTER

    void on_adapter(
        const std::string& name,
        ngraph::ValueAccessor<std::shared_ptr<ngraph::Function>>& adapter) override {
        verify_function(name, adapter);
    }

    bool all_attr_was_compared() const {
        return m_visited_attributes.size() == m_attr_ref.attributes_number();
    }

    size_t compared_attr_number() const {
        return m_visited_attributes.size();
    }

    const Result& cmp_result() const {
        return m_cmp_result;
    }

private:
    bool should_return() const {
        return m_fast_exit && m_cmp_result.has_error();
    }

    template <typename AttrValue>
    void verify(const std::string& name, const AttrValue& attr_value) {
        if (should_return()) {
            return;
        }
        m_visited_attributes.insert(name);
        const auto ref_value = m_attr_ref.get<AttrValue>(name);
        if (!ref_value) {
            m_cmp_result += "missing attribute name: '" + name + "'";
            return;
        }

        if (!equal::Equal<AttrValue>::equal_value(*ref_value, attr_value)) {
            m_cmp_result += "mismatch in value: '" + name +
                            "' : " + str::Get<AttrValue>::value(*ref_value) + " vs " +
                            str::Get<AttrValue>::value(attr_value);
        }
    }

    void verify_mem_buf(
        const std::string& name, const std::shared_ptr<ngraph::runtime::AlignedBuffer>& buffer) {
        if (should_return()) {
            return;
        }
        m_visited_attributes.insert(name);
        const auto ref_value = m_attr_ref.get<storage::MemoryChunk>(name);
        if (!ref_value) {
            m_cmp_result += "missing attribute name: '" + name + "'";
            return;
        }

        if (buffer->size() != ref_value->size() ||
            std::memcmp(ref_value->data(), buffer->get_ptr(), ref_value->size()) != 0) {
            m_cmp_result += "mismatch in value: '" + name + "' : look in to the mem buffer";
            return;
        }
    }
    using FunctionAccessor = ngraph::ValueAccessor<std::shared_ptr<ngraph::Function>>;

    void verify_function(const std::string& name, FunctionAccessor& adapter) {
        if (should_return()) {
            return;
        }
        m_visited_attributes.insert(name);
        const auto ref_value = m_attr_ref.get<std::shared_ptr<ngraph::Function>>(name);
        if (!ref_value) {
            m_cmp_result += "missing attribute name: '" + name + "'";
            return;
        }
        Comparator c(m_check_flags);
        const auto result = c.compare(*ref_value, adapter.get());
        if (!result.valid) {
            m_cmp_result += result.message;
        }
    }

    void verify_others(const std::string& name, ngraph::ValueAccessor<void>& adapter) {
        if (auto inputs =
                ngraph::as_type<ngraph::AttributeAdapter<SubGraphOpInputDescription>>(&adapter)) {
            verify(name, inputs->get());
        } else if (
            auto outputs =
                ngraph::as_type<ngraph::AttributeAdapter<SubGraphOpOutputDescription>>(&adapter)) {
            verify(name, outputs->get());
        } else if (ngraph::is_type<ngraph::AttributeAdapter<SpecialBodyPorts>>(&adapter)) {
            // drop comparison, no more info than port indexes which will be check in
            // subgraph::compare_io
        } else if (
            auto a = ngraph::as_type<
                ngraph::AttributeAdapter<std::shared_ptr<ngraph::runtime::AlignedBuffer>>>(
                &adapter)) {
            verify_mem_buf(name, a->get());
        } else {
            m_cmp_result += "compare attr [ ERR ]: " + name +
                            " [drop `void` comparison which is '" + adapter.get_type_info().name +
                            "']";
        }
    }
    //-- DATA --
    const ReadAndStoreAttributes& m_attr_ref;
    Result m_cmp_result;
    Comparator::CmpValues m_check_flags;
    std::set<AttrName> m_visited_attributes;
    static constexpr bool m_fast_exit{true};
};
class CompareNodesAttributes {
public:
    using ReadAndStoreAttributes = detail::ReadAndStoreAttributes;
    using ReadAndCompareAttributes = detail::ReadAndCompareAttributes;

    CompareNodesAttributes(Comparator::CmpValues m_compare_flags)
        : m_compare_attr(m_store_attr, m_compare_flags) {}

    ReadAndStoreAttributes& get_ref_reader() {
        return m_store_attr;
    }

    ReadAndCompareAttributes& get_cmp_reader() {
        return m_compare_attr;
    }

    bool equal() const {
        return m_compare_attr.all_attr_was_compared() && !m_compare_attr.cmp_result().has_error();
    }

    friend std::string to_string(const CompareNodesAttributes& c) {
        const auto& result = c.m_compare_attr.cmp_result();
        if (result.has_error()) {
            return result.message();
        }
        if (!c.m_compare_attr.all_attr_was_compared()) {
            return "not all of attr was compared: " +
                   to_str(c.m_compare_attr.compared_attr_number()) + " vs " +
                   to_str(c.m_store_attr.attributes_number());
        }
        return "looks good [compared " + to_str(c.m_compare_attr.compared_attr_number()) +
               " attributes]";
    }

private:
    ReadAndStoreAttributes m_store_attr;
    ReadAndCompareAttributes m_compare_attr;
};

}  // namespace detail

Comparator::Result compare(
    ngraph::Node* node1, ngraph::Node* node2, Comparator::CmpValues comparition_flags) {
    detail::CompareNodesAttributes compare_nodes_attr(comparition_flags);
    node1->visit_attributes(compare_nodes_attr.get_ref_reader());
    node2->visit_attributes(compare_nodes_attr.get_cmp_reader());
    if (!compare_nodes_attr.equal()) {
        return Comparator::Result::error(
            "Comparison of attributes failed for nodes " + name(node1) + ", " + name(node2) +
            " [cmp status: " + to_str(compare_nodes_attr) + "]");
    }
    return Comparator::Result::ok(to_str(compare_nodes_attr));
}

}  // namespace attributes

namespace subgraph {

namespace detail {

template <typename Ptr>
Ptr not_null(Ptr&& p) {
    if (!p) {
        THROW_IE_EXCEPTION << "empty pointer";
    }
    return std::forward<Ptr>(p);
}

template <typename InOut1, typename InOut2>
bool equal_type_and_partial_shape(const InOut1& lhs, const InOut2& rhs) {
    return lhs.get_element_type() == rhs.get_element_type() &&
           lhs.get_partial_shape() == rhs.get_partial_shape();
}

class NodeAndInputDescription {
public:
    using SubGraphOp = ngraph::op::util::SubGraphOp;
    using InputDescripton = SubGraphOp::InputDescription;
    using InputNode = ngraph::Input<ngraph::Node>;
    using Parameter = ngraph::opset6::Parameter;

    explicit NodeAndInputDescription(
        const InputNode& input, const Parameter* parameter, const InputDescripton* description)
        : m_input(input), m_parameter(not_null(parameter)), m_description(not_null(description)) {}

    static bool equal_descriptions(const InputDescripton* lhs, const InputDescripton* rhs) {
        if (!lhs || !rhs || lhs->get_type_info() != rhs->get_type_info()) {
            return false;
        }

        if (lhs->get_type_info() == SubGraphOp::SliceInputDescription::type_info) {
            using InDesc = SubGraphOp::SliceInputDescription;
            const InDesc* l_input = static_cast<const InDesc*>(lhs);
            const InDesc* r_input = static_cast<const InDesc*>(rhs);
            return l_input->m_start == r_input->m_start && l_input->m_stride == r_input->m_stride &&
                   l_input->m_part_size == r_input->m_part_size &&
                   l_input->m_end == r_input->m_end && l_input->m_axis == r_input->m_axis;
        } else if (lhs->get_type_info() == SubGraphOp::MergedInputDescription::type_info) {
            return true;  // noting extra to check
        } else if (lhs->get_type_info() == SubGraphOp::InvariantInputDescription::type_info) {
            return true;  // noting extra to check
        }

        THROW_IE_EXCEPTION << "Type is not supported: [" << lhs->get_type_info().name << "]";

        return false;
    }

    bool parameter_and_input_match(size_t num_iterations) const {
        if (const SubGraphOp::SliceInputDescription* slice_description =
                ngraph::as_type<const SubGraphOp::SliceInputDescription>(m_description)) {
            if (m_parameter->get_element_type() != m_input.get_element_type()) {
                return false;
            }
            const auto& param_partial_shape = m_parameter->get_partial_shape();
            const auto& input_partial_shape = m_input.get_partial_shape();
            if (param_partial_shape.is_dynamic() && input_partial_shape.is_dynamic()) {
                return true;
            }
            if (!param_partial_shape.is_static() || !input_partial_shape.is_static()) {
                return false;
            }
            const auto& param_shape = param_partial_shape.to_shape();
            const auto& input_shape = input_partial_shape.to_shape();
            if (param_shape.size() != input_shape.size()) {
                return false;
            }
            if (param_shape[slice_description->m_axis] != slice_description->m_part_size) {
                return false;
            }
            for (size_t i = 0; i != param_shape.size(); ++i) {
                const auto expected_axis_size =
                    i == slice_description->m_axis ? slice_description->m_part_size * num_iterations
                                                   : param_shape[i];
                if (input_shape[i] != expected_axis_size) {
                    return false;
                }
            }
            return true;
        } else if (
            m_description->get_type_info() == SubGraphOp::MergedInputDescription::type_info ||
            m_description->get_type_info() == SubGraphOp::InvariantInputDescription::type_info) {
            return equal_type_and_partial_shape(*m_parameter, m_input);
        }

        THROW_IE_EXCEPTION << "Type is not supported: [" << m_description->get_type_info().name
                           << "]";

        return false;
    }

    static bool equal_parameters(const Parameter* lhs, const Parameter* rhs) {
        return lhs && rhs && equal_type_and_partial_shape(*lhs, *rhs);
    }

    friend bool operator==(const NodeAndInputDescription& lhs, const NodeAndInputDescription& rhs) {
        if (!equal_descriptions(lhs.m_description, rhs.m_description)) {
            return false;
        }
        return equal_parameters(lhs.m_parameter, rhs.m_parameter);
    }

private:
    const InputNode m_input;
    const Parameter* m_parameter;
    const InputDescripton* m_description;
};

class NodeAndOutputDescription {
public:
    using SubGraphOp = ngraph::op::util::SubGraphOp;
    using OutputDescription = SubGraphOp::OutputDescription;
    using OutputNode = ngraph::Output<ngraph::Node>;
    using Result = ngraph::opset6::Result;

    explicit NodeAndOutputDescription(
        const OutputNode& output, const Result* result, const OutputDescription* description)
        : m_output(output), m_result(not_null(result)), m_description(not_null(description)) {}

    static bool equal_descriptions(const OutputDescription* lhs, const OutputDescription* rhs) {
        if (!lhs || !rhs || lhs->get_type_info() != rhs->get_type_info()) {
            return false;
        }

        if (lhs->get_type_info() == SubGraphOp::ConcatOutputDescription::type_info) {
            using OutDesc = SubGraphOp::ConcatOutputDescription;
            const OutDesc* l_output = static_cast<const OutDesc*>(lhs);
            const OutDesc* r_output = static_cast<const OutDesc*>(rhs);
            return l_output->m_start == r_output->m_start &&
                   l_output->m_stride == r_output->m_stride &&
                   l_output->m_part_size == r_output->m_part_size &&
                   l_output->m_end == r_output->m_end && l_output->m_axis == r_output->m_axis;
        } else if (lhs->get_type_info() == SubGraphOp::BodyOutputDescription::type_info) {
            using OutDesc = SubGraphOp::BodyOutputDescription;
            const OutDesc* l_output = static_cast<const OutDesc*>(lhs);
            const OutDesc* r_output = static_cast<const OutDesc*>(rhs);
            return l_output->m_iteration == r_output->m_iteration;
        }

        THROW_IE_EXCEPTION << "Type is not supported: [" << lhs->get_type_info().name << "]";

        return false;
    }

    bool result_and_output_match(size_t num_iterations) const {
        if (const auto concat_desciption =
                ngraph::as_type<const SubGraphOp::ConcatOutputDescription>(m_description)) {
            if (m_result->output(0).get_element_type() != m_output.get_element_type()) {
                return false;
            }

            const auto& output_partial_shape = m_output.get_partial_shape();
            const auto& result_partial_shape = m_result->output(0).get_partial_shape();
            if (result_partial_shape.is_dynamic() && output_partial_shape.is_dynamic()) {
                return true;
            }
            if (!result_partial_shape.is_static() || !output_partial_shape.is_static()) {
                return false;
            }
            const auto& output_shape = output_partial_shape.to_shape();
            const auto& result_shape = result_partial_shape.to_shape();
            if (result_shape.size() != output_shape.size()) {
                return false;
            }
            for (size_t i = 0; i != result_shape.size(); ++i) {
                const auto axis_multiplier = i == concat_desciption->m_axis ? num_iterations : 1;
                if (result_shape[i] * axis_multiplier != output_shape[i]) {
                    return false;
                }
            }
            return true;
        } else if (m_description->get_type_info() == SubGraphOp::BodyOutputDescription::type_info) {
            return equal_type_and_partial_shape(m_result->output(0), m_output);
        }

        THROW_IE_EXCEPTION << "Type is not supported: [" << m_description->get_type_info().name
                           << "]";

        return false;
    }

    static bool equal_results(const Result* lhs, const Result* rhs) {
        return lhs && rhs && equal_type_and_partial_shape(lhs->output(0), rhs->output(0));
    }

    friend bool operator==(
        const NodeAndOutputDescription& lhs, const NodeAndOutputDescription& rhs) {
        if (!equal_descriptions(lhs.m_description, rhs.m_description)) {
            return false;
        }
        return equal_results(lhs.m_result, rhs.m_result);
    }

private:
    const OutputNode m_output;
    const Result* m_result;
    const OutputDescription* m_description;
};

class BackEdge {
public:
    using Parameter = ngraph::opset6::Parameter;
    using Result = ngraph::opset6::Result;
    using Id = uint64_t;

    explicit BackEdge(const Parameter* parameter, const Result* result)
        : m_parameter(not_null(parameter)), m_result(not_null(result)) {}

    bool result_and_parameter_match() const {
        return equal_type_and_partial_shape(m_result->output(0), *m_parameter);
    }

    friend bool operator==(const BackEdge& lhs, const BackEdge& rhs) {
        return equal_type_and_partial_shape(*lhs.m_parameter, *rhs.m_parameter) &&
               equal_type_and_partial_shape(lhs.m_result->output(0), rhs.m_result->output(0));
    }

private:
    const Parameter* m_parameter;
    const Result* m_result;
};

std::vector<NodeAndInputDescription> extract_inputs(ngraph::op::util::SubGraphOp* sub) {
    std::vector<NodeAndInputDescription> nodes;
    const auto& fn_body = sub->get_function();
    const auto& fn_parameters = fn_body->get_parameters();

    for (const auto& in_desc : sub->get_input_descriptions()) {
        const auto parameter = fn_parameters.at(in_desc->m_body_parameter_index).get();
        const auto input = sub->input(in_desc->m_input_index);
        nodes.push_back(NodeAndInputDescription{input, parameter, in_desc.get()});
    }
    return nodes;
}

std::vector<NodeAndOutputDescription> extract_outputs(ngraph::op::util::SubGraphOp* sub) {
    std::vector<NodeAndOutputDescription> nodes;
    const auto& fn_body = sub->get_function();
    const auto& fs_results = fn_body->get_results();

    for (const auto& out_desc : sub->get_output_descriptions()) {
        const auto result = fs_results.at(out_desc->m_body_value_index).get();
        const auto output = sub->output(out_desc->m_output_index);
        nodes.push_back(NodeAndOutputDescription{output, result, out_desc.get()});
    }
    return nodes;
}

std::vector<BackEdge> extract_backedges(ngraph::op::util::SubGraphOp* sub) {
    using MergedInputDescription = ngraph::op::util::SubGraphOp::MergedInputDescription;
    std::vector<BackEdge> edges;
    const auto& fn_body = sub->get_function();

    const auto& fs_parameters = fn_body->get_parameters();
    const auto& fs_results = fn_body->get_results();

    for (const auto& in_desc : sub->get_input_descriptions()) {
        if (const auto& merged_in_desc =
                ngraph::as_type_ptr<const MergedInputDescription>(in_desc)) {
            const auto parameter = fs_parameters.at(merged_in_desc->m_body_parameter_index);
            const auto result = fs_results.at(merged_in_desc->m_body_value_index);
            edges.push_back(BackEdge{parameter.get(), result.get()});
        }
    }
    return edges;
}

struct NotValidInputOrOutput {
    NotValidInputOrOutput(int64_t num_iterations) : m_num_iterations(num_iterations) {}

    bool operator()(const NodeAndOutputDescription& d) const {
        return !d.result_and_output_match(m_num_iterations);
    }

    bool operator()(const NodeAndInputDescription& d) const {
        return !d.parameter_and_input_match(m_num_iterations);
    }

    int64_t m_num_iterations;
};

bool not_valid_back_edge(const BackEdge& be) {
    return !be.result_and_parameter_match();
}

bool equal_body_ports(ngraph::opset6::Loop* lhs, ngraph::opset6::Loop* rhs) {
    if (!lhs || !rhs) {
        return false;
    }
    const auto& lhs_fn_body = lhs->get_function();
    const auto& rhs_fn_body = rhs->get_function();

    const auto& lhs_sbp = lhs->get_special_body_ports();
    const auto& rhs_sbp = rhs->get_special_body_ports();

    constexpr int64_t port_not_provided = -1;

    const bool input_provided = lhs_sbp.current_iteration_input_idx != port_not_provided ||
                                rhs_sbp.current_iteration_input_idx != port_not_provided;

    if (input_provided) {
        const auto& lhs_parameter =
            lhs_fn_body->get_parameters().at(lhs_sbp.current_iteration_input_idx);
        const auto& rhs_parameter =
            rhs_fn_body->get_parameters().at(rhs_sbp.current_iteration_input_idx);
        if (!NodeAndInputDescription::equal_parameters(lhs_parameter.get(), rhs_parameter.get())) {
            return false;
        }
    }

    const auto& lhs_result = lhs_fn_body->get_results().at(lhs_sbp.body_condition_output_idx);
    const auto& rhs_result = rhs_fn_body->get_results().at(rhs_sbp.body_condition_output_idx);

    return NodeAndOutputDescription::equal_results(lhs_result.get(), rhs_result.get());
}

class CompareSubGraphs {
public:
    using Result = Comparator::Result;
    using SubGraphOp = ngraph::op::util::SubGraphOp;

    Result compare(SubGraphOp* sub_lhs, SubGraphOp* sub_rhs) {
        const auto lhs_it_no = get_num_iterations(sub_lhs);
        const auto rhs_it_no = get_num_iterations(sub_rhs);
        if (lhs_it_no != rhs_it_no) {
            return Result::error("different number of iterations");
        }

        not_valid_input_output = lhs_it_no;

        const auto result_for_inputs = compare_inputs(sub_lhs, sub_rhs);
        if (!result_for_inputs.valid) {
            return result_for_inputs;
        }

        const auto result_for_outputs = compare_outputs(sub_lhs, sub_rhs);
        if (!result_for_outputs.valid) {
            return result_for_outputs;
        }

        return compare_backedges(sub_lhs, sub_rhs);
    }

private:
    Result compare_inputs(SubGraphOp* sub_lhs, SubGraphOp* sub_rhs) const {
        const auto& lhs_sub_inputs = extract_inputs(sub_lhs);
        const auto& rhs_sub_inputs = extract_inputs(sub_rhs);

        if (lhs_sub_inputs.empty() || rhs_sub_inputs.empty()) {
            return Result::error("no input in subgraph");
        }

        if (std::any_of(begin(lhs_sub_inputs), end(lhs_sub_inputs), not_valid_input_output)) {
            return Result::error("inputs and parameters mismatch");
        }
        if (std::any_of(begin(rhs_sub_inputs), end(rhs_sub_inputs), not_valid_input_output)) {
            return Result::error("inputs and parameters mismatch");
        }

        if (lhs_sub_inputs.size() != rhs_sub_inputs.size() ||
            !std::is_permutation(
                begin(lhs_sub_inputs), end(lhs_sub_inputs), begin(rhs_sub_inputs))) {
            return Result::error("different SubGraph InputDescription");
        }
        return Result::ok();
    }

    Result compare_outputs(SubGraphOp* sub_lhs, SubGraphOp* sub_rhs) const {
        const auto& lhs_sub_outputs = extract_outputs(sub_lhs);
        const auto& rhs_sub_outputs = extract_outputs(sub_rhs);

        if (lhs_sub_outputs.empty() || rhs_sub_outputs.empty()) {
            return Result::error("no output in subgraph");
        }

        if (std::any_of(begin(lhs_sub_outputs), end(lhs_sub_outputs), not_valid_input_output)) {
            return Result::error("outputs and results mismatch");
        }
        if (std::any_of(begin(rhs_sub_outputs), end(rhs_sub_outputs), not_valid_input_output)) {
            return Result::error("outputs and results mismatch");
        }

        if (lhs_sub_outputs.size() != rhs_sub_outputs.size() ||
            !std::is_permutation(
                begin(lhs_sub_outputs), end(lhs_sub_outputs), begin(rhs_sub_outputs))) {
            return Result::error("different SubGraph OutputDescription");
        }
        return Result::ok();
    }

    Result compare_backedges(SubGraphOp* sub_lhs, SubGraphOp* sub_rhs) const {
        const auto lhs_back_edges = extract_backedges(sub_lhs);
        const auto rhs_back_edges = extract_backedges(sub_rhs);

        if (std::any_of(begin(lhs_back_edges), end(lhs_back_edges), not_valid_back_edge)) {
            return Result::error("back edges mismatch");
        }
        if (std::any_of(begin(rhs_back_edges), end(rhs_back_edges), not_valid_back_edge)) {
            return Result::error("back edges mismatch");
        }

        if (lhs_back_edges.size() != rhs_back_edges.size() ||
            !std::is_permutation(
                begin(lhs_back_edges), end(lhs_back_edges), begin(rhs_back_edges))) {
            return Result::error("different SubGraph BackEdges");
        }
        if (auto loop_lhs = ngraph::as_type<ngraph::opset6::Loop>(sub_lhs)) {
            auto loop_rhs = ngraph::as_type<ngraph::opset6::Loop>(sub_rhs);
            if (!equal_body_ports(loop_lhs, loop_rhs)) {
                return Result::error("different Special Body Ports");
            }
        }
        return Result::ok();
    }

    static int64_t get_num_iterations(ngraph::op::util::SubGraphOp* sub) {
        using namespace ngraph::opset6;
        if (const auto ti = dynamic_cast<const TensorIterator*>(sub)) {
            return ti->get_num_iterations();
        }
        if (const auto l = dynamic_cast<const Loop*>(sub)) {
            return l->get_num_iterations();
        }

        return -1;
    }

    NotValidInputOrOutput not_valid_input_output{-1};
};

}  // namespace detail

Comparator::Result compare_io(
    ngraph::op::util::SubGraphOp* sub_lhs, ngraph::op::util::SubGraphOp* sub_rhs) {
    return detail::CompareSubGraphs{}.compare(sub_lhs, sub_rhs);
}
}  // namespace subgraph

Comparator::Result Comparator::compare(
    const std::shared_ptr<ngraph::Function>& f1, const std::shared_ptr<ngraph::Function>& f2) {
    /*
     * This function compares two nGraph functions and requires them to have exactly one output
     * + Check nodes types
     * + Check number of inputs
     * + Check shapes
     * + Check parent ports
     * + Check node attributes by Visitor API
     */

    auto f1_results = f1->get_results();
    auto f2_results = f2->get_results();

    std::sort(f1_results.begin(), f1_results.end(), less_by_name);
    std::sort(f2_results.begin(), f2_results.end(), less_by_name);

    if (f1_results.size() != f2_results.size()) {
        return Result::error(
            "Number of results is different: " + to_str(f1_results.size()) + " and " +
            to_str(f2_results.size()));
    }

    const auto& f1_sinks = f1->get_sinks();
    const auto& f2_sinks = f2->get_sinks();
    if (f1_sinks.size() != f2_sinks.size()) {
        return Result::error(
            "Number of sinks is different: " + to_str(f1_sinks.size()) + " and " +
            to_str(f2_sinks.size()));
    }

    for (size_t i = 0; i < f1_results.size(); ++i) {
        if (should_compare(CmpValues::NAMES)) {
            if (name(f1_results[i]->get_input_node_shared_ptr(0)) !=
                name(f2_results[i]->get_input_node_shared_ptr(0))) {
                return Result::error(
                    "Different output names: " + name(f1_results[i]->get_input_node_shared_ptr(0)) +
                    " and " + name(f2_results[i]->get_input_node_shared_ptr(0)));
            }
        }
        q.push({f1_results[i].get(), f2_results[i].get()});
        used.insert(f1_results[i].get());
    }

    std::stringstream errors;

    while (!q.empty()) {
        ngraph::Node* const node1 = q.front().first;
        ngraph::Node* const node2 = q.front().second;
        q.pop();

        const auto result = compare(node1, node2, errors);
        if (!result.valid) {
            return result;
        }

        add_nodes_inputs_to_queue(node1, node2);
    }
    const auto msg = errors.str();
    return msg.empty() ? Result::ok() : Result::error(msg);
}

Comparator::Result Comparator::compare(
    ngraph::Node* node1, ngraph::Node* node2, std::ostream& err_log) {
    auto type_info1 = node1->get_type_info();
    auto type_info2 = node2->get_type_info();

    if (!compareTypeInfo(type_info1, type_info2)) {
        return Result::error(typeInfoToStr(type_info1) + " != " + typeInfoToStr(type_info2));
    }

    auto subgraph1 = dynamic_cast<ngraph::op::util::SubGraphOp*>(node1);
    auto subgraph2 = dynamic_cast<ngraph::op::util::SubGraphOp*>(node2);

    if (subgraph1 && subgraph2) {
        const auto result = subgraph::compare_io(subgraph1, subgraph2);
        if (!result.valid) {
            return result;
        }
    }

    const auto& dependencies_1 = node1->get_control_dependencies();
    const auto& dependencies_2 = node2->get_control_dependencies();

    if (dependencies_1.size() != dependencies_2.size()) {
        return Result::error(
            "Number of dependencies is different: " + to_str(dependencies_1.size()) + " for " +
            name(node1) + " and " + to_str(dependencies_2.size()) + " for " + name(node2));
    }

    if (node1->inputs().size() != node2->inputs().size()) {
        return Result::error(
            "Number of inputs is different: " + to_str(node1->inputs().size()) + " for " +
            name(node1) + " and " + to_str(node2->inputs().size()) + " for " + name(node2));
    }

    if (node1->outputs().size() != node2->outputs().size()) {
        return Result::error(
            "Number of outputs is different: " + to_str(node1->inputs().size()) + " for " +
            name(node1) + " and " + to_str(node2->inputs().size()) + " for " + name(node2));
    }

    for (size_t i = 0; i < node1->inputs().size(); ++i) {
        if (should_compare(CmpValues::CONST_VALUES)) {
            using Constant = ngraph::opset1::Constant;
            const auto equal_value =
                ::attributes::detail::equal::Equal<std::shared_ptr<Constant>>::equal_value;

            auto const1 = ngraph::as_type_ptr<Constant>(node1->get_input_node_shared_ptr(i));
            auto const2 = ngraph::as_type_ptr<Constant>(node2->get_input_node_shared_ptr(i));
            if (const1 && const2 && !equal_value(const1, const2)) {
                err_log << "Different Constant values detected\n"
                        << node1->description() << " Input(" << i << ") and "
                        << node2->description() << " Input(" << i << ")" << std::endl;
            }
        }

        if (should_compare(CmpValues::PRECISIONS)) {
            if (node1->input(i).get_element_type() != node2->input(i).get_element_type()) {
                err_log << "Different element type detected\n"
                        << name(node1) << " Input(" << i << ") "
                        << node1->input(i).get_element_type() << " and " << name(node2) << " Input("
                        << i << ") " << node2->input(i).get_element_type() << std::endl;
            }
        }

        if (!node1->input(i).get_partial_shape().same_scheme(node2->input(i).get_partial_shape())) {
            err_log << "Different shape detected\n"
                    << name(node1) << " Input(" << i << ") " << node1->input(i).get_partial_shape()
                    << " and " << name(node2) << " Input(" << i << ") "
                    << node2->input(i).get_partial_shape() << std::endl;
        }

        if (node1->get_input_source_output(i).get_index() !=
            node2->get_input_source_output(i).get_index()) {
            auto idx1 = node1->get_input_source_output(i).get_index();
            auto idx2 = node2->get_input_source_output(i).get_index();
            err_log << "Different ports detected\n"
                    << name(node1) << " Input(" << i << ") connected to parent port " << idx1
                    << " and " << name(node2) << " Input(" << i << ") connected to parent port "
                    << idx2 << std::endl;
        }

        if (should_compare(CmpValues::RUNTIME_KEYS) && !compare_rt_keys(node1, node2)) {
            err_log << "Different runtime info detected\n"
                    << name(node1) << " and " << name(node2) << " not equal runtime info."
                    << std::endl;
        }
    }

    for (int i = 0; i < node1->outputs().size(); ++i) {
        const auto& tensor1 = node1->output(i).get_tensor();
        const auto& tensor2 = node2->output(i).get_tensor();

        if (tensor1.get_names() != tensor2.get_names()) {
            err_log << "Output tensors names " << tensor_names(tensor1) << " and "
                    << tensor_names(tensor2)
                    << " are different for nodes: " << node1->get_friendly_name() << " and "
                    << node2->get_friendly_name() << std::endl;
        }

        if (!node1->output(i).get_partial_shape().same_scheme(
                node2->output(i).get_partial_shape())) {
            err_log << "Different shape detected\n"
                    << name(node1) << " Output(" << i << ") "
                    << node1->output(i).get_partial_shape() << " and " << name(node2) << " Output("
                    << i << ") " << node2->output(i).get_partial_shape() << std::endl;
        }
    }

    if (should_compare(CmpValues::ATTRIBUTES)) {
        const auto result = attributes::compare(node1, node2, m_comparition_flags);
        if (!result.valid) {
            return result;
        }
    }

    return Result::ok("Check if any minor error was log in to err_log");
}

void Comparator::add_nodes_inputs_to_queue(ngraph::Node* node1, ngraph::Node* node2) {
    for (int i = 0; i < node1->inputs().size(); ++i) {
        if (!used.count(node1->input_value(i).get_node())) {
            q.push({node1->input_value(i).get_node(), node2->input_value(i).get_node()});
            used.insert(node1->input_value(i).get_node());
        }
    }
}
}  // namespace

FunctionsComparator::Result FunctionsComparator::compare(
    const std::shared_ptr<ngraph::Function>& f1,
    const std::shared_ptr<ngraph::Function>& f2) const {
    return Comparator(m_comparition_flags).compare(f1, f2);
}

void check_rt_info(const std::shared_ptr<ngraph::Function>& f) {
    static const std::vector<std::string> attrs_to_check{"Variant::RuntimeAttribute::FusedNames"};

    std::ostringstream err_log;
    for (auto& op : f->get_ops()) {
        if (ngraph::op::is_constant(op)) continue;

        const auto& rt_info = op->get_rt_info();
        for (const auto& attr_name : attrs_to_check) {
            if (!rt_info.count(attr_name)) {
                err_log << "Node: " << op->get_friendly_name() << " has no attribute: " << attr_name
                        << std::endl;
            }
        }
    }

    auto err_msg = err_log.str();
    if (!err_msg.empty()) {
        throw ngraph::ngraph_error(err_msg);
    }
}

NGRAPH_RTTI_DEFINITION(TestOpMultiOut, "TestOp", 0);<|MERGE_RESOLUTION|>--- conflicted
+++ resolved
@@ -515,15 +515,6 @@
     }
 };
 
-<<<<<<< HEAD
-=======
-template <>
-struct Equal<SpecialBodyPorts> {
-    static bool equal_value(const SpecialBodyPorts& lhs, const SpecialBodyPorts& rhs) {
-        return lhs.current_iteration_input_idx == rhs.current_iteration_input_idx;
-    }
-};
-
 template <>
 struct Equal<uint8_t*> {
     static constexpr uint8_t BITS_IN_BYTE_COUNT = 8;
@@ -550,7 +541,6 @@
     }
 };
 
->>>>>>> a576fb6f
 using Constant = ngraph::opset1::Constant;
 template <>
 struct Equal<std::shared_ptr<Constant>> {
