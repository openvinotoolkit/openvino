// Copyright (C) 2021 Intel Corporation
// SPDX-License-Identifier: Apache-2.0
//
#pragma once

#include <fstream>
#include <string>
#include <vector>
#include <sys/stat.h>

#include "test_constants.hpp"
#include "w_dirent.h"
#include "common_utils.hpp"

#ifdef _WIN32
#include <direct.h>
#define makedir(dir) _mkdir(dir)
#define rmdir(dir) _rmdir(dir)
#else  // _WIN32
#include <unistd.h>
<<<<<<< HEAD
#define makedir(dir) mkdir(dir, 0777)
=======

>>>>>>> 11f591c1
#endif  // _WIN32

namespace CommonTestUtils {

template<class T>
inline std::string to_string_c_locale(T value) {
    std::stringstream val_stream;
    val_stream.imbue(std::locale("C"));
    val_stream << value;
    return val_stream.str();
}

inline std::string makePath(const std::string &folder, const std::string &file) {
    if (folder.empty()) return file;
    return folder + FileSeparator + file;
}

inline long long fileSize(const char *fileName) {
    std::ifstream in(fileName, std::ios_base::binary | std::ios_base::ate);
    return in.tellg();
}

inline long long fileSize(const std::string &fileName) {
    return fileSize(fileName.c_str());
}

inline bool fileExists(const char *fileName) {
    return fileSize(fileName) >= 0;
}

inline bool fileExists(const std::string &fileName) {
    return fileExists(fileName.c_str());
}

inline void createFile(const std::string& filename, const std::string& content) {
    std::ofstream outfile(filename);
    outfile << content;
    outfile.close();
}

inline void removeFile(const std::string& path) {
    if (!path.empty()) {
        remove(path.c_str());
    }
}

inline void removeIRFiles(const std::string &xmlFilePath, const std::string &binFileName) {
    if (fileExists(xmlFilePath)) {
        std::remove(xmlFilePath.c_str());
    }

    if (fileExists(binFileName)) {
        std::remove(binFileName.c_str());
    }
}

// Removes all files with extension=ext from the given directory
// Return value:
// < 0 - error
// >= 0 - count of removed files
inline int removeFilesWithExt(std::string path, std::string ext) {
    struct dirent *ent;
    DIR *dir = opendir(path.c_str());
    int ret = 0;
    if (dir != nullptr) {
        while ((ent = readdir(dir)) != NULL) {
            auto file = makePath(path, std::string(ent->d_name));
            struct stat stat_path;
            stat(file.c_str(), &stat_path);
            if (!S_ISDIR(stat_path.st_mode) && endsWith(file, "." + ext)) {
                auto err = std::remove(file.c_str());
                if (err != 0) {
                    closedir(dir);
                    return err;
                }
                ret++;
            }
        }
        closedir(dir);
    }

    return ret;
}

// Lists all files with extension=ext from the given directory
// Return value:
// vector of strings representing file paths
inline std::vector<std::string> listFilesWithExt(const std::string& path, const std::string& ext) {
    struct dirent *ent;
    DIR *dir = opendir(path.c_str());
    std::vector<std::string> res;
    if (dir != nullptr) {
        while ((ent = readdir(dir)) != NULL) {
            auto file = makePath(path, std::string(ent->d_name));
            struct stat stat_path;
            stat(file.c_str(), &stat_path);
            if (!S_ISDIR(stat_path.st_mode) && endsWith(file, "." + ext)) {
                res.push_back(std::move(file));
            }
        }
        closedir(dir);
    }
    return res;
}

inline int removeDir(const std::string &path) {
    return rmdir(path.c_str());
}

inline int makeDir(const std::string& path) {
    return makedir(path.c_str());
}

inline bool directoryExists(const std::string &path) {
    struct stat sb;

    if (stat(path.c_str(), &sb) == 0 && S_ISDIR(sb.st_mode)) {
        return true;
    }

    return false;
}

inline void directoryFileListRecursive(const std::string& name, std::vector<std::string>& file_list) {
    struct CloseDir {
        void operator()(DIR* d) const noexcept {
            if (d) {
                closedir(d);
            }
        }
    };
    using Dir = std::unique_ptr<DIR, CloseDir>;
    Dir directory(opendir(name.c_str()));
    struct dirent *entire;
    if (directory) {
        const std::string current_dir{"."};
        const std::string parent_dir{".."};
        while ((entire = readdir(directory.get())) != nullptr) {
            if (entire->d_name == parent_dir || entire->d_name == current_dir) {
                continue;
            }
            std::string path = name + CommonTestUtils::FileSeparator + entire->d_name;
            if (directoryExists(path)) {
                directoryFileListRecursive(path, file_list);
            }
            if (fileExists(path)) {
                file_list.push_back(path);
            }
        }
    }
}

inline int createDirectory(const std::string& dirPath) {
#ifdef _WIN32
    return _mkdir(dirPath.c_str());
#else
    return mkdir(dirPath.c_str(), mode_t(0777));
#endif
}

inline int createDirectoryRecursive(const std::string& dirPath) {
    std::string copyDirPath = dirPath;
    std::vector<std::string> nested_dir_names;
    while (!directoryExists(copyDirPath)) {
        auto pos = copyDirPath.rfind(CommonTestUtils::FileSeparator);
        nested_dir_names.push_back(copyDirPath.substr(pos, copyDirPath.length() - pos));
        copyDirPath = copyDirPath.substr(0, pos);
    }
    while (!nested_dir_names.empty()) {
        std::string a = copyDirPath + nested_dir_names.back();
        if (createDirectory(a) != 0) {
            return -1;
        }
        nested_dir_names.pop_back();
    }
    return 0;
}

inline std::string replaceExt(std::string file, const std::string& newExt) {
    std::string::size_type i = file.rfind('.', file.length());

    if (i != std::string::npos) {
        file.replace(i + 1, newExt.length(), newExt);
    }
    return file;
}

inline std::vector<std::string> splitStringByDelimiter(std::string paths, const std::string& delimiter = ",") {
    size_t delimiterPos;
    std::vector<std::string> splitPath;
    while ((delimiterPos = paths.find(delimiter)) != std::string::npos) {
        splitPath.push_back(paths.substr(0, delimiterPos));
        paths = paths.substr(delimiterPos + 1);
    }
    splitPath.push_back(paths);
    return splitPath;
}
}  // namespace CommonTestUtils<|MERGE_RESOLUTION|>--- conflicted
+++ resolved
@@ -18,11 +18,7 @@
 #define rmdir(dir) _rmdir(dir)
 #else  // _WIN32
 #include <unistd.h>
-<<<<<<< HEAD
 #define makedir(dir) mkdir(dir, 0777)
-=======
-
->>>>>>> 11f591c1
 #endif  // _WIN32
 
 namespace CommonTestUtils {
