// Copyright (C) 2021 Intel Corporation
// SPDX-License-Identifier: Apache-2.0
//
#pragma once

#include <regex>
#include <fstream>
#include <string>
#include <vector>
#include <thread>
#include <chrono>
#include <sys/stat.h>

#include "test_constants.hpp"
#include "w_dirent.h"
#include "common_utils.hpp"

#ifdef _WIN32
#include <direct.h>
#include <process.h>
#include <windows.h>
#include <stdio.h>
#include <tchar.h>
#include "InjCode.h"
#include "resource.h"
#define rmdir(dir) _rmdir(dir)
#else  // _WIN32
#include <unistd.h>
<<<<<<< HEAD
#include <sys/types.h>
#include <sys/wait.h>
=======
>>>>>>> 24c31fba
#endif  // _WIN32

namespace CommonTestUtils {

template<class T>
inline std::string to_string_c_locale(T value) {
    std::stringstream val_stream;
    val_stream.imbue(std::locale("C"));
    val_stream << value;
    return val_stream.str();
}

inline std::string makePath(const std::string &folder, const std::string &file) {
    if (folder.empty()) return file;
    return folder + FileSeparator + file;
}

inline long long fileSize(const char *fileName) {
    std::ifstream in(fileName, std::ios_base::binary | std::ios_base::ate);
    return in.tellg();
}

inline long long fileSize(const std::string &fileName) {
    return fileSize(fileName.c_str());
}

inline bool fileExists(const char *fileName) {
    return fileSize(fileName) >= 0;
}

inline bool fileExists(const std::string &fileName) {
    return fileExists(fileName.c_str());
}

inline void createFile(const std::string& filename, const std::string& content) {
    std::ofstream outfile(filename);
    outfile << content;
    outfile.close();
}

inline void removeFile(const std::string& path) {
    if (!path.empty()) {
        remove(path.c_str());
    }
}

inline void removeIRFiles(const std::string &xmlFilePath, const std::string &binFileName) {
    if (fileExists(xmlFilePath)) {
        std::remove(xmlFilePath.c_str());
    }

    if (fileExists(binFileName)) {
        std::remove(binFileName.c_str());
    }
}

// Removes all files with extension=ext from the given directory
// Return value:
// < 0 - error
// >= 0 - count of removed files
inline int removeFilesWithExt(std::string path, std::string ext) {
    struct dirent *ent;
    DIR *dir = opendir(path.c_str());
    int ret = 0;
    if (dir != nullptr) {
        while ((ent = readdir(dir)) != NULL) {
            auto file = makePath(path, std::string(ent->d_name));
            struct stat stat_path;
            stat(file.c_str(), &stat_path);
            if (!S_ISDIR(stat_path.st_mode) && endsWith(file, "." + ext)) {
                auto err = std::remove(file.c_str());
                if (err != 0) {
                    closedir(dir);
                    return err;
                }
                ret++;
            }
        }
        closedir(dir);
    }

    return ret;
}

// Lists all files with extension=ext from the given directory
// Return value:
// vector of strings representing file paths
inline std::vector<std::string> listFilesWithExt(const std::string& path, const std::string& ext) {
    struct dirent *ent;
    DIR *dir = opendir(path.c_str());
    std::vector<std::string> res;
    if (dir != nullptr) {
        while ((ent = readdir(dir)) != NULL) {
            auto file = makePath(path, std::string(ent->d_name));
            struct stat stat_path;
            stat(file.c_str(), &stat_path);
            if (!S_ISDIR(stat_path.st_mode) && endsWith(file, "." + ext)) {
                res.push_back(std::move(file));
            }
        }
        closedir(dir);
    }
    return res;
}

inline int removeDir(const std::string &path) {
    return rmdir(path.c_str());
}

inline bool directoryExists(const std::string &path) {
    struct stat sb;

    if (stat(path.c_str(), &sb) == 0 && S_ISDIR(sb.st_mode)) {
        return true;
    }

    return false;
}


inline void directoryFileListRecursive(const std::string& name, std::vector<std::string>& file_list) {
    struct CloseDir {
        void operator()(DIR* d) const noexcept {
            if (d) {
                closedir(d);
            }
        }
    };
    using Dir = std::unique_ptr<DIR, CloseDir>;
    Dir directory(opendir(name.c_str()));
    struct dirent *entire;
    if (directory) {
        const std::string current_dir{"."};
        const std::string parent_dir{".."};
        while ((entire = readdir(directory.get())) != nullptr) {
            if (entire->d_name == parent_dir || entire->d_name == current_dir) {
                continue;
            }
            std::string path = name + CommonTestUtils::FileSeparator + entire->d_name;
            if (directoryExists(path)) {
                directoryFileListRecursive(path, file_list);
            }
            if (fileExists(path)) {
                file_list.push_back(path);
            }
        }
    }
}

inline int createDirectory(const std::string& dirPath) {
#ifdef _WIN32
    return _mkdir(dirPath.c_str());
#else
    return mkdir(dirPath.c_str(), mode_t(0777));
#endif
}

inline int createDirectoryRecursive(const std::string& dirPath) {
    std::string copyDirPath = dirPath;
    std::vector<std::string> nested_dir_names;
    while (!directoryExists(copyDirPath)) {
        auto pos = copyDirPath.rfind(CommonTestUtils::FileSeparator);
        nested_dir_names.push_back(copyDirPath.substr(pos, copyDirPath.length() - pos));
        copyDirPath = copyDirPath.substr(0, pos);
    }
    while (!nested_dir_names.empty()) {
        std::string a = copyDirPath + nested_dir_names.back();
        if (createDirectory(a) != 0) {
            return -1;
        }
        nested_dir_names.pop_back();
    }
    return 0;
}

inline std::vector<std::string> getFileListByPatternRecursive(const std::vector<std::string>& folderPaths,
                                                              const std::regex& pattern) {
    auto getFileListByPattern = [&pattern](const std::string& folderPath) {
        std::vector<std::string> allFilePaths;
        CommonTestUtils::directoryFileListRecursive(folderPath, allFilePaths);
        std::set<std::string> result;
        for (auto& filePath : allFilePaths) {
            if (CommonTestUtils::fileExists(filePath) && std::regex_match(filePath, pattern)) {
                result.insert(filePath);
            }
        }
        return result;
    };

    std::vector<std::string> result;
    for (auto &&folderPath : folderPaths) {
        if (!CommonTestUtils::directoryExists(folderPath)) {
            continue;
        }
        auto fileListByPattern = getFileListByPattern(folderPath);
        result.insert(result.end(), fileListByPattern.begin(), fileListByPattern.end());
    }
    return result;
}

inline std::string replaceExt(std::string file, const std::string& newExt) {
    std::string::size_type i = file.rfind('.', file.length());

    if (i != std::string::npos) {
        file.replace(i + 1, newExt.length(), newExt);
    }
    return file;
}

inline std::vector<std::string> splitStringByDelimiter(std::string paths, const std::string& delimiter = ",") {
    size_t delimiterPos;
    std::vector<std::string> splitPath;
    while ((delimiterPos = paths.find(delimiter)) != std::string::npos) {
        splitPath.push_back(paths.substr(0, delimiterPos));
        paths = paths.substr(delimiterPos + 1);
    }
    splitPath.push_back(paths);
    return splitPath;
}

inline void lockAndWaitFile(const std::string& lockedFilename) {
    unsigned int processId = getpid();
    if (CommonTestUtils::fileExists(lockedFilename.c_str())) {
        std::ifstream lockedFile;
        lockedFile.open(lockedFilename);
        std::string content;
        lockedFile.read(&content[0], lockedFile.tellg());
        unsigned int lockerPid = std::stoi(content);
        if (lockerPid != processId) {
            auto currentTime = std::chrono::system_clock::now();
            auto exitTime = currentTime + std::chrono::minutes(1);
            unsigned int timeout = 1e6 * 0.5;
            while (CommonTestUtils::fileExists(lockedFilename.c_str()) || currentTime >= exitTime) {
                currentTime += std::chrono::microseconds(timeout);
                std::this_thread::sleep_for(std::chrono::microseconds(timeout));
            }
            int status = 0;
#ifndef _WIN32
            waitpid(lockerPid, &status, WNOHANG);
#else
            DWORD winProcessId;
            HANDLE winProcess = ::GetWindowThreadProcessId(hWnd, static_cast<DWORD*>(&winProcessId));
            winProcess = ::OpenProcess(PROCESS_CREATE_THREAD | PROCESS_QUERY_INFORMATION |
                                       PROCESS_VM_OPERATION | PROCESS_VM_WRITE | PROCESS_VM_READ,
                                       FALSE, winProcessId);
            if (winProcess != NULL) {
                LPDWORD winStatus;
                ::WaitForSingleObject(winProcess, INFINITE);
                ::GetExitCodeProcess(winProcess, winStatus);
                ::CloseHandle(winProcess);
                status = static_cast<int>(*winStatus);
            }
#endif
            if (status != 0 && currentTime >= exitTime) {
                lockedFile.clear();
                std::ofstream ostream(lockedFilename);
                ostream << processId;
                ostream.close();
            }
        }
        lockedFile.close();
    } else {
        std::string content = std::to_string(processId);
        CommonTestUtils::createFile(lockedFilename, content);
    }
}
}  // namespace CommonTestUtils<|MERGE_RESOLUTION|>--- conflicted
+++ resolved
@@ -21,16 +21,11 @@
 #include <windows.h>
 #include <stdio.h>
 #include <tchar.h>
-#include "InjCode.h"
-#include "resource.h"
 #define rmdir(dir) _rmdir(dir)
 #else  // _WIN32
 #include <unistd.h>
-<<<<<<< HEAD
 #include <sys/types.h>
 #include <sys/wait.h>
-=======
->>>>>>> 24c31fba
 #endif  // _WIN32
 
 namespace CommonTestUtils {
@@ -271,18 +266,17 @@
 #ifndef _WIN32
             waitpid(lockerPid, &status, WNOHANG);
 #else
-            DWORD winProcessId;
-            HANDLE winProcess = ::GetWindowThreadProcessId(hWnd, static_cast<DWORD*>(&winProcessId));
-            winProcess = ::OpenProcess(PROCESS_CREATE_THREAD | PROCESS_QUERY_INFORMATION |
-                                       PROCESS_VM_OPERATION | PROCESS_VM_WRITE | PROCESS_VM_READ,
-                                       FALSE, winProcessId);
-            if (winProcess != NULL) {
-                LPDWORD winStatus;
-                ::WaitForSingleObject(winProcess, INFINITE);
-                ::GetExitCodeProcess(winProcess, winStatus);
-                ::CloseHandle(winProcess);
-                status = static_cast<int>(*winStatus);
-            }
+    DWORD winProcessId = static_cast<DWORD>(processId);
+    HANDLE winProcess = ::OpenProcess(PROCESS_CREATE_THREAD | PROCESS_QUERY_INFORMATION |
+                               PROCESS_VM_OPERATION | PROCESS_VM_WRITE | PROCESS_VM_READ,
+                               FALSE, winProcessId);
+    if (winProcess != NULL) {
+       LPDWORD winStatus;
+        ::WaitForSingleObject(winProcess, INFINITE);
+        ::GetExitCodeProcess(winProcess, winStatus);
+        ::CloseHandle(winProcess);
+        status = static_cast<int>(*winStatus);
+    }
 #endif
             if (status != 0 && currentTime >= exitTime) {
                 lockedFile.clear();
