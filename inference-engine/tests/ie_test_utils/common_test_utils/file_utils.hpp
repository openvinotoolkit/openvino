--- conflicted
+++ resolved
@@ -117,15 +117,8 @@
     return false;
 }
 
+
 inline void directoryFileListRecursive(const std::string& name, std::vector<std::string>& file_list) {
-<<<<<<< HEAD
-    DIR *directory;
-    struct dirent *entire;
-    directory = opendir(name.c_str());
-    if (directory) {
-        while ((entire = readdir(directory)) != nullptr) {
-            if (std::string(entire->d_name) == ".." || std::string(entire->d_name) == ".") {
-=======
     struct CloseDir {
         void operator()(DIR* d) const noexcept {
             if (d) {
@@ -141,7 +134,6 @@
         const std::string parent_dir{".."};
         while ((entire = readdir(directory.get())) != nullptr) {
             if (entire->d_name == parent_dir || entire->d_name == current_dir) {
->>>>>>> 11f591c1
                 continue;
             }
             std::string path = name + CommonTestUtils::FileSeparator + entire->d_name;
@@ -152,7 +144,52 @@
                 file_list.push_back(path);
             }
         }
-<<<<<<< HEAD
+    }
+}
+
+inline int createDirectory(const std::string& dirPath) {
+#ifdef _WIN32
+    return _mkdir(dirPath.c_str());
+#else
+    return mkdir(dirPath.c_str(), mode_t(0777));
+#endif
+}
+
+inline int createDirectoryRecursive(const std::string& dirPath) {
+    std::string copyDirPath = dirPath;
+    std::vector<std::string> nested_dir_names;
+    while (!directoryExists(copyDirPath)) {
+        auto pos = copyDirPath.rfind(CommonTestUtils::FileSeparator);
+        nested_dir_names.push_back(copyDirPath.substr(pos, copyDirPath.length() - pos));
+        copyDirPath = copyDirPath.substr(0, pos);
+    }
+    while (!nested_dir_names.empty()) {
+        std::string a = copyDirPath + nested_dir_names.back();
+        if (createDirectory(a) != 0) {
+            return -1;
+        }
+        nested_dir_names.pop_back();
+    }
+    return 0;
+}
+
+
+    DIR *directory;
+    struct dirent *entire;
+    directory = opendir(name.c_str());
+    if (directory) {
+        while ((entire = readdir(directory)) != nullptr) {
+            if (std::string(entire->d_name) == ".." || std::string(entire->d_name) == ".") {
+                continue;
+            }
+            std::string path = name + CommonTestUtils::FileSeparator + entire->d_name;
+            if (directoryExists(path)) {
+                directoryFileListRecursive(path, file_list);
+            }
+            if (fileExists(path)) {
+                file_list.push_back(path);
+            }
+        }
         closedir(directory);
     }
 }
@@ -180,34 +217,6 @@
         result.insert(result.end(), fileListByPattern.begin(), fileListByPattern.end());
     }
     return result;
-=======
-    }
-}
-
-inline int createDirectory(const std::string& dirPath) {
-#ifdef _WIN32
-    return _mkdir(dirPath.c_str());
-#else
-    return mkdir(dirPath.c_str(), mode_t(0777));
-#endif
-}
-
-inline int createDirectoryRecursive(const std::string& dirPath) {
-    std::string copyDirPath = dirPath;
-    std::vector<std::string> nested_dir_names;
-    while (!directoryExists(copyDirPath)) {
-        auto pos = copyDirPath.rfind(CommonTestUtils::FileSeparator);
-        nested_dir_names.push_back(copyDirPath.substr(pos, copyDirPath.length() - pos));
-        copyDirPath = copyDirPath.substr(0, pos);
-    }
-    while (!nested_dir_names.empty()) {
-        std::string a = copyDirPath + nested_dir_names.back();
-        if (createDirectory(a) != 0) {
-            return -1;
-        }
-        nested_dir_names.pop_back();
-    }
-    return 0;
 }
 
 inline std::string replaceExt(std::string file, const std::string& newExt) {
@@ -228,6 +237,5 @@
     }
     splitPath.push_back(paths);
     return splitPath;
->>>>>>> 11f591c1
 }
 }  // namespace CommonTestUtils