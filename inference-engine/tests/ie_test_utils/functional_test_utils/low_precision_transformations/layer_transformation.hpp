// Copyright (C) 2020 Intel Corporation
// SPDX-License-Identifier: Apache-2.0
//

#pragma once

#include <string>
#include <tuple>

#include "ie_util_internal.hpp"
#include "low_precision_transformations/network_helper.hpp"
#include "low_precision_transformations/convolution.hpp"
#include "low_precision_transformations/scaleshift_to_convolution.hpp"
#include "functional_test_utils/layer_test_utils.hpp"
#include "low_precision_transformations/transformer.hpp"
#include <transformations/low_precision/transformer.hpp>

namespace LayerTestsUtils {

class LayerTransformationParamsFactory {
public:
    static InferenceEngine::details::LayerTransformation::Params createParamsU8I8();
    static InferenceEngine::details::LayerTransformation::Params createParamsU8U8();
    static InferenceEngine::details::LayerTransformation::Params createParamsI8I8();
    static InferenceEngine::details::LayerTransformation::Params createParams();
};

class LayerTransformationParamsNGraphFactory {
public:
    static ngraph::pass::low_precision::LayerTransformation::Params createParamsU8I8();
    static ngraph::pass::low_precision::LayerTransformation::Params createParamsI8I8();
    static ngraph::pass::low_precision::LayerTransformation::Params createParams();
};

IE_SUPPRESS_DEPRECATED_START

<<<<<<< HEAD
class LayerTransformation : public LayerTestsUtils::LayerTestsCommon {
public:
    enum LptVersion {
        cnnNetwork,
        nGraph
    };

    static ngraph::pass::low_precision::LayerTransformation::Params toNGraph(const InferenceEngine::details::LayerTransformation::Params& params);
    static InferenceEngine::details::LayerTransformation::Params toCNNNetwork(const ngraph::pass::low_precision::LayerTransformation::Params& params);
    static InferenceEngine::Precision toCNNNetwork(const ngraph::element::Type_t precision);

=======
class LayerTransformation : virtual public LayerTestsUtils::LayerTestsCommon {
>>>>>>> 8f74cf65
protected:
    LayerTransformation();

    void ConfigurePlugin(const LptVersion lptVersion);

    static InferenceEngine::Blob::Ptr GenerateInput(
        const ngraph::element::Type_t precision,
        const InferenceEngine::TensorDesc& tensorDesc,
        const float k = 1.f);

    InferenceEngine::details::LowPrecisionTransformations getLowPrecisionTransformations(
        const InferenceEngine::details::LayerTransformation::Params& params) const;

    ngraph::pass::low_precision::LowPrecisionTransformations getLowPrecisionTransformationsNGraph(
        const ngraph::pass::low_precision::LayerTransformation::Params& params) const;

    InferenceEngine::details::LowPrecisionTransformer getLowPrecisionTransformer(
        const InferenceEngine::details::LayerTransformation::Params& params) const;

    ngraph::pass::low_precision::LowPrecisionTransformer getLowPrecisionTransformerNGraph(
        const ngraph::pass::low_precision::LayerTransformation::Params& params) const;

    InferenceEngine::CNNNetwork transform(const InferenceEngine::details::LayerTransformation::Params& params);

    std::shared_ptr<ngraph::Function> transformNGraph(const ngraph::pass::low_precision::LayerTransformation::Params& params);

    InferenceEngine::CNNNetwork transform(const InferenceEngine::details::LowPrecisionTransformations& transformations);

    static void checkPrecisions(const InferenceEngine::CNNLayer& layer, const InferenceEngine::Precision& expectedPrecision);

    static void checkPrecisions(
        const InferenceEngine::CNNLayer& layer,
        const std::vector<std::vector<InferenceEngine::Precision>>& expectedInputPrecisions,
        const std::vector<InferenceEngine::Precision>& expectedOutputPrecisions,
        const bool asymmetricQuantizationOnData = false,
        const bool asymmetricQuantizationOnWeights = false);

    static std::pair<float, float> getQuantizationInterval(const ngraph::element::Type_t precision);

    static std::string toString(const InferenceEngine::details::LayerTransformation::Params& params);

    static std::string toString(const ngraph::pass::low_precision::LayerTransformation::Params& params);

    static InferenceEngine::Precision getDeviceInternalPrecision(const InferenceEngine::Precision precision);

    static std::string getTestCaseNameByParams(
        const InferenceEngine::Precision precision,
        const InferenceEngine::SizeVector& inputShapes,
        const std::string& targetDevice,
        const InferenceEngine::details::LayerTransformation::Params& params,
        const LayerTestsUtils::LayerTransformation::LptVersion version);

    static std::string getTestCaseNameByParams(
        const ngraph::element::Type precision,
        const ngraph::Shape& inputShapes,
        const std::string& targetDevice,
        const ngraph::pass::low_precision::LayerTransformation::Params& params,
        const LayerTestsUtils::LayerTransformation::LptVersion version);

    static bool fakeQuantizeExists(const InferenceEngine::ICNNNetwork& network);
};

IE_SUPPRESS_DEPRECATED_END

typedef std::tuple<
    InferenceEngine::Precision,
    InferenceEngine::SizeVector,
    std::string,
    // TODO: refactor: CNNNetwork LPT is detected
    InferenceEngine::details::LayerTransformation::Params,
    LayerTestsUtils::LayerTransformation::LptVersion> LayerTransformationParams;

inline std::ostream& operator << (std::ostream &os, const LayerTransformation::LptVersion& value) {
    if ((value != LayerTransformation::LptVersion::cnnNetwork) && (value != LayerTransformation::LptVersion::nGraph)) {
        THROW_IE_EXCEPTION << "unexpected LPT version value " << value;
    }

    os << (value == LayerTransformation::LptVersion::cnnNetwork ? "cnnNetwork" : "nGraph");
    return os;
}

}  // namespace LayerTestsUtils<|MERGE_RESOLUTION|>--- conflicted
+++ resolved
@@ -34,8 +34,7 @@
 
 IE_SUPPRESS_DEPRECATED_START
 
-<<<<<<< HEAD
-class LayerTransformation : public LayerTestsUtils::LayerTestsCommon {
+class LayerTransformation : virtual public LayerTestsUtils::LayerTestsCommon {
 public:
     enum LptVersion {
         cnnNetwork,
@@ -46,9 +45,6 @@
     static InferenceEngine::details::LayerTransformation::Params toCNNNetwork(const ngraph::pass::low_precision::LayerTransformation::Params& params);
     static InferenceEngine::Precision toCNNNetwork(const ngraph::element::Type_t precision);
 
-=======
-class LayerTransformation : virtual public LayerTestsUtils::LayerTestsCommon {
->>>>>>> 8f74cf65
 protected:
     LayerTransformation();
 
