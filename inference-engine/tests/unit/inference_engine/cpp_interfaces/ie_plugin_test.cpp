// Copyright (C) 2018-2021 Intel Corporation
// SPDX-License-Identifier: Apache-2.0
//

#include <gtest/gtest.h>
#include <gmock/gmock-spec-builders.h>

#include <ie_version.hpp>
#include <cpp/ie_plugin.hpp>

#include <cpp/ie_infer_async_request_base.hpp>
#include <cpp_interfaces/interface/ie_iexecutable_network_internal.hpp>

#include "unit_test_utils/mocks/mock_not_empty_icnn_network.hpp"
#include "unit_test_utils/mocks/cpp_interfaces/impl/mock_inference_plugin_internal.hpp"
#include "unit_test_utils/mocks/cpp_interfaces/impl/mock_executable_thread_safe_default.hpp"
#include "unit_test_utils/mocks/cpp_interfaces/interface/mock_iinfer_request_internal.hpp"
#include "unit_test_utils/mocks/cpp_interfaces/interface/mock_iexecutable_network_internal.hpp"

using namespace ::testing;
using namespace std;
using namespace InferenceEngine;
using namespace InferenceEngine::details;

class InferenceEnginePluginInternalTest : public ::testing::Test {
protected:
    shared_ptr<IInferencePlugin> plugin;
    shared_ptr<MockInferencePluginInternal> mock_plugin_impl;
    shared_ptr<MockIExecutableNetworkInternal> mockIExeNetworkInternal;
    shared_ptr<MockExecutableNetworkThreadSafe> mockExeNetworkTS;
    shared_ptr<MockIInferRequestInternal> mockInferRequestInternal;
    std::shared_ptr<MockNotEmptyICNNNetwork> mockNotEmptyNet = std::make_shared<MockNotEmptyICNNNetwork>();
    std::string pluginId;

    ResponseDesc dsc;
    StatusCode sts;

    virtual void TearDown() {
        EXPECT_TRUE(Mock::VerifyAndClearExpectations(mock_plugin_impl.get()));
        EXPECT_TRUE(Mock::VerifyAndClearExpectations(mockIExeNetworkInternal.get()));
        EXPECT_TRUE(Mock::VerifyAndClearExpectations(mockExeNetworkTS.get()));
        EXPECT_TRUE(Mock::VerifyAndClearExpectations(mockInferRequestInternal.get()));
    }

    virtual void SetUp() {
        pluginId = "TEST";
        mock_plugin_impl.reset(new MockInferencePluginInternal());
        mock_plugin_impl->SetName(pluginId);
        plugin = std::static_pointer_cast<IInferencePlugin>(mock_plugin_impl);
        mockIExeNetworkInternal = make_shared<MockIExecutableNetworkInternal>();
        mockIExeNetworkInternal->SetPointerToPlugin(mock_plugin_impl);
    }

    void getInferRequestWithMockImplInside(IInferRequestInternal::Ptr &request) {
        IExecutableNetworkInternal::Ptr exeNetwork;
        InputsDataMap inputsInfo;
        mockNotEmptyNet->getInputsInfo(inputsInfo);
        OutputsDataMap outputsInfo;
        mockNotEmptyNet->getOutputsInfo(outputsInfo);
        mockInferRequestInternal = make_shared<MockIInferRequestInternal>(inputsInfo, outputsInfo);
        mockExeNetworkTS = make_shared<MockExecutableNetworkThreadSafe>();
        EXPECT_CALL(*mock_plugin_impl.get(), LoadExeNetworkImpl(_, _)).WillOnce(Return(mockExeNetworkTS));
        EXPECT_CALL(*mockExeNetworkTS.get(), CreateInferRequestImpl(_, _)).WillOnce(Return(mockInferRequestInternal));
        IE_SUPPRESS_DEPRECATED_START
        ASSERT_NO_THROW(exeNetwork = plugin->LoadNetwork(InferenceEngine::CNNNetwork(mockNotEmptyNet), {}));
        IE_SUPPRESS_DEPRECATED_END
        ASSERT_NO_THROW(request = exeNetwork->CreateInferRequest());
    }
};

MATCHER_P(blob_in_map_pointer_is_same, ref_blob, "") {
    return reinterpret_cast<float*>(arg.begin()->second->buffer()) == reinterpret_cast<float*>(ref_blob->buffer());
}

TEST_F(InferenceEnginePluginInternalTest, failToSetBlobWithInCorrectName) {
    Blob::Ptr inBlob = make_shared_blob<float>({ Precision::FP32, {1, 1, 1, 1}, NCHW });
    inBlob->allocate();
    string inputName = "not_input";
    std::string refError = "[ NOT_FOUND ] Failed to find input or output with name: \'" + inputName + "\'";
    IInferRequestInternal::Ptr inferRequest;
    getInferRequestWithMockImplInside(inferRequest);
    try {
        inferRequest->SetBlob(inputName, inBlob);
    } catch(InferenceEngine::NotFound& ex) {
        ASSERT_TRUE(std::string{ex.what()}.find(refError) != std::string::npos)
            << "\tExpected: " << refError
            << "\n\tActual: " << ex.what();
    }
}

TEST_F(InferenceEnginePluginInternalTest, failToSetBlobWithEmptyName) {
    Blob::Ptr inBlob = make_shared_blob<float>({ Precision::FP32, {}, NCHW });
    inBlob->allocate();
    string inputName = "not_input";
    std::string refError = "[ NOT_FOUND ] Failed to set blob with empty name";
    IInferRequestInternal::Ptr inferRequest;
    getInferRequestWithMockImplInside(inferRequest);
    try {
        inferRequest->SetBlob(inputName, inBlob);
    } catch(InferenceEngine::NotFound& ex) {
        ASSERT_TRUE(std::string{ex.what()}.find(refError) != std::string::npos)
            << "\tExpected: " << refError
            << "\n\tActual: " << ex.what();
    }
}

TEST_F(InferenceEnginePluginInternalTest, failToSetNullPtr) {
    string inputName = MockNotEmptyICNNNetwork::INPUT_BLOB_NAME;
    std::string refError = "[ NOT_ALLOCATED ] Failed to set empty blob with name: \'" + inputName + "\'";
    IInferRequestInternal::Ptr inferRequest;
    getInferRequestWithMockImplInside(inferRequest);
    Blob::Ptr inBlob = nullptr;
    try {
        inferRequest->SetBlob(inputName, inBlob);
    } catch(InferenceEngine::NotAllocated& ex) {
        ASSERT_TRUE(std::string{ex.what()}.find(refError) != std::string::npos)
            << "\tExpected: " << refError
            << "\n\tActual: " << ex.what();
    }
}

TEST_F(InferenceEnginePluginInternalTest, failToSetEmptyBlob) {
    Blob::Ptr inBlob;
    string inputName = MockNotEmptyICNNNetwork::INPUT_BLOB_NAME;
    std::string refError = "[ NOT_ALLOCATED ] Failed to set empty blob with name: \'" + inputName + "\'";
    IInferRequestInternal::Ptr inferRequest;
    getInferRequestWithMockImplInside(inferRequest);
    try {
        inferRequest->SetBlob(inputName, inBlob);
    } catch(InferenceEngine::NotAllocated& ex) {
        ASSERT_TRUE(std::string{ex.what()}.find(refError) != std::string::npos)
            << "\tExpected: " << refError
            << "\n\tActual: " << ex.what();
    }
}

TEST_F(InferenceEnginePluginInternalTest, failToSetNotAllocatedBlob) {
    string inputName = MockNotEmptyICNNNetwork::INPUT_BLOB_NAME;
    std::string refError = "[ NOT_ALLOCATED ] Input data was not allocated. Input name: \'" + inputName + "\'";
    IInferRequestInternal::Ptr inferRequest;
    getInferRequestWithMockImplInside(inferRequest);
    Blob::Ptr blob = make_shared_blob<float>({ Precision::FP32, {}, NCHW });
    try {
        inferRequest->SetBlob(inputName, blob);
    } catch(InferenceEngine::NotAllocated& ex) {
        ASSERT_TRUE(std::string{ex.what()}.find(refError) != std::string::npos)
            << "\tExpected: " << refError
            << "\n\tActual: " << ex.what();
    }
}

<<<<<<< HEAD
=======
TEST_F(InferenceEnginePluginInternalTest, executableNetworkInternalExportsMagicAndName) {
    std::stringstream strm;
    ASSERT_NO_THROW(mockIExeNetworkInternal->WrapOstreamExport(strm));
    ExportMagic actualMagic = {};
    strm.read(actualMagic.data(), actualMagic.size());
    ASSERT_EQ(exportMagic, actualMagic);
    std::string pluginName;
    std::getline(strm, pluginName);
    ASSERT_EQ(pluginId, pluginName);
    std::string exportedString;
    std::getline(strm, exportedString);
    ASSERT_EQ(mockIExeNetworkInternal->exportString, exportedString);
}

TEST_F(InferenceEnginePluginInternalTest, pluginInternalEraseMagicAndNameWhenImports) {
    std::stringstream strm;
    ASSERT_NO_THROW(mockIExeNetworkInternal->WrapOstreamExport(strm));
    ASSERT_NO_THROW(mock_plugin_impl->ImportNetwork(strm, {}));
    ASSERT_EQ(mockIExeNetworkInternal->exportString, mock_plugin_impl->importedString);
    mock_plugin_impl->importedString = {};
}


>>>>>>> 1076f45a
TEST(InferencePluginTests, throwsOnUninitializedGetVersion) {
    InferencePlugin plg;
    ASSERT_THROW(plg.GetVersion(), Exception);
}

TEST(InferencePluginTests, throwsOnUninitializedLoadNetwork) {
    InferencePlugin plg;
    ASSERT_THROW(plg.LoadNetwork(CNNNetwork(), {}), Exception);
}

TEST(InferencePluginTests, throwsOnUninitializedImportNetwork) {
    InferencePlugin plg;
    ASSERT_THROW(plg.ImportNetwork({}, {}), Exception);
}

TEST(InferencePluginTests, throwsOnUninitializedAddExtension) {
    InferencePlugin plg;
    ASSERT_THROW(plg.AddExtension(IExtensionPtr()), Exception);
}

TEST(InferencePluginTests, throwsOnUninitializedSetConfig) {
    InferencePlugin plg;
    ASSERT_THROW(plg.SetConfig({{}}), Exception);
}<|MERGE_RESOLUTION|>--- conflicted
+++ resolved
@@ -149,32 +149,6 @@
     }
 }
 
-<<<<<<< HEAD
-=======
-TEST_F(InferenceEnginePluginInternalTest, executableNetworkInternalExportsMagicAndName) {
-    std::stringstream strm;
-    ASSERT_NO_THROW(mockIExeNetworkInternal->WrapOstreamExport(strm));
-    ExportMagic actualMagic = {};
-    strm.read(actualMagic.data(), actualMagic.size());
-    ASSERT_EQ(exportMagic, actualMagic);
-    std::string pluginName;
-    std::getline(strm, pluginName);
-    ASSERT_EQ(pluginId, pluginName);
-    std::string exportedString;
-    std::getline(strm, exportedString);
-    ASSERT_EQ(mockIExeNetworkInternal->exportString, exportedString);
-}
-
-TEST_F(InferenceEnginePluginInternalTest, pluginInternalEraseMagicAndNameWhenImports) {
-    std::stringstream strm;
-    ASSERT_NO_THROW(mockIExeNetworkInternal->WrapOstreamExport(strm));
-    ASSERT_NO_THROW(mock_plugin_impl->ImportNetwork(strm, {}));
-    ASSERT_EQ(mockIExeNetworkInternal->exportString, mock_plugin_impl->importedString);
-    mock_plugin_impl->importedString = {};
-}
-
-
->>>>>>> 1076f45a
 TEST(InferencePluginTests, throwsOnUninitializedGetVersion) {
     InferencePlugin plg;
     ASSERT_THROW(plg.GetVersion(), Exception);
