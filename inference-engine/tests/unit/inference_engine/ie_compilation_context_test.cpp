--- conflicted
+++ resolved
@@ -128,26 +128,11 @@
     //    Constant---'          /
     //              Constant---'
 
-    // Create op::v0::Parameter operation with static shape
-    auto data = std::make_shared<ngraph::op::v0::Parameter>(ngraph::element::i8, ngraph::Shape{3, 1, 2});
+    // Create opset6::Parameter operation with static shape
+    auto data = std::make_shared<ngraph::opset6::Parameter>(ngraph::element::i8, ngraph::Shape{3, 1, 2});
     data->set_friendly_name("Parameter");
     data->get_output_tensor(0).set_names({"parameter"});
 
-<<<<<<< HEAD
-    auto mul_constant = ngraph::op::v0::Constant::create(ngraph::element::i8, ngraph::Shape{1}, {3});
-    mul_constant->set_friendly_name("mul_constant");
-    auto mul = std::make_shared<ngraph::op::v1::Multiply>(data, mul_constant);
-    mul->set_friendly_name("mul");
-
-    auto add_constant = ngraph::op::v0::Constant::create(ngraph::element::i8, ngraph::Shape{1}, {2});
-    add_constant->set_friendly_name("add_constant");
-    auto add = std::make_shared<ngraph::op::v1::Add>(mul, add_constant);
-    add->set_friendly_name("add");
-
-    // Create op::v0::Result operation
-    auto res = std::make_shared<ngraph::op::v0::Result>(add);
-    res->set_friendly_name("res");
-=======
     auto mul_constant = ngraph::opset6::Constant::create(ngraph::element::i8, ngraph::Shape{1}, {3});
     auto mul = std::make_shared<ngraph::opset6::Multiply>(data, mul_constant);
 
@@ -156,7 +141,6 @@
 
     // Create opset3::Result operation
     auto res = std::make_shared<ngraph::opset6::Result>(add);
->>>>>>> a84d01cb
 
     // Create nGraph function
     auto func = std::make_shared<ngraph::Function>(ngraph::ResultVector{res}, ngraph::ParameterVector{data});
