--- conflicted
+++ resolved
@@ -35,8 +35,6 @@
     ASSERT_EQ(static_output_shapes[0], StaticShape({3, 7, 5, 5}));
 }
 
-<<<<<<< HEAD
-=======
 
 TEST(StaticShapeInferenceTest, GroupConvolutionTest) {
     Strides strides{1, 1};
@@ -119,7 +117,6 @@
 }
 
 
->>>>>>> 355fdeec
 #if 0
 TEST(StaticShapeInferenceTest, ConvolutionTimeTest) {
     Strides strides{1, 1};
