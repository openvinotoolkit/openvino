--- conflicted
+++ resolved
@@ -5,15 +5,11 @@
 #include "utils/shape_inference/static_shape.hpp"
 #include <convolution_shape_inference.hpp>
 #include <experimental_detectron_detection_output_shape_inference.hpp>
+#include <experimental_detectron_prior_grid_generator_shape_inference.hpp>
 #include <gtest/gtest.h>
 #include <openvino/core/coordinate_diff.hpp>
 #include <openvino/op/convolution.hpp>
-<<<<<<< HEAD
 #include <openvino/op/parameter.hpp>
-#include <convolution_shape_inference.hpp>
-#include <experimental_detectron_prior_grid_generator_shape_inference.hpp>
-=======
->>>>>>> f80005f5
 #include <openvino/op/ops.hpp>
 #include <openvino/op/parameter.hpp>
 
@@ -47,35 +43,6 @@
     ASSERT_EQ(conv->get_pads_end(), (CoordinateDiff{1, 1}));
 }
 
-<<<<<<< HEAD
-
-TEST(StaticShapeInferenceTest, PriorGridGenerator) {
-    op::v6::ExperimentalDetectronPriorGridGenerator::Attributes attrs;
-    attrs.flatten = false;
-    attrs.h = 0;
-    attrs.w = 0;
-    attrs.stride_x = 4.0f;
-    attrs.stride_y = 4.0f;
-
-    auto priors = std::make_shared<ov::op::v0::Parameter>(element::f32, PartialShape{-1, -1});
-    auto feature_map = std::make_shared<ov::op::v0::Parameter>(element::f32, PartialShape{-1, -1, -1, -1});
-    auto im_data = std::make_shared<ov::op::v0::Parameter>(element::f32, PartialShape{-1, -1, -1, -1});
-
-    auto grid_gen = std::make_shared<ov::op::v6::ExperimentalDetectronPriorGridGenerator>(priors, feature_map, im_data, attrs);
-
-    std::vector<PartialShape> input_shapes = {PartialShape{3, 4}, PartialShape{1, 256, 200, 336},
-                                              PartialShape{1, 3, 800, 1344}},
-                              output_shapes = {PartialShape{}};
-    shape_infer(grid_gen.get(), input_shapes, output_shapes);
-    ASSERT_EQ(output_shapes[0], PartialShape({200, 336, 3, 4}));
-
-    std::vector<StaticShape> static_input_shapes = {StaticShape{3, 4}, StaticShape{1, 256, 200, 336},
-                                                    StaticShape{1, 3, 800, 1344}},
-                             static_output_shapes = {StaticShape{}};
-    shape_infer(grid_gen.get(), static_input_shapes, static_output_shapes);
-
-    ASSERT_EQ(static_output_shapes[0], StaticShape({200, 336, 3, 4}));
-=======
 TEST(StaticShapeInferenceTest, ExperimentalDetectronDetectionOutputTest) {
   using Attrs = op::v6::ExperimentalDetectronDetectionOutput::Attributes;
   Attrs attrs;
@@ -135,7 +102,34 @@
             StaticShape({attrs.max_detections_per_image, 4}));
   ASSERT_EQ(static_output_shapes[1], StaticShape({attrs.max_detections_per_image}));
   ASSERT_EQ(static_output_shapes[2], StaticShape({attrs.max_detections_per_image}));
->>>>>>> f80005f5
+}
+
+TEST(StaticShapeInferenceTest, PriorGridGenerator) {
+    op::v6::ExperimentalDetectronPriorGridGenerator::Attributes attrs;
+    attrs.flatten = false;
+    attrs.h = 0;
+    attrs.w = 0;
+    attrs.stride_x = 4.0f;
+    attrs.stride_y = 4.0f;
+
+    auto priors = std::make_shared<ov::op::v0::Parameter>(element::f32, PartialShape{-1, -1});
+    auto feature_map = std::make_shared<ov::op::v0::Parameter>(element::f32, PartialShape{-1, -1, -1, -1});
+    auto im_data = std::make_shared<ov::op::v0::Parameter>(element::f32, PartialShape{-1, -1, -1, -1});
+
+    auto grid_gen = std::make_shared<ov::op::v6::ExperimentalDetectronPriorGridGenerator>(priors, feature_map, im_data, attrs);
+
+    std::vector<PartialShape> input_shapes = {PartialShape{3, 4}, PartialShape{1, 256, 200, 336},
+                                              PartialShape{1, 3, 800, 1344}},
+                              output_shapes = {PartialShape{}};
+    shape_infer(grid_gen.get(), input_shapes, output_shapes);
+    ASSERT_EQ(output_shapes[0], PartialShape({200, 336, 3, 4}));
+
+    std::vector<StaticShape> static_input_shapes = {StaticShape{3, 4}, StaticShape{1, 256, 200, 336},
+                                                    StaticShape{1, 3, 800, 1344}},
+                             static_output_shapes = {StaticShape{}};
+    shape_infer(grid_gen.get(), static_input_shapes, static_output_shapes);
+
+    ASSERT_EQ(static_output_shapes[0], StaticShape({200, 336, 3, 4}));
 }
 
 #if 0
