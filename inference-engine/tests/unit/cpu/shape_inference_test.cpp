--- conflicted
+++ resolved
@@ -2,21 +2,18 @@
 // SPDX-License-Identifier: Apache-2.0
 //
 
-#include "utils/shape_inference/static_shape.hpp"
+#include <gtest/gtest.h>
+
 #include <convolution_shape_inference.hpp>
 #include <experimental_detectron_detection_output_shape_inference.hpp>
-#include <gtest/gtest.h>
 #include <openvino/core/coordinate_diff.hpp>
 #include <openvino/op/convolution.hpp>
-<<<<<<< HEAD
+#include <openvino/op/ops.hpp>
 #include <openvino/op/pad.hpp>
 #include <openvino/op/parameter.hpp>
-#include <convolution_shape_inference.hpp>
 #include <pad_shape_inference.hpp>
-=======
->>>>>>> e6f0b8fe
-#include <openvino/op/ops.hpp>
-#include <openvino/op/parameter.hpp>
+
+#include "utils/shape_inference/static_shape.hpp"
 
 using namespace ov;
 
@@ -31,16 +28,18 @@
     auto filters = std::make_shared<ov::op::v0::Parameter>(element::f32, PartialShape{-1, -1, -1, -1});
 
     auto conv =
-            std::make_shared<op::v1::Convolution>(data, filters, strides, pads_begin, pads_end, dilations, auto_pad);
+        std::make_shared<op::v1::Convolution>(data, filters, strides, pads_begin, pads_end, dilations, auto_pad);
 
-    std::vector<PartialShape> input_shapes = {PartialShape{3, 6, 5, 5}, PartialShape{7, 6, 3, 3}}, output_shapes = {PartialShape{}};
+    std::vector<PartialShape> input_shapes = {PartialShape{3, 6, 5, 5}, PartialShape{7, 6, 3, 3}},
+                              output_shapes = {PartialShape{}};
     shape_infer(conv.get(), input_shapes, output_shapes);
 
     ASSERT_EQ(output_shapes[0], PartialShape({3, 7, 5, 5}));
     ASSERT_EQ(conv->get_pads_begin(), (CoordinateDiff{1, 1}));
     ASSERT_EQ(conv->get_pads_end(), (CoordinateDiff{1, 1}));
 
-    std::vector<StaticShape> static_input_shapes = {StaticShape{3, 6, 5, 5}, StaticShape{7, 6, 3, 3}}, static_output_shapes = {StaticShape{}};
+    std::vector<StaticShape> static_input_shapes = {StaticShape{3, 6, 5, 5}, StaticShape{7, 6, 3, 3}},
+                             static_output_shapes = {StaticShape{}};
     shape_infer(conv.get(), static_input_shapes, static_output_shapes);
 
     ASSERT_EQ(static_output_shapes[0], StaticShape({3, 7, 5, 5}));
@@ -48,7 +47,6 @@
     ASSERT_EQ(conv->get_pads_end(), (CoordinateDiff{1, 1}));
 }
 
-<<<<<<< HEAD
 TEST(StaticShapeInferenceTest, Pad) {
     const auto data = std::make_shared<ov::op::v0::Parameter>(element::f32, PartialShape::dynamic());
 
@@ -75,67 +73,63 @@
 
     ASSERT_EQ(static_output_shapes.size(), 1);
     ASSERT_EQ(static_output_shapes[0], StaticShape({6, 9, 8, 8}));
-=======
+}
+
 TEST(StaticShapeInferenceTest, ExperimentalDetectronDetectionOutputTest) {
-  using Attrs = op::v6::ExperimentalDetectronDetectionOutput::Attributes;
-  Attrs attrs;
-  attrs.class_agnostic_box_regression = true;
-  attrs.deltas_weights = {10.0f, 10.0f, 5.0f, 5.0f};
-  attrs.max_delta_log_wh = 2.0f;
-  attrs.max_detections_per_image = 5;
-  attrs.nms_threshold = 0.2f;
-  attrs.num_classes = 2;
-  attrs.post_nms_count = 500;
-  attrs.score_threshold = 0.01000000074505806f;
-  int64_t rois_num = static_cast<int64_t>(attrs.max_detections_per_image);
+    using Attrs = op::v6::ExperimentalDetectronDetectionOutput::Attributes;
+    Attrs attrs;
+    attrs.class_agnostic_box_regression = true;
+    attrs.deltas_weights = {10.0f, 10.0f, 5.0f, 5.0f};
+    attrs.max_delta_log_wh = 2.0f;
+    attrs.max_detections_per_image = 5;
+    attrs.nms_threshold = 0.2f;
+    attrs.num_classes = 2;
+    attrs.post_nms_count = 500;
+    attrs.score_threshold = 0.01000000074505806f;
+    int64_t rois_num = static_cast<int64_t>(attrs.max_detections_per_image);
 
-  auto rois = std::make_shared<ov::op::v0::Parameter>(element::f32,
-                                                      PartialShape{-1, -1});
-  auto deltas = std::make_shared<ov::op::v0::Parameter>(element::f32,
-                                                        PartialShape{-1, -1});
-  auto scores = std::make_shared<ov::op::v0::Parameter>(element::f32,
-                                                        PartialShape{-1, -1});
-  auto im_info = std::make_shared<ov::op::v0::Parameter>(element::f32,
-                                                         PartialShape{-1, -1});
+    auto rois = std::make_shared<ov::op::v0::Parameter>(element::f32, PartialShape{-1, -1});
+    auto deltas = std::make_shared<ov::op::v0::Parameter>(element::f32, PartialShape{-1, -1});
+    auto scores = std::make_shared<ov::op::v0::Parameter>(element::f32, PartialShape{-1, -1});
+    auto im_info = std::make_shared<ov::op::v0::Parameter>(element::f32, PartialShape{-1, -1});
 
-  auto detection =
-      std::make_shared<ov::op::v6::ExperimentalDetectronDetectionOutput>(
-          rois, deltas, scores, im_info, attrs);
-  std::vector<PartialShape> input_shapes = {
-      PartialShape::dynamic(), PartialShape::dynamic(), PartialShape::dynamic(),
-      PartialShape::dynamic()};
-  std::vector<PartialShape> output_shapes = {PartialShape::dynamic(),
-                                             PartialShape::dynamic(),
-                                             PartialShape::dynamic()};
-  shape_infer(detection.get(), input_shapes, output_shapes);
-  ASSERT_EQ(output_shapes[0], (PartialShape{rois_num, 4}));
-  ASSERT_EQ(output_shapes[1], (PartialShape{rois_num}));
-  ASSERT_EQ(output_shapes[2], (PartialShape{rois_num}));
+    auto detection =
+        std::make_shared<ov::op::v6::ExperimentalDetectronDetectionOutput>(rois, deltas, scores, im_info, attrs);
+    std::vector<PartialShape> input_shapes = {PartialShape::dynamic(),
+                                              PartialShape::dynamic(),
+                                              PartialShape::dynamic(),
+                                              PartialShape::dynamic()};
+    std::vector<PartialShape> output_shapes = {PartialShape::dynamic(),
+                                               PartialShape::dynamic(),
+                                               PartialShape::dynamic()};
+    shape_infer(detection.get(), input_shapes, output_shapes);
+    ASSERT_EQ(output_shapes[0], (PartialShape{rois_num, 4}));
+    ASSERT_EQ(output_shapes[1], (PartialShape{rois_num}));
+    ASSERT_EQ(output_shapes[2], (PartialShape{rois_num}));
 
-  input_shapes = {PartialShape{-1, -1}, PartialShape{-1, -1},
-                  PartialShape{-1, -1}, PartialShape{-1, -1}};
-  output_shapes = {PartialShape{}, PartialShape{}, PartialShape{}};
-  shape_infer(detection.get(), input_shapes, output_shapes);
-  ASSERT_EQ(output_shapes[0], (PartialShape{rois_num, 4}));
-  ASSERT_EQ(output_shapes[1], (PartialShape{rois_num}));
-  ASSERT_EQ(output_shapes[2], (PartialShape{rois_num}));
+    input_shapes = {PartialShape{-1, -1}, PartialShape{-1, -1}, PartialShape{-1, -1}, PartialShape{-1, -1}};
+    output_shapes = {PartialShape{}, PartialShape{}, PartialShape{}};
+    shape_infer(detection.get(), input_shapes, output_shapes);
+    ASSERT_EQ(output_shapes[0], (PartialShape{rois_num, 4}));
+    ASSERT_EQ(output_shapes[1], (PartialShape{rois_num}));
+    ASSERT_EQ(output_shapes[2], (PartialShape{rois_num}));
 
-  input_shapes = {PartialShape{16, 4}, PartialShape{16, 8}, PartialShape{16, 2}, PartialShape{1, 3}};
-  output_shapes = {PartialShape{}, PartialShape{}, PartialShape{}};
-  shape_infer(detection.get(), input_shapes, output_shapes);
-  ASSERT_EQ(output_shapes[0], (PartialShape{rois_num, 4}));
-  ASSERT_EQ(output_shapes[1], (PartialShape{rois_num}));
-  ASSERT_EQ(output_shapes[2], (PartialShape{rois_num}));
+    input_shapes = {PartialShape{16, 4}, PartialShape{16, 8}, PartialShape{16, 2}, PartialShape{1, 3}};
+    output_shapes = {PartialShape{}, PartialShape{}, PartialShape{}};
+    shape_infer(detection.get(), input_shapes, output_shapes);
+    ASSERT_EQ(output_shapes[0], (PartialShape{rois_num, 4}));
+    ASSERT_EQ(output_shapes[1], (PartialShape{rois_num}));
+    ASSERT_EQ(output_shapes[2], (PartialShape{rois_num}));
 
-  std::vector<StaticShape> static_input_shapes = {StaticShape{16, 4}, StaticShape{16, 8}, StaticShape{16, 2}, StaticShape{1, 3}};
-  std::vector<StaticShape> static_output_shapes = {StaticShape{}, StaticShape{},
-                                                   StaticShape{}};
-  shape_infer(detection.get(), static_input_shapes, static_output_shapes);
-  ASSERT_EQ(static_output_shapes[0],
-            StaticShape({attrs.max_detections_per_image, 4}));
-  ASSERT_EQ(static_output_shapes[1], StaticShape({attrs.max_detections_per_image}));
-  ASSERT_EQ(static_output_shapes[2], StaticShape({attrs.max_detections_per_image}));
->>>>>>> e6f0b8fe
+    std::vector<StaticShape> static_input_shapes = {StaticShape{16, 4},
+                                                    StaticShape{16, 8},
+                                                    StaticShape{16, 2},
+                                                    StaticShape{1, 3}};
+    std::vector<StaticShape> static_output_shapes = {StaticShape{}, StaticShape{}, StaticShape{}};
+    shape_infer(detection.get(), static_input_shapes, static_output_shapes);
+    ASSERT_EQ(static_output_shapes[0], StaticShape({attrs.max_detections_per_image, 4}));
+    ASSERT_EQ(static_output_shapes[1], StaticShape({attrs.max_detections_per_image}));
+    ASSERT_EQ(static_output_shapes[2], StaticShape({attrs.max_detections_per_image}));
 }
 
 #if 0
