// Copyright (C) 2018-2021 Intel Corporation
// SPDX-License-Identifier: Apache-2.0
//

#include <gtest/gtest.h>


#include <ngraph/function.hpp>
#include <ngraph/opsets/opset2.hpp>
#include <ngraph/opsets/opset7.hpp>
#include <transformations/op_conversions/gelu7_downgrade.hpp>
#include <transformations/init_node_info.hpp>
#include <ngraph/pass/manager.hpp>

#include "common_test_utils/ngraph_test_utils.hpp"

using namespace testing;

TEST_F(TransformationTestsF, Gelu7Downgrade) {
    {
<<<<<<< HEAD
        auto input = std::make_shared<ngraph::op::v0::Parameter>(ngraph::element::f32, ngraph::Shape{1, 2, 3});
        auto gelu = std::make_shared<ngraph::op::v7::Gelu>(input, ngraph::op::GeluApproximationMode::ERF);
        gelu->set_friendly_name("gelu7");
=======
        auto input = std::make_shared<ngraph::opset7::Parameter>(ngraph::element::f32, ngraph::Shape{1, 2, 3});
        auto gelu = std::make_shared<ngraph::opset7::Gelu>(input, ngraph::op::GeluApproximationMode::ERF);
>>>>>>> a84d01cb

        function = std::make_shared<ngraph::Function>(ngraph::NodeVector{gelu}, ngraph::ParameterVector{input});

        manager.register_pass<ngraph::pass::Gelu7Downgrade>();
    }

    {
<<<<<<< HEAD
        auto input = std::make_shared<ngraph::op::v0::Parameter>(ngraph::element::f32, ngraph::Shape{1, 2, 3});
        auto gelu = std::make_shared<ngraph::op::v0::Gelu>(input);
        gelu->set_friendly_name("gelu7");
=======
        auto input = std::make_shared<ngraph::opset7::Parameter>(ngraph::element::f32, ngraph::Shape{1, 2, 3});
        auto gelu = std::make_shared<ngraph::opset2::Gelu>(input);
>>>>>>> a84d01cb

        function_ref = std::make_shared<ngraph::Function>(ngraph::NodeVector{gelu}, ngraph::ParameterVector{input});
    }
}
<|MERGE_RESOLUTION|>--- conflicted
+++ resolved
@@ -18,14 +18,8 @@
 
 TEST_F(TransformationTestsF, Gelu7Downgrade) {
     {
-<<<<<<< HEAD
-        auto input = std::make_shared<ngraph::op::v0::Parameter>(ngraph::element::f32, ngraph::Shape{1, 2, 3});
-        auto gelu = std::make_shared<ngraph::op::v7::Gelu>(input, ngraph::op::GeluApproximationMode::ERF);
-        gelu->set_friendly_name("gelu7");
-=======
         auto input = std::make_shared<ngraph::opset7::Parameter>(ngraph::element::f32, ngraph::Shape{1, 2, 3});
         auto gelu = std::make_shared<ngraph::opset7::Gelu>(input, ngraph::op::GeluApproximationMode::ERF);
->>>>>>> a84d01cb
 
         function = std::make_shared<ngraph::Function>(ngraph::NodeVector{gelu}, ngraph::ParameterVector{input});
 
@@ -33,14 +27,8 @@
     }
 
     {
-<<<<<<< HEAD
-        auto input = std::make_shared<ngraph::op::v0::Parameter>(ngraph::element::f32, ngraph::Shape{1, 2, 3});
-        auto gelu = std::make_shared<ngraph::op::v0::Gelu>(input);
-        gelu->set_friendly_name("gelu7");
-=======
         auto input = std::make_shared<ngraph::opset7::Parameter>(ngraph::element::f32, ngraph::Shape{1, 2, 3});
         auto gelu = std::make_shared<ngraph::opset2::Gelu>(input);
->>>>>>> a84d01cb
 
         function_ref = std::make_shared<ngraph::Function>(ngraph::NodeVector{gelu}, ngraph::ParameterVector{input});
     }
