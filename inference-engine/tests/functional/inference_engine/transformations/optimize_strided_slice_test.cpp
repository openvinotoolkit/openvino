--- conflicted
+++ resolved
@@ -277,10 +277,6 @@
 
         function_ref = std::make_shared<ngraph::Function>(ngraph::NodeVector{concat}, ngraph::ParameterVector{source});
     }
-<<<<<<< HEAD
-
-    auto res = compare_functions(f, f_ref);
-    ASSERT_TRUE(res.first) << res.second;
 }
 
 
@@ -320,6 +316,4 @@
     const FunctionsComparator func_comparator = FunctionsComparator::with_default().enable(FunctionsComparator::ATTRIBUTES);
     const FunctionsComparator::Result result = func_comparator(f, f_ref);
     ASSERT_TRUE(result.valid);
-=======
->>>>>>> b754013a
 }