// Copyright (C) 2018-2021 Intel Corporation
// SPDX-License-Identifier: Apache-2.0
//

#include <gtest/gtest.h>

#include <string>
#include <memory>

#include <ngraph/function.hpp>
#include <ngraph/opsets/opset1.hpp>
#include <ngraph/opsets/opset7.hpp>
#include <ngraph/opsets/opset8.hpp>
#include <ngraph/pass/manager.hpp>
#include <transformations/op_conversions/convert_gather_downgrade.hpp>
#include <transformations/init_node_info.hpp>

#include "common_test_utils/ngraph_test_utils.hpp"

using namespace testing;

TEST_F(TransformationTestsF, ConvertGather7toGather1) {
    {
        auto data = std::make_shared<ngraph::op::v0::Parameter>(ngraph::element::f32, ngraph::Shape{2, 3});
        auto indices = std::make_shared<ngraph::op::v0::Parameter>(ngraph::element::i32, ngraph::Shape{2, 2});
        auto axis = ngraph::op::v0::Constant::create(ngraph::element::i32, ngraph::Shape{1}, {0});

        auto gather_v7 = std::make_shared<ngraph::opset7::Gather>(data, indices, axis, 0);

        function = std::make_shared<ngraph::Function>(ngraph::NodeVector{gather_v7}, ngraph::ParameterVector{data, indices});
        manager.register_pass<ngraph::pass::ConvertGather7ToGather1>();
    }

    {
        auto data = std::make_shared<ngraph::op::v0::Parameter>(ngraph::element::f32, ngraph::Shape{2, 3});
        auto indices = std::make_shared<ngraph::op::v0::Parameter>(ngraph::element::i32, ngraph::Shape{2, 2});
        auto axis = ngraph::op::v0::Constant::create(ngraph::element::i32, ngraph::Shape{1}, {0});

        auto gather_v1 = std::make_shared<ngraph::op::v1::Gather>(data, indices, axis);

        function_ref = std::make_shared<ngraph::Function>(ngraph::NodeVector{gather_v1}, ngraph::ParameterVector{data, indices});
    }
}

TEST_F(TransformationTestsF, ConvertGather7toGather1_nonzero_batch_dims) {
    {
        auto data = std::make_shared<ngraph::op::v0::Parameter>(ngraph::element::f32, ngraph::Shape{2, 3});
        auto indices = std::make_shared<ngraph::op::v0::Parameter>(ngraph::element::i32, ngraph::Shape{2, 2});
        auto axis = ngraph::op::v0::Constant::create(ngraph::element::i32, ngraph::Shape{1}, {1});

        auto gather_v7 = std::make_shared<ngraph::opset7::Gather>(data, indices, axis, -1);

        function = std::make_shared<ngraph::Function>(ngraph::NodeVector{gather_v7}, ngraph::ParameterVector{data, indices});
        manager.register_pass<ngraph::pass::ConvertGather7ToGather1>();
    }
<<<<<<< HEAD

    // if batch_dims != 0 Gather-7 must remain
    ASSERT_EQ(count_ops_of_type<ngraph::op::v1::Gather>(f), 0);
    ASSERT_EQ(count_ops_of_type<ngraph::opset7::Gather>(f), 1);
=======
>>>>>>> a84d01cb
}

TEST_F(TransformationTestsF, ConvertGather8toGather7) {
    {
        auto data = std::make_shared<ngraph::op::v0::Parameter>(ngraph::element::f32, ngraph::Shape{2, 3});
        auto indices = std::make_shared<ngraph::op::v0::Parameter>(ngraph::element::i32, ngraph::Shape{2, 2});
        auto axis = ngraph::op::v0::Constant::create(ngraph::element::i32, ngraph::Shape{1}, {1});
        int64_t batch_dims = 1;

        auto gather_v8 = std::make_shared<ngraph::op::v8::Gather>(data, indices, axis, batch_dims);

        function = std::make_shared<ngraph::Function>(ngraph::NodeVector{gather_v8}, ngraph::ParameterVector{data, indices});

        manager.register_pass<ngraph::pass::ConvertGather8ToGather7>();
    }

    {
        auto data = std::make_shared<ngraph::op::v0::Parameter>(ngraph::element::f32, ngraph::Shape{2, 3});
        auto indices = std::make_shared<ngraph::op::v0::Parameter>(ngraph::element::i32, ngraph::Shape{2, 2});
        auto axis = ngraph::op::v0::Constant::create(ngraph::element::i32, ngraph::Shape{1}, {1});
        int64_t batch_dims = 1;

        auto gather_v7 = std::make_shared<ngraph::opset7::Gather>(data, indices, axis, batch_dims);

        function_ref = std::make_shared<ngraph::Function>(ngraph::NodeVector{gather_v7}, ngraph::ParameterVector{data, indices});
    }
}<|MERGE_RESOLUTION|>--- conflicted
+++ resolved
@@ -21,9 +21,9 @@
 
 TEST_F(TransformationTestsF, ConvertGather7toGather1) {
     {
-        auto data = std::make_shared<ngraph::op::v0::Parameter>(ngraph::element::f32, ngraph::Shape{2, 3});
-        auto indices = std::make_shared<ngraph::op::v0::Parameter>(ngraph::element::i32, ngraph::Shape{2, 2});
-        auto axis = ngraph::op::v0::Constant::create(ngraph::element::i32, ngraph::Shape{1}, {0});
+        auto data = std::make_shared<ngraph::opset1::Parameter>(ngraph::element::f32, ngraph::Shape{2, 3});
+        auto indices = std::make_shared<ngraph::opset1::Parameter>(ngraph::element::i32, ngraph::Shape{2, 2});
+        auto axis = ngraph::opset1::Constant::create(ngraph::element::i32, ngraph::Shape{1}, {0});
 
         auto gather_v7 = std::make_shared<ngraph::opset7::Gather>(data, indices, axis, 0);
 
@@ -32,11 +32,11 @@
     }
 
     {
-        auto data = std::make_shared<ngraph::op::v0::Parameter>(ngraph::element::f32, ngraph::Shape{2, 3});
-        auto indices = std::make_shared<ngraph::op::v0::Parameter>(ngraph::element::i32, ngraph::Shape{2, 2});
-        auto axis = ngraph::op::v0::Constant::create(ngraph::element::i32, ngraph::Shape{1}, {0});
+        auto data = std::make_shared<ngraph::opset1::Parameter>(ngraph::element::f32, ngraph::Shape{2, 3});
+        auto indices = std::make_shared<ngraph::opset1::Parameter>(ngraph::element::i32, ngraph::Shape{2, 2});
+        auto axis = ngraph::opset1::Constant::create(ngraph::element::i32, ngraph::Shape{1}, {0});
 
-        auto gather_v1 = std::make_shared<ngraph::op::v1::Gather>(data, indices, axis);
+        auto gather_v1 = std::make_shared<ngraph::opset1::Gather>(data, indices, axis);
 
         function_ref = std::make_shared<ngraph::Function>(ngraph::NodeVector{gather_v1}, ngraph::ParameterVector{data, indices});
     }
@@ -44,32 +44,25 @@
 
 TEST_F(TransformationTestsF, ConvertGather7toGather1_nonzero_batch_dims) {
     {
-        auto data = std::make_shared<ngraph::op::v0::Parameter>(ngraph::element::f32, ngraph::Shape{2, 3});
-        auto indices = std::make_shared<ngraph::op::v0::Parameter>(ngraph::element::i32, ngraph::Shape{2, 2});
-        auto axis = ngraph::op::v0::Constant::create(ngraph::element::i32, ngraph::Shape{1}, {1});
+        auto data = std::make_shared<ngraph::opset1::Parameter>(ngraph::element::f32, ngraph::Shape{2, 3});
+        auto indices = std::make_shared<ngraph::opset1::Parameter>(ngraph::element::i32, ngraph::Shape{2, 2});
+        auto axis = ngraph::opset1::Constant::create(ngraph::element::i32, ngraph::Shape{1}, {1});
 
         auto gather_v7 = std::make_shared<ngraph::opset7::Gather>(data, indices, axis, -1);
 
         function = std::make_shared<ngraph::Function>(ngraph::NodeVector{gather_v7}, ngraph::ParameterVector{data, indices});
         manager.register_pass<ngraph::pass::ConvertGather7ToGather1>();
     }
-<<<<<<< HEAD
-
-    // if batch_dims != 0 Gather-7 must remain
-    ASSERT_EQ(count_ops_of_type<ngraph::op::v1::Gather>(f), 0);
-    ASSERT_EQ(count_ops_of_type<ngraph::opset7::Gather>(f), 1);
-=======
->>>>>>> a84d01cb
 }
 
 TEST_F(TransformationTestsF, ConvertGather8toGather7) {
     {
-        auto data = std::make_shared<ngraph::op::v0::Parameter>(ngraph::element::f32, ngraph::Shape{2, 3});
-        auto indices = std::make_shared<ngraph::op::v0::Parameter>(ngraph::element::i32, ngraph::Shape{2, 2});
-        auto axis = ngraph::op::v0::Constant::create(ngraph::element::i32, ngraph::Shape{1}, {1});
+        auto data = std::make_shared<ngraph::opset1::Parameter>(ngraph::element::f32, ngraph::Shape{2, 3});
+        auto indices = std::make_shared<ngraph::opset1::Parameter>(ngraph::element::i32, ngraph::Shape{2, 2});
+        auto axis = ngraph::opset1::Constant::create(ngraph::element::i32, ngraph::Shape{1}, {1});
         int64_t batch_dims = 1;
 
-        auto gather_v8 = std::make_shared<ngraph::op::v8::Gather>(data, indices, axis, batch_dims);
+        auto gather_v8 = std::make_shared<ngraph::opset8::Gather>(data, indices, axis, batch_dims);
 
         function = std::make_shared<ngraph::Function>(ngraph::NodeVector{gather_v8}, ngraph::ParameterVector{data, indices});
 
@@ -77,9 +70,9 @@
     }
 
     {
-        auto data = std::make_shared<ngraph::op::v0::Parameter>(ngraph::element::f32, ngraph::Shape{2, 3});
-        auto indices = std::make_shared<ngraph::op::v0::Parameter>(ngraph::element::i32, ngraph::Shape{2, 2});
-        auto axis = ngraph::op::v0::Constant::create(ngraph::element::i32, ngraph::Shape{1}, {1});
+        auto data = std::make_shared<ngraph::opset1::Parameter>(ngraph::element::f32, ngraph::Shape{2, 3});
+        auto indices = std::make_shared<ngraph::opset1::Parameter>(ngraph::element::i32, ngraph::Shape{2, 2});
+        auto axis = ngraph::opset1::Constant::create(ngraph::element::i32, ngraph::Shape{1}, {1});
         int64_t batch_dims = 1;
 
         auto gather_v7 = std::make_shared<ngraph::opset7::Gather>(data, indices, axis, batch_dims);
