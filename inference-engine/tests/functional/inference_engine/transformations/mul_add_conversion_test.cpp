--- conflicted
+++ resolved
@@ -68,28 +68,15 @@
                                                            const MulConstant& mul_const,
                                                            const AddConstant& add_const,
                                                            const IsDequantization& is_dequantization) {
-        auto input = std::make_shared<ngraph::op::v0::Parameter>(ngraph::element::f32, input_shape);
+        auto input = std::make_shared<ngraph::opset1::Parameter>(ngraph::element::f32, input_shape);
         ngraph::Output<ngraph::Node> last = input;
         if (!mul_const.skip) {
-<<<<<<< HEAD
-            last = std::make_shared<ngraph::op::v1::Multiply>(last, create_constant(mul_const.shape, mul_const.value));
-            if (is_dequantization) {
-                ngraph::builder::subgraph::addDequantizationAttribute(last.get_node_shared_ptr());
-            }
-        }
-        if (!add_const.skip) {
-            last = std::make_shared<ngraph::op::v1::Add>(last, create_constant(add_const.shape, add_const.value));
-            if (is_dequantization) {
-                ngraph::builder::subgraph::addDequantizationAttribute(last.get_node_shared_ptr());
-            }
-=======
             last = std::make_shared<ngraph::opset1::Multiply>(last, create_constant(mul_const.shape, mul_const.value));
         }
         if (!add_const.skip) {
             last = std::make_shared<ngraph::opset1::Add>(last, create_constant(add_const.shape, add_const.value));
->>>>>>> a84d01cb
         }
-        last = std::make_shared<ngraph::op::v0::Relu>(last);
+        last = std::make_shared<ngraph::opset1::Relu>(last);
         return std::make_shared<ngraph::Function>(ngraph::NodeVector{last.get_node_shared_ptr()}, ngraph::ParameterVector{input});
     }
 
@@ -102,12 +89,12 @@
             throw ngraph::ngraph_error("Invalid arguments");
         }
 
-        auto input = std::make_shared<ngraph::op::v0::Parameter>(ngraph::element::f32, input_shape);
+        auto input = std::make_shared<ngraph::opset1::Parameter>(ngraph::element::f32, input_shape);
         auto scsh = std::make_shared<ngraph::op::ScaleShiftIE>(input, (!mul_const.skip ? create_constant(mul_const.shape, mul_const.value)
                                                                                        : create_constant(add_const.shape, 1)),
                                                                       (!add_const.skip ? create_constant(add_const.shape, add_const.value)
                                                                                        : create_constant(mul_const.shape, 0)));
-        auto relu = std::make_shared<ngraph::op::v0::Relu>(scsh);
+        auto relu = std::make_shared<ngraph::opset1::Relu>(scsh);
         return std::make_shared<ngraph::Function>(ngraph::NodeVector{relu}, ngraph::ParameterVector{input});
     }
 
@@ -116,12 +103,12 @@
                                                           const MulConstant& mul_const,
                                                           const AddConstant& add_const,
                                                           const IsDequantization& is_dequanization) {
-        auto input = std::make_shared<ngraph::op::v0::Parameter>(ngraph::element::f32, input_shape);
+        auto input = std::make_shared<ngraph::opset1::Parameter>(ngraph::element::f32, input_shape);
         float scale(1), shift(0);
         if (!mul_const.skip) scale = mul_const.value;
         if (!add_const.skip) shift = add_const.value;
         auto pow = std::make_shared<ngraph::op::PowerIE>(input, 1., scale, shift);
-        auto relu = std::make_shared<ngraph::op::v0::Relu>(pow);
+        auto relu = std::make_shared<ngraph::opset1::Relu>(pow);
         return std::make_shared<ngraph::Function>(ngraph::NodeVector{relu}, ngraph::ParameterVector{input});
     }
 
@@ -130,9 +117,9 @@
                                                                 const MulConstant& mul_const,
                                                                 const AddConstant& add_const,
                                                                 const IsDequantization& is_dequanization) {
-        auto input = std::make_shared<ngraph::op::v0::Parameter>(ngraph::element::f32, input_shape);
+        auto input = std::make_shared<ngraph::opset1::Parameter>(ngraph::element::f32, input_shape);
         auto add = std::make_shared<ngraph::op::Eltwise>(input, create_constant(add_const.shape, add_const.value), ELTWISE_TYPE::Sum);
-        auto relu = std::make_shared<ngraph::op::v0::Relu>(add);
+        auto relu = std::make_shared<ngraph::opset1::Relu>(add);
         return std::make_shared<ngraph::Function>(ngraph::NodeVector{relu}, ngraph::ParameterVector{input});
     }
 
@@ -141,15 +128,15 @@
                                                                 const MulConstant& mul_const,
                                                                 const AddConstant& add_const,
                                                                 const IsDequantization& is_dequanization) {
-        auto input = std::make_shared<ngraph::op::v0::Parameter>(ngraph::element::f32, input_shape);
+        auto input = std::make_shared<ngraph::opset1::Parameter>(ngraph::element::f32, input_shape);
         auto mul = std::make_shared<ngraph::op::Eltwise>(input, create_constant(mul_const.shape, mul_const.value), ELTWISE_TYPE::Prod);
-        auto relu = std::make_shared<ngraph::op::v0::Relu>(mul);
+        auto relu = std::make_shared<ngraph::opset1::Relu>(mul);
         return std::make_shared<ngraph::Function>(ngraph::NodeVector{relu}, ngraph::ParameterVector{input});
     }
 
     static
-    std::shared_ptr<ngraph::op::v0::Constant> create_constant(const ngraph::Shape & shape, float init_value) {
-        return ngraph::op::v0::Constant::create(ngraph::element::f32, shape, {init_value});
+    std::shared_ptr<ngraph::opset1::Constant> create_constant(const ngraph::Shape & shape, float init_value) {
+        return ngraph::opset1::Constant::create(ngraph::element::f32, shape, {init_value});
     }
 };
 
