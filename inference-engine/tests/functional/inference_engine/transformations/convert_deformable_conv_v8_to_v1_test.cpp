// Copyright (C) 2018-2021 Intel Corporation
// SPDX-License-Identifier: Apache-2.0
//

#include <gtest/gtest.h>

#include <string>
#include <memory>

#include <ngraph/function.hpp>
#include <ngraph/opsets/opset1.hpp>
#include <ngraph/opsets/opset8.hpp>
#include <ngraph/pass/manager.hpp>
#include <transformations/op_conversions/convert_deformable_conv_v8_to_v1.hpp>
#include <transformations/init_node_info.hpp>

#include "common_test_utils/ngraph_test_utils.hpp"

using namespace testing;
using namespace ngraph;

TEST_F(TransformationTestsF, ConvertDeformableConv8to1) {
    {
        const Strides strides{1, 1};
        const CoordinateDiff padding{0, 0};
        const Strides dilations{1, 1};

        const Shape input_shape{1, 1, 4, 4};
        const Shape filter_shape{1, 1, 2, 2};
        const Shape offsets_shape{1, 8, 3, 3};

        auto data = std::make_shared<op::v0::Parameter>(element::f32, input_shape);
        auto filter = std::make_shared<op::v0::Parameter>(element::f32, filter_shape);
        auto offsets = std::make_shared<op::v0::Parameter>(element::f32, offsets_shape);

        auto deformable_conv = std::make_shared<op::v8::DeformableConvolution>(data,
                                                                               offsets,
                                                                               filter,
                                                                               strides,
                                                                               padding,
                                                                               padding,
                                                                               dilations);

        function = std::make_shared<Function>(NodeVector{deformable_conv}, ParameterVector{data, filter, offsets});
        manager.register_pass<pass::ConvertDeformableConv8To1>();
    }

    {
        const Strides strides{1, 1};
        const CoordinateDiff padding{0, 0};
        const Strides dilations{1, 1};

        const Shape input_shape{1, 1, 4, 4};
        const Shape filter_shape{1, 1, 2, 2};
        const Shape offsets_shape{1, 8, 3, 3};

        auto data = std::make_shared<op::v0::Parameter>(element::f32, input_shape);
        auto filter = std::make_shared<op::v0::Parameter>(element::f32, filter_shape);
        auto offsets = std::make_shared<op::v0::Parameter>(element::f32, offsets_shape);

        auto deformable_conv = std::make_shared<op::v1::DeformableConvolution>(data,
                                                                               offsets,
                                                                               filter,
                                                                               strides,
                                                                               padding,
                                                                               padding,
                                                                               dilations);

        function_ref = std::make_shared<Function>(NodeVector{deformable_conv}, ParameterVector{data, filter, offsets});
    }
}

TEST_F(TransformationTestsF, ConvertDeformableConv8to1_mask) {
    {
        const Strides strides{1, 1};
        const CoordinateDiff padding{0, 0};
        const Strides dilations{1, 1};

        const Shape input_shape{1, 1, 4, 4};
        const Shape filter_shape{1, 1, 2, 2};
        const Shape offsets_shape{1, 8, 3, 3};
        const Shape mask_shape{1, 4, 3, 3};

        auto data = std::make_shared<op::v0::Parameter>(element::f32, input_shape);
        auto filter = std::make_shared<op::v0::Parameter>(element::f32, filter_shape);
        auto offsets = std::make_shared<op::v0::Parameter>(element::f32, offsets_shape);
        auto mask = std::make_shared<op::v0::Parameter>(element::f32, mask_shape);

        auto deformable_conv = std::make_shared<op::v8::DeformableConvolution>(data,
                                                                               offsets,
                                                                               filter,
                                                                               mask,
                                                                               strides,
                                                                               padding,
                                                                               padding,
                                                                               dilations);

        function = std::make_shared<Function>(NodeVector{deformable_conv}, ParameterVector{data, filter,
                                                                                    mask, offsets});

        pass::Manager manager;
        manager.register_pass<pass::ConvertDeformableConv8To1>();
    }
<<<<<<< HEAD
    // mask input is provided, DeformableConvolution-8 must remain
    ASSERT_EQ(count_ops_of_type<op::v1::DeformableConvolution>(f), 0);
    ASSERT_EQ(count_ops_of_type<op::v8::DeformableConvolution>(f), 1);
=======
>>>>>>> a84d01cb
}

TEST_F(TransformationTestsF, ConvertDeformableConv8to1_bilinear_interpolation_padding) {
    {
        const Strides strides{1, 1};
        const CoordinateDiff padding{0, 0};
        const Strides dilations{1, 1};

        const Shape input_shape{1, 1, 4, 4};
        const Shape filter_shape{1, 1, 2, 2};
        const Shape offsets_shape{1, 8, 3, 3};

        auto data = std::make_shared<op::v0::Parameter>(element::f32, input_shape);
        auto filter = std::make_shared<op::v0::Parameter>(element::f32, filter_shape);
        auto offsets = std::make_shared<op::v0::Parameter>(element::f32, offsets_shape);

        auto deformable_conv = std::make_shared<op::v8::DeformableConvolution>(data,
                                                                               offsets,
                                                                               filter,
                                                                               strides,
                                                                               padding,
                                                                               padding,
                                                                               dilations,
                                                                               op::PadType::EXPLICIT,
                                                                               1,
                                                                               1,
                                                                               true);

        function = std::make_shared<Function>(NodeVector{deformable_conv}, ParameterVector{data, filter, offsets});

        pass::Manager manager;
        manager.register_pass<pass::ConvertDeformableConv8To1>();
    }
<<<<<<< HEAD
    //  use_bilinear_interpolation_padding is true, DeformableConvolution-8 must remain
    ASSERT_EQ(count_ops_of_type<op::v1::DeformableConvolution>(f), 0);
    ASSERT_EQ(count_ops_of_type<op::v8::DeformableConvolution>(f), 1);
=======
>>>>>>> a84d01cb
}<|MERGE_RESOLUTION|>--- conflicted
+++ resolved
@@ -29,11 +29,11 @@
         const Shape filter_shape{1, 1, 2, 2};
         const Shape offsets_shape{1, 8, 3, 3};
 
-        auto data = std::make_shared<op::v0::Parameter>(element::f32, input_shape);
-        auto filter = std::make_shared<op::v0::Parameter>(element::f32, filter_shape);
-        auto offsets = std::make_shared<op::v0::Parameter>(element::f32, offsets_shape);
+        auto data = std::make_shared<opset8::Parameter>(element::f32, input_shape);
+        auto filter = std::make_shared<opset8::Parameter>(element::f32, filter_shape);
+        auto offsets = std::make_shared<opset8::Parameter>(element::f32, offsets_shape);
 
-        auto deformable_conv = std::make_shared<op::v8::DeformableConvolution>(data,
+        auto deformable_conv = std::make_shared<opset8::DeformableConvolution>(data,
                                                                                offsets,
                                                                                filter,
                                                                                strides,
@@ -54,11 +54,11 @@
         const Shape filter_shape{1, 1, 2, 2};
         const Shape offsets_shape{1, 8, 3, 3};
 
-        auto data = std::make_shared<op::v0::Parameter>(element::f32, input_shape);
-        auto filter = std::make_shared<op::v0::Parameter>(element::f32, filter_shape);
-        auto offsets = std::make_shared<op::v0::Parameter>(element::f32, offsets_shape);
+        auto data = std::make_shared<opset1::Parameter>(element::f32, input_shape);
+        auto filter = std::make_shared<opset1::Parameter>(element::f32, filter_shape);
+        auto offsets = std::make_shared<opset1::Parameter>(element::f32, offsets_shape);
 
-        auto deformable_conv = std::make_shared<op::v1::DeformableConvolution>(data,
+        auto deformable_conv = std::make_shared<opset1::DeformableConvolution>(data,
                                                                                offsets,
                                                                                filter,
                                                                                strides,
@@ -81,12 +81,12 @@
         const Shape offsets_shape{1, 8, 3, 3};
         const Shape mask_shape{1, 4, 3, 3};
 
-        auto data = std::make_shared<op::v0::Parameter>(element::f32, input_shape);
-        auto filter = std::make_shared<op::v0::Parameter>(element::f32, filter_shape);
-        auto offsets = std::make_shared<op::v0::Parameter>(element::f32, offsets_shape);
-        auto mask = std::make_shared<op::v0::Parameter>(element::f32, mask_shape);
+        auto data = std::make_shared<opset8::Parameter>(element::f32, input_shape);
+        auto filter = std::make_shared<opset8::Parameter>(element::f32, filter_shape);
+        auto offsets = std::make_shared<opset8::Parameter>(element::f32, offsets_shape);
+        auto mask = std::make_shared<opset8::Parameter>(element::f32, mask_shape);
 
-        auto deformable_conv = std::make_shared<op::v8::DeformableConvolution>(data,
+        auto deformable_conv = std::make_shared<opset8::DeformableConvolution>(data,
                                                                                offsets,
                                                                                filter,
                                                                                mask,
@@ -101,12 +101,6 @@
         pass::Manager manager;
         manager.register_pass<pass::ConvertDeformableConv8To1>();
     }
-<<<<<<< HEAD
-    // mask input is provided, DeformableConvolution-8 must remain
-    ASSERT_EQ(count_ops_of_type<op::v1::DeformableConvolution>(f), 0);
-    ASSERT_EQ(count_ops_of_type<op::v8::DeformableConvolution>(f), 1);
-=======
->>>>>>> a84d01cb
 }
 
 TEST_F(TransformationTestsF, ConvertDeformableConv8to1_bilinear_interpolation_padding) {
@@ -119,11 +113,11 @@
         const Shape filter_shape{1, 1, 2, 2};
         const Shape offsets_shape{1, 8, 3, 3};
 
-        auto data = std::make_shared<op::v0::Parameter>(element::f32, input_shape);
-        auto filter = std::make_shared<op::v0::Parameter>(element::f32, filter_shape);
-        auto offsets = std::make_shared<op::v0::Parameter>(element::f32, offsets_shape);
+        auto data = std::make_shared<opset8::Parameter>(element::f32, input_shape);
+        auto filter = std::make_shared<opset8::Parameter>(element::f32, filter_shape);
+        auto offsets = std::make_shared<opset8::Parameter>(element::f32, offsets_shape);
 
-        auto deformable_conv = std::make_shared<op::v8::DeformableConvolution>(data,
+        auto deformable_conv = std::make_shared<opset8::DeformableConvolution>(data,
                                                                                offsets,
                                                                                filter,
                                                                                strides,
@@ -140,10 +134,4 @@
         pass::Manager manager;
         manager.register_pass<pass::ConvertDeformableConv8To1>();
     }
-<<<<<<< HEAD
-    //  use_bilinear_interpolation_padding is true, DeformableConvolution-8 must remain
-    ASSERT_EQ(count_ops_of_type<op::v1::DeformableConvolution>(f), 0);
-    ASSERT_EQ(count_ops_of_type<op::v8::DeformableConvolution>(f), 1);
-=======
->>>>>>> a84d01cb
 }