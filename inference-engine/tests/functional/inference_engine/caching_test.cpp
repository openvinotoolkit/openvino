﻿// Copyright (C) 2018-2021 Intel Corporation
// SPDX-License-Identifier: Apache-2.0
//

#include <atomic>
#include <string>
#include <vector>
#include <thread>
#include <chrono>
#include <mutex>
#include <functional>
#include <gtest/gtest.h>
#include <gmock/gmock.h>

#include "ie_core.hpp"
#include "ngraph/function.hpp"
#include "details/ie_so_loader.h"
#include "ie_metric_helpers.hpp"

#include "cpp_interfaces/interface/ie_iexecutable_network_internal.hpp"
#include "cpp_interfaces/interface/ie_iplugin_internal.hpp"

#include "common_test_utils/unicode_utils.hpp"
#include "common_test_utils/file_utils.hpp"
#include "common_test_utils/test_constants.hpp"

#include "functional_test_utils/test_model/test_model.hpp"

#include "unit_test_utils/mocks/mock_iexecutable_network.hpp"
#include "unit_test_utils/mocks/mock_iinfer_request.hpp"
#include "unit_test_utils/mocks/cpp_interfaces/interface/mock_iinference_plugin.hpp"
#include "unit_test_utils/mocks/cpp_interfaces/interface/mock_iexecutable_network_internal.hpp"
#include "cpp/ie_plugin.hpp"

using namespace InferenceEngine;
using namespace ::testing;
using namespace InferenceEngine::details;
using namespace std::placeholders;
using namespace std::chrono;

enum class TestLoadType {
    ECNN,
    EContext,
    EModelName
};

using TestParam = std::tuple<TestLoadType, std::string, bool>;

//  GCC4.8 limitation: have to specify type of each element in list
static const std::vector<TestParam> loadVariants = {
    TestParam { TestLoadType::ECNN, std::string("ByCNNNetwork"), false },
    TestParam { TestLoadType::EContext, std::string("ByRemoteContext"), true },
    TestParam { TestLoadType::EModelName, std::string("ByModelName"), false },
};

static const std::vector<std::string> cacheFolders {
    std::string("testCache"),
};

std::string getTestCaseName(const testing::TestParamInfo<std::tuple<TestParam, std::string>> &obj) {
    return std::get<1>(std::get<0>(obj.param)) + "_" + std::get<1>(obj.param);
}

class MockRemoteContext : public RemoteContext {
    std::string m_name;
public:
    MockRemoteContext(std::string name): m_name(std::move(name)) {}
    std::string getDeviceName() const noexcept { return m_name; }
    MOCK_METHOD2(CreateBlob, RemoteBlob::Ptr(const TensorDesc&, const ParamMap&));
    MOCK_QUALIFIED_METHOD0(getParams, const, ParamMap());
};

class MockCachingInferencePluginBase : public InferenceEngine::IInferencePlugin {
public:
    MockCachingInferencePluginBase() = default;
    ~MockCachingInferencePluginBase() = default;

    IExecutableNetworkInternal::Ptr LoadNetwork(const std::string& modelPath,
                                                const std::map<std::string, std::string>& config) override {
        // In GTEST, it is not possible to call base implementation inside of mocked class
        // Thus, we define a proxy callback and will use
        // EXPECT_CALL(OnLoadNetworkFromFile) instead of EXPECT_CALL(LoadNetwork)
        OnLoadNetworkFromFile();
        return InferenceEngine::IInferencePlugin::LoadNetwork(modelPath, config);
    }

    virtual void OnLoadNetworkFromFile() const {}
};

class MockCachingInferencePlugin : public MockCachingInferencePluginBase {
public:
    MockCachingInferencePlugin() = default;
    ~MockCachingInferencePlugin() = default;

    MOCK_METHOD2(LoadExeNetworkImpl, std::shared_ptr<IExecutableNetworkInternal>(const CNNNetwork& network,
                                                                                 const std::map<std::string, std::string>& config));

    MOCK_METHOD3(LoadExeNetworkImpl, std::shared_ptr<IExecutableNetworkInternal>(const CNNNetwork& network,
                                                                                 const RemoteContext::Ptr& context,
                                                                                 const std::map<std::string, std::string>& config));

    MOCK_CONST_METHOD0(OnLoadNetworkFromFile, void(void));

<<<<<<< HEAD
    MOCK_METHOD2(ImportNetwork, IExecutableNetworkInternal::Ptr(std::istream& networkModel,
                                                               const std::map<std::string, std::string>& config));

    MOCK_METHOD3(ImportNetwork, IExecutableNetworkInternal::Ptr(std::istream& networkModel,
                                                                const RemoteContext::Ptr& context,
                                                                const std::map<std::string, std::string>& config));
=======
    MOCK_METHOD2(ImportNetworkImpl, std::shared_ptr<IExecutableNetworkInternal>(std::istream& networkModel,
                                                                                const std::map<std::string, std::string>& config));

    MOCK_METHOD3(ImportNetworkImpl, std::shared_ptr<IExecutableNetworkInternal>(std::istream& networkModel,
                                                                                const RemoteContext::Ptr& context,
                                                                                const std::map<std::string, std::string>& config));
>>>>>>> 1076f45a

    MOCK_CONST_METHOD2(QueryNetwork, QueryNetworkResult(const CNNNetwork& network,
                                                        const std::map<std::string, std::string>& config));

    MOCK_CONST_METHOD2(GetMetric, Parameter(const std::string& name, const std::map<std::string, Parameter>& options));
    MOCK_METHOD1(GetDefaultContext, RemoteContext::Ptr(const ParamMap& params));
};

class MockExecutableNetwork : public IExecutableNetworkInternal {
    std::mutex m_pluginMutex;

public:
    MockExecutableNetwork() {}
    MOCK_METHOD1(Export, void(std::ostream& networkModel));
    MOCK_METHOD0(CreateInferRequest, IInferRequestInternal::Ptr());
    MOCK_CONST_METHOD0(GetInputsInfo, ConstInputsDataMap());
    MOCK_CONST_METHOD0(GetOutputsInfo, ConstOutputsDataMap());
    MOCK_CONST_METHOD1(GetConfig, Parameter(const std::string& name));
    MOCK_CONST_METHOD1(GetMetric, Parameter(const std::string& name));
    MOCK_METHOD2(CreateInferRequestImpl, IInferRequestInternal::Ptr(InputsDataMap, OutputsDataMap));
    MOCK_METHOD1(setNetworkInputs, void(const InputsDataMap& networkInputs));
    MOCK_METHOD1(setNetworkOutputs, void(const OutputsDataMap& networkOutputs));

<<<<<<< HEAD
    // void Export(std::ostream& networkModel) override {
    //     std::lock_guard<std::mutex> guard(m_pluginMutex);
    //     ExecutableNetworkInternal::Export(networkModel);
    // }
=======
    void Export(std::ostream& networkModel) override {
        std::lock_guard<std::mutex> guard(m_pluginMutex);
        IExecutableNetworkInternal::Export(networkModel);
    }
>>>>>>> 1076f45a

    void SetPointerToPlugin(const IInferencePlugin::Ptr& plugin) override {
        std::lock_guard<std::mutex> guard(m_pluginMutex);
        IExecutableNetworkInternal::SetPointerToPlugin(plugin);
    }
};

//------------------------------------------------------
class MkDirGuard {
    std::string m_dir;
public:
    MkDirGuard(const std::string &dir = std::string()): m_dir(dir) {
        if (!m_dir.empty()) {
            CommonTestUtils::createDirectory(m_dir);
        }
    }

    MkDirGuard(const MkDirGuard&) = delete;
    MkDirGuard& operator=(const MkDirGuard&) = delete;

    ~MkDirGuard() {
        if (!m_dir.empty()) {
            CommonTestUtils::removeFilesWithExt(m_dir, "blob");
            CommonTestUtils::removeDir(m_dir);
        }
    }
};

class CachingTest : public ::testing::TestWithParam<std::tuple<TestParam, std::string>> {
public:
    std::unique_ptr<SharedObjectLoader> sharedObjectLoader;
    std::function<void(IInferencePlugin*)> injectProxyEngine;
    std::string modelName = "Caching_test.xml";
    std::string weightsName = "Caching_test.bin";
    std::string deviceName = "mock";
    std::string deviceToLoad = "mock";
    std::shared_ptr<MockCachingInferencePlugin> mockPlugin;
    std::shared_ptr<MockExecutableNetwork> net;
    std::unique_ptr<MkDirGuard> m_dirCreator;
    TestLoadType                m_type;
    std::string                 m_cacheDir;
    using LoadFunction = std::function<ExecutableNetwork(Core&)>;
    using LoadFunctionWithCfg = std::function<void(Core&, const std::map<std::string, std::string> &)>;
    LoadFunction                m_testFunction;
    LoadFunctionWithCfg         m_testFunctionWithCfg;
    bool                        m_remoteContext = false;
    using CNNCallback = std::function<void(CNNNetwork&)>;
    CNNCallback                 m_cnnCallback = nullptr;

    std::string get_mock_engine_name() {
        std::string mockEngineName("mock_engine");
        return CommonTestUtils::pre + mockEngineName + IE_BUILD_POSTFIX + CommonTestUtils::ext;
    }

    static std::string generateTestFilePrefix() {
        // Generate unique file names based on test name, thread id and timestamp
        // This allows execution of tests in parallel (stress mode)
        auto testInfo = UnitTest::GetInstance()->current_test_info();
        std::string testName = testInfo->test_case_name();
        testName += testInfo->name();
        testName = std::to_string(std::hash<std::string>()(testName));
        std::stringstream ss;
        auto ts = duration_cast<microseconds>(high_resolution_clock::now().time_since_epoch());
        ss << testName << "_" << std::this_thread::get_id() << "_" << ts.count();
        testName = ss.str();
        return testName;
    }

    void initParamTest() {
        m_type = std::get<0>(std::get<0>(GetParam()));
        m_cacheDir = std::get<1>(GetParam());
        m_testFunction = getLoadFunction(m_type);
        m_testFunctionWithCfg = getLoadFunctionWithCfg(m_type);
        m_remoteContext = std::get<2>(std::get<0>(GetParam()));
        auto testName = generateTestFilePrefix();
        modelName = testName + ".xml";
        weightsName = testName + ".bin";
        m_cacheDir = testName + m_cacheDir;
        m_dirCreator = std::unique_ptr<MkDirGuard>(new MkDirGuard(m_cacheDir));
    }

    void SetUp() override {
        initParamTest();
        mockPlugin = std::make_shared<MockCachingInferencePlugin>();
        net = std::make_shared<MockExecutableNetwork>();
        setupMock(*mockPlugin);
        std::string libraryName = get_mock_engine_name();
        sharedObjectLoader.reset(new SharedObjectLoader(libraryName.c_str()));
        injectProxyEngine = make_std_function<void(IInferencePlugin*)>("InjectProxyEngine");

        FuncTestUtils::TestModel::generateTestModel(modelName, weightsName);
    }

    void TearDown() override {
        EXPECT_TRUE(Mock::VerifyAndClearExpectations(net.get()));
        EXPECT_TRUE(Mock::VerifyAndClearExpectations(mockPlugin.get()));
        CommonTestUtils::removeIRFiles(modelName, weightsName);
    }

    void testLoad(std::function<void(Core& ie)> func) {
        Core ie;
        injectProxyEngine(mockPlugin.get());
        ie.RegisterPlugin(std::string("mock_engine") + IE_BUILD_POSTFIX, deviceName);
        func(ie);
        ie.UnregisterPlugin(deviceName);
    }

    LoadFunction getLoadFunction(TestLoadType type) const {
        switch (type) {
            case TestLoadType::ECNN:
                return [&](Core& ie) { return performReadAndLoad(ie); };
            case TestLoadType::EContext:
                return [&](Core& ie) { return performReadAndLoadWithContext(ie); };
            case TestLoadType::EModelName:
                return [&](Core& ie) { return performLoadByName(ie); };
        }
        return nullptr;
    }

    LoadFunctionWithCfg getLoadFunctionWithCfg(TestLoadType type) const {
        switch (type) {
            case TestLoadType::ECNN:
                return std::bind(&CachingTest::performReadAndLoad, this, _1, _2);
            case TestLoadType::EContext:
                return std::bind(&CachingTest::performReadAndLoadWithContext, this, _1, _2);
            case TestLoadType::EModelName:
                return std::bind(&CachingTest::performLoadByName, this, _1, _2);
        }
        return nullptr;
    }

    ExecutableNetwork performLoadByName(Core& ie, const std::map<std::string, std::string>& config = {}) const {
        return ie.LoadNetwork(modelName, deviceToLoad, config);
    }

    ExecutableNetwork performReadAndLoad(Core& ie, const std::map<std::string, std::string>& config = {}) const {
        auto cnnNetwork = ie.ReadNetwork(modelName);
        if (m_cnnCallback) m_cnnCallback(cnnNetwork);
        return ie.LoadNetwork(cnnNetwork, deviceToLoad, config);
    }

    ExecutableNetwork performReadAndLoadWithContext(Core& ie, const std::map<std::string, std::string>& config = {}) const {
        auto cnnNetwork = ie.ReadNetwork(modelName);
        EXPECT_CALL(*mockPlugin, GetDefaultContext(_)).Times(AnyNumber());
        auto context = ie.GetDefaultContext(deviceToLoad);
        if (m_cnnCallback) m_cnnCallback(cnnNetwork);
        return ie.LoadNetwork(cnnNetwork, context, config);
    }

    std::shared_ptr<MockExecutableNetwork> createMockIExecutableNet() {
        auto mock = std::make_shared<MockExecutableNetwork>();
        EXPECT_CALL(*mock, GetInputsInfo()).Times(AnyNumber()).WillRepeatedly(Return(ConstInputsDataMap{}));
        EXPECT_CALL(*mock, GetOutputsInfo()).Times(AnyNumber()).WillRepeatedly(Return(ConstOutputsDataMap{}));
        EXPECT_CALL(*mock, GetConfig(PluginConfigParams::KEY_PERF_COUNT)).Times(AnyNumber()).WillRepeatedly(Return(Parameter{PluginConfigParams::NO}));
        EXPECT_CALL(*mock, GetMetric(METRIC_KEY(OPTIMAL_NUMBER_OF_INFER_REQUESTS))).Times(AnyNumber()).WillRepeatedly(Return(Parameter{1u}));
        auto ptr = std::make_shared<MockIInferRequestInternal>();
        EXPECT_CALL(*ptr, SetCallback(_)).Times(AnyNumber());
        EXPECT_CALL(*mock, CreateInferRequest()).Times(AnyNumber()).WillRepeatedly(Return(ptr));
        return mock;
    }

private:
    template <class T>
    std::function<T> make_std_function(const std::string& functionName) {
        std::function <T> ptr(reinterpret_cast<T*>(sharedObjectLoader->get_symbol(functionName.c_str())));
        return ptr;
    }

    void setupMock(MockCachingInferencePlugin& plugin) {
        ON_CALL(plugin, GetMetric(METRIC_KEY(SUPPORTED_METRICS), _)).
                WillByDefault(Invoke([&](const std::string &, const std::map<std::string, Parameter> &) {
            std::vector<std::string> res;
            res.push_back(METRIC_KEY(IMPORT_EXPORT_SUPPORT));
            res.push_back(METRIC_KEY(DEVICE_ARCHITECTURE));
            return res;
        }));
        ON_CALL(plugin, GetMetric(METRIC_KEY(IMPORT_EXPORT_SUPPORT), _)).
                WillByDefault(Return(true));

        ON_CALL(plugin, GetMetric(METRIC_KEY(SUPPORTED_CONFIG_KEYS), _)).
                WillByDefault(Invoke([&](const std::string &, const std::map<std::string, Parameter> &) {
            std::vector<std::string> res;
            res.push_back("SomeConfig");
            return res;
        }));

        ON_CALL(plugin, GetMetric(METRIC_KEY(DEVICE_ARCHITECTURE), _)).
                WillByDefault(Return("mock"));

        ON_CALL(plugin, ImportNetwork(_, _, _)).
                WillByDefault(Invoke([&](std::istream &istr, RemoteContext::Ptr,
                                         const std::map<std::string, std::string> &) {
            return createMockIExecutableNet();
        }));

        ON_CALL(plugin, ImportNetwork(_, _)).
                WillByDefault(Invoke([&](std::istream &istr, const std::map<std::string, std::string> &) {
            return createMockIExecutableNet();
        }));

        ON_CALL(plugin, LoadExeNetworkImpl(_, _, _)).
                WillByDefault(Invoke([&](const CNNNetwork &, RemoteContext::Ptr,
                                         const std::map<std::string, std::string> &) {
            return net;
        }));

        ON_CALL(plugin, LoadExeNetworkImpl(_, _)).
                WillByDefault(Invoke([&](const CNNNetwork &,
                                         const std::map<std::string, std::string> &) {
            return net;
        }));

        ON_CALL(plugin, GetDefaultContext(_)).
                WillByDefault(Invoke([&](const ParamMap &) {
            return std::make_shared<MockRemoteContext>(deviceToLoad);
        }));

        ON_CALL(plugin, QueryNetwork(_, _)).
                WillByDefault(Invoke([&](const CNNNetwork &network, const std::map<std::string, std::string>&) {
            QueryNetworkResult res;
            auto function = network.getFunction();
            EXPECT_TRUE(function);

            for (auto &&node : function->get_ops()) {
                res.supportedLayersMap.emplace(node->get_friendly_name(), deviceName);
            }
            return res;
        }));

        EXPECT_CALL(*net, GetInputsInfo()).Times(AnyNumber())
                .WillRepeatedly(Return(ConstInputsDataMap{}));
        EXPECT_CALL(*net, GetOutputsInfo()).Times(AnyNumber())
                .WillRepeatedly(Return(ConstOutputsDataMap{}));
        EXPECT_CALL(*net, GetConfig(PluginConfigParams::KEY_PERF_COUNT)).Times(AnyNumber())
                .WillRepeatedly(Return(PluginConfigParams::NO));
        EXPECT_CALL(*net, GetMetric(METRIC_KEY(OPTIMAL_NUMBER_OF_INFER_REQUESTS))).Times(AnyNumber())
                .WillRepeatedly(Return((unsigned int) 1));
        EXPECT_CALL(*net, GetMetric(METRIC_KEY(NETWORK_NAME))).Times(AnyNumber())
                .WillRepeatedly(Return("mock_net"));
        EXPECT_CALL(*net, GetMetric(METRIC_KEY(SUPPORTED_METRICS))).Times(AnyNumber())
                .WillRepeatedly(Invoke([&](const std::string &) {
            std::vector<std::string> res;
            res.push_back(METRIC_KEY(OPTIMAL_NUMBER_OF_INFER_REQUESTS));
            res.push_back(METRIC_KEY(NETWORK_NAME));
            return res;
        }));
        EXPECT_CALL(*net, CreateInferRequest()).Times(AnyNumber())
                .WillRepeatedly(Invoke([&]() {
            auto inferReq = std::make_shared<MockIInferRequestInternal>();
            EXPECT_CALL(*inferReq, SetCallback(_)).Times(AnyNumber());
            return inferReq;
        }));
        EXPECT_CALL(*net, setNetworkInputs(_)).Times(AnyNumber());
        EXPECT_CALL(*net, setNetworkOutputs(_)).Times(AnyNumber());
    }
};

TEST_P(CachingTest, TestLoad) {
    EXPECT_CALL(*mockPlugin, GetMetric(METRIC_KEY(SUPPORTED_METRICS), _)).Times(AnyNumber());
    EXPECT_CALL(*mockPlugin, GetMetric(METRIC_KEY(IMPORT_EXPORT_SUPPORT), _)).Times(AnyNumber());
    EXPECT_CALL(*mockPlugin, GetMetric(METRIC_KEY(DEVICE_ARCHITECTURE), _)).Times(AnyNumber());
    {
        EXPECT_CALL(*mockPlugin, LoadExeNetworkImpl(_, _, _)).Times(m_remoteContext ? 1 : 0);
        EXPECT_CALL(*mockPlugin, LoadExeNetworkImpl(_, _)).Times(!m_remoteContext ? 1 : 0);
        EXPECT_CALL(*mockPlugin, ImportNetwork(_, _, _)).Times(0);
        EXPECT_CALL(*mockPlugin, ImportNetwork(_, _)).Times(0);
        EXPECT_CALL(*net, Export(_)).Times(1);
        testLoad([&](Core &ie) {
            ie.SetConfig({{CONFIG_KEY(CACHE_DIR), m_cacheDir}});
            m_testFunction(ie);
        });
    }

    {
        EXPECT_CALL(*mockPlugin, LoadExeNetworkImpl(_, _, _)).Times(0);
        EXPECT_CALL(*mockPlugin, LoadExeNetworkImpl(_, _)).Times(0);
        EXPECT_CALL(*mockPlugin, ImportNetwork(_, _, _)).Times(m_remoteContext ? 1 : 0);
        EXPECT_CALL(*mockPlugin, ImportNetwork(_, _)).Times(!m_remoteContext ? 1 : 0);
        EXPECT_CALL(*net, Export(_)).Times(0);
        testLoad([&](Core &ie) {
            ie.SetConfig({{CONFIG_KEY(CACHE_DIR), m_cacheDir}});
            m_testFunction(ie);
        });
    }
}

TEST_P(CachingTest, TestLoadCustomImportExport) {
    const char customData[] = {1, 2, 3, 4, 5};
    EXPECT_CALL(*mockPlugin, GetMetric(METRIC_KEY(SUPPORTED_METRICS), _)).Times(AnyNumber());
    EXPECT_CALL(*mockPlugin, GetMetric(METRIC_KEY(IMPORT_EXPORT_SUPPORT), _)).Times(AnyNumber());
    EXPECT_CALL(*mockPlugin, GetMetric(METRIC_KEY(DEVICE_ARCHITECTURE), _)).Times(AnyNumber());
    ON_CALL(*mockPlugin, ImportNetwork(_, _, _)).
            WillByDefault(Invoke([&](std::istream& s, RemoteContext::Ptr,
                                     const std::map<std::string, std::string> &) {
        char a[sizeof(customData)];
        s.read(a, sizeof(customData));
        EXPECT_EQ(memcmp(a, customData, sizeof(customData)), 0);
        auto mock = std::make_shared<MockExecutableNetwork>();
        EXPECT_CALL(*mock, GetInputsInfo()).Times(AnyNumber()).WillRepeatedly(Return(ConstInputsDataMap{}));
        EXPECT_CALL(*mock, GetOutputsInfo()).Times(AnyNumber()).WillRepeatedly(Return(ConstOutputsDataMap{}));
        return mock;
    }));

    ON_CALL(*mockPlugin, ImportNetwork(_, _)).
            WillByDefault(Invoke([&](std::istream &s, const std::map<std::string, std::string> &) {
        char a[sizeof(customData)];
        s.read(a, sizeof(customData));
        EXPECT_EQ(memcmp(a, customData, sizeof(customData)), 0);
        auto mock = std::make_shared<MockExecutableNetwork>();
        EXPECT_CALL(*mock, GetInputsInfo()).Times(AnyNumber()).WillRepeatedly(Return(ConstInputsDataMap{}));
        EXPECT_CALL(*mock, GetOutputsInfo()).Times(AnyNumber()).WillRepeatedly(Return(ConstOutputsDataMap{}));
        return mock;
    }));

    ON_CALL(*net, Export(_)).WillByDefault(Invoke([&] (std::ostream& s) {
        s.write(customData, sizeof(customData));
    }));

    {
        EXPECT_CALL(*mockPlugin, LoadExeNetworkImpl(_, _, _)).Times(m_remoteContext ? 1 : 0);
        EXPECT_CALL(*mockPlugin, LoadExeNetworkImpl(_, _)).Times(!m_remoteContext ? 1 : 0);
        EXPECT_CALL(*mockPlugin, ImportNetwork(_, _, _)).Times(0);
        EXPECT_CALL(*mockPlugin, ImportNetwork(_, _)).Times(0);
        EXPECT_CALL(*net, Export(_)).Times(1);
        testLoad([&](Core &ie) {
            ie.SetConfig({{CONFIG_KEY(CACHE_DIR), m_cacheDir}});
            m_testFunction(ie);
        });
    }

    {
        EXPECT_CALL(*mockPlugin, LoadExeNetworkImpl(_, _, _)).Times(0);
        EXPECT_CALL(*mockPlugin, LoadExeNetworkImpl(_, _)).Times(0);
        EXPECT_CALL(*mockPlugin, ImportNetwork(_, _, _)).Times(m_remoteContext ? 1 : 0);
        EXPECT_CALL(*mockPlugin, ImportNetwork(_, _)).Times(!m_remoteContext ? 1 : 0);
        EXPECT_CALL(*net, Export(_)).Times(0);
        testLoad([&](Core &ie) {
            ie.SetConfig({{CONFIG_KEY(CACHE_DIR), m_cacheDir}});
            m_testFunction(ie);
        });
    }
}

// Brief: when LoadNetwork is called from different config - old cache shall not be used
TEST_P(CachingTest, TestChangeLoadConfig) {
    const std::string CUSTOM_KEY = "CUSTOM_KEY";
    EXPECT_CALL(*mockPlugin, GetMetric(METRIC_KEY(SUPPORTED_METRICS), _)).Times(AnyNumber());
    EXPECT_CALL(*mockPlugin, GetMetric(METRIC_KEY(IMPORT_EXPORT_SUPPORT), _)).Times(AnyNumber());
    EXPECT_CALL(*mockPlugin, GetMetric(METRIC_KEY(DEVICE_ARCHITECTURE), _)).Times(AnyNumber());
    ON_CALL(*mockPlugin, GetMetric(METRIC_KEY(SUPPORTED_CONFIG_KEYS), _)).
            WillByDefault(Invoke([&](const std::string &, const std::map<std::string, Parameter> &) {
        std::vector<std::string> res;
        res.push_back(CUSTOM_KEY);
        return res;
    }));
    {
        EXPECT_CALL(*mockPlugin, LoadExeNetworkImpl(_, _, _)).Times(m_remoteContext ? 1 : 0);
        EXPECT_CALL(*mockPlugin, LoadExeNetworkImpl(_, _)).Times(!m_remoteContext ? 1 : 0);
        EXPECT_CALL(*mockPlugin, ImportNetwork(_, _, _)).Times(0);
        EXPECT_CALL(*mockPlugin, ImportNetwork(_, _)).Times(0);
        EXPECT_CALL(*net, Export(_)).Times(1);
        testLoad([&](Core &ie) {
            ie.SetConfig({{CONFIG_KEY(CACHE_DIR), m_cacheDir}});
            m_testFunctionWithCfg(ie, {{CUSTOM_KEY, "0"}});
        });
    }

    {
        EXPECT_CALL(*mockPlugin, LoadExeNetworkImpl(_, _, _)).Times(m_remoteContext ? 1 : 0);
        EXPECT_CALL(*mockPlugin, LoadExeNetworkImpl(_, _)).Times(!m_remoteContext ? 1 : 0);
        EXPECT_CALL(*mockPlugin, ImportNetwork(_, _, _)).Times(0);
        EXPECT_CALL(*mockPlugin, ImportNetwork(_, _)).Times(0);
        EXPECT_CALL(*net, Export(_)).Times(1);
        testLoad([&](Core &ie) {
            ie.SetConfig({{CONFIG_KEY(CACHE_DIR), m_cacheDir}});
            m_testFunctionWithCfg(ie, {{CUSTOM_KEY, "1"}});
        });
    }
}

TEST_P(CachingTest, TestNoCacheEnabled) {
    EXPECT_CALL(*mockPlugin, GetMetric(METRIC_KEY(SUPPORTED_METRICS), _)).Times(AnyNumber());
    EXPECT_CALL(*mockPlugin, GetMetric(METRIC_KEY(IMPORT_EXPORT_SUPPORT), _)).Times(0);
    EXPECT_CALL(*mockPlugin, GetMetric(METRIC_KEY(DEVICE_ARCHITECTURE), _)).Times(AnyNumber());
    {
        EXPECT_CALL(*mockPlugin, LoadExeNetworkImpl(_, _, _)).Times(m_remoteContext ? 1 : 0);
        EXPECT_CALL(*mockPlugin, LoadExeNetworkImpl(_, _)).Times(!m_remoteContext ? 1 : 0);
        EXPECT_CALL(*mockPlugin, ImportNetwork(_, _, _)).Times(0);
        EXPECT_CALL(*mockPlugin, ImportNetwork(_, _)).Times(0);
        EXPECT_CALL(*net, Export(_)).Times(0);
        testLoad([&](Core &ie) {
            m_testFunction(ie);
        });
    }
}

TEST_P(CachingTest, TestNoCacheSupported) {
    EXPECT_CALL(*mockPlugin, GetMetric(METRIC_KEY(SUPPORTED_METRICS), _)).Times(AnyNumber());
    EXPECT_CALL(*mockPlugin, GetMetric(METRIC_KEY(IMPORT_EXPORT_SUPPORT), _))
            .Times(AnyNumber()).WillRepeatedly(Return(false));
    EXPECT_CALL(*mockPlugin, GetMetric(METRIC_KEY(DEVICE_ARCHITECTURE), _)).Times(AnyNumber());
    {
        EXPECT_CALL(*mockPlugin, LoadExeNetworkImpl(_, _, _)).Times(m_remoteContext ? 1 : 0);
        EXPECT_CALL(*mockPlugin, LoadExeNetworkImpl(_, _)).Times(!m_remoteContext ? 1 : 0);
        EXPECT_CALL(*mockPlugin, OnLoadNetworkFromFile()).Times(m_type == TestLoadType::EModelName ? 1 : 0);
        EXPECT_CALL(*mockPlugin, ImportNetwork(_, _, _)).Times(0);
        EXPECT_CALL(*mockPlugin, ImportNetwork(_, _)).Times(0);
        EXPECT_CALL(*net, Export(_)).Times(0);
        testLoad([&](Core &ie) {
            ie.SetConfig({{CONFIG_KEY(CACHE_DIR), m_cacheDir}});
            m_testFunction(ie);
        });
    }
}

TEST_P(CachingTest, TestNoCacheMetricSupported) {
    EXPECT_CALL(*mockPlugin, GetMetric(METRIC_KEY(SUPPORTED_METRICS), _))
            .Times(AnyNumber()).WillRepeatedly(Return(std::vector<std::string>{}));
    EXPECT_CALL(*mockPlugin, GetMetric(METRIC_KEY(IMPORT_EXPORT_SUPPORT), _)).Times(0);
    EXPECT_CALL(*mockPlugin, GetMetric(METRIC_KEY(DEVICE_ARCHITECTURE), _)).Times(0);
    {
        EXPECT_CALL(*mockPlugin, LoadExeNetworkImpl(_, _, _)).Times(m_remoteContext ? 1 : 0);
        EXPECT_CALL(*mockPlugin, LoadExeNetworkImpl(_, _)).Times(!m_remoteContext ? 1 : 0);
        EXPECT_CALL(*mockPlugin, OnLoadNetworkFromFile()).Times(m_type == TestLoadType::EModelName ? 1 : 0);
        EXPECT_CALL(*mockPlugin, ImportNetwork(_, _, _)).Times(0);
        EXPECT_CALL(*mockPlugin, ImportNetwork(_, _)).Times(0);
        EXPECT_CALL(*net, Export(_)).Times(0);
        testLoad([&](Core &ie) {
            ie.SetConfig({{CONFIG_KEY(CACHE_DIR), m_cacheDir}});
            m_testFunction(ie);
        });
    }
}

TEST_P(CachingTest, TestLoadChangeCacheDir) {
    EXPECT_CALL(*mockPlugin, GetMetric(METRIC_KEY(SUPPORTED_METRICS), _)).Times(AnyNumber());
    EXPECT_CALL(*mockPlugin, GetMetric(METRIC_KEY(IMPORT_EXPORT_SUPPORT), _)).Times(AnyNumber());
    EXPECT_CALL(*mockPlugin, GetMetric(METRIC_KEY(DEVICE_ARCHITECTURE), _)).Times(AnyNumber());
    {
        EXPECT_CALL(*mockPlugin, LoadExeNetworkImpl(_, _, _)).Times(m_remoteContext ? 1 : 0);
        EXPECT_CALL(*mockPlugin, LoadExeNetworkImpl(_, _)).Times(!m_remoteContext ? 1 : 0);
        EXPECT_CALL(*mockPlugin, ImportNetwork(_, _, _)).Times(0);
        EXPECT_CALL(*mockPlugin, ImportNetwork(_, _)).Times(0);
        EXPECT_CALL(*net, Export(_)).Times(1);
        testLoad([&](Core &ie) {
            ie.SetConfig({{CONFIG_KEY(CACHE_DIR), m_cacheDir}});
            m_testFunction(ie);
        });
    }

    {
        std::string newCacheDir = m_cacheDir + "2";
        MkDirGuard dir(newCacheDir);
        EXPECT_CALL(*mockPlugin, LoadExeNetworkImpl(_, _, _)).Times(m_remoteContext ? 1 : 0);
        EXPECT_CALL(*mockPlugin, LoadExeNetworkImpl(_, _)).Times(!m_remoteContext ? 1 : 0);
        EXPECT_CALL(*mockPlugin, ImportNetwork(_, _, _)).Times(0);
        EXPECT_CALL(*mockPlugin, ImportNetwork(_, _)).Times(0);
        EXPECT_CALL(*net, Export(_)).Times(1);
        testLoad([&](Core &ie) {
            ie.SetConfig({{CONFIG_KEY(CACHE_DIR), newCacheDir}});
            m_testFunction(ie);
        });
    }
}

TEST_P(CachingTest, TestClearCacheDir) {
    EXPECT_CALL(*mockPlugin, GetMetric(METRIC_KEY(SUPPORTED_METRICS), _)).Times(AnyNumber());
    EXPECT_CALL(*mockPlugin, GetMetric(METRIC_KEY(IMPORT_EXPORT_SUPPORT), _)).Times(0);
    EXPECT_CALL(*mockPlugin, GetMetric(METRIC_KEY(DEVICE_ARCHITECTURE), _)).Times(AnyNumber());
    {
        EXPECT_CALL(*mockPlugin, LoadExeNetworkImpl(_, _, _)).Times(m_remoteContext ? 1 : 0);
        EXPECT_CALL(*mockPlugin, LoadExeNetworkImpl(_, _)).Times(!m_remoteContext ? 1 : 0);
        EXPECT_CALL(*mockPlugin, ImportNetwork(_, _, _)).Times(0);
        EXPECT_CALL(*mockPlugin, ImportNetwork(_, _)).Times(0);
        EXPECT_CALL(*net, Export(_)).Times(0);
        testLoad([&](Core &ie) {
            ie.SetConfig({{CONFIG_KEY(CACHE_DIR), m_cacheDir}});
            ie.SetConfig({{CONFIG_KEY(CACHE_DIR), ""}});
            m_testFunction(ie);
        });
    }
}

TEST_P(CachingTest, TestChangeOtherConfig) {
    EXPECT_CALL(*mockPlugin, GetMetric(METRIC_KEY(SUPPORTED_METRICS), _)).Times(AnyNumber());
    EXPECT_CALL(*mockPlugin, GetMetric(METRIC_KEY(IMPORT_EXPORT_SUPPORT), _)).Times(AnyNumber());
    EXPECT_CALL(*mockPlugin, GetMetric(METRIC_KEY(DEVICE_ARCHITECTURE), _)).Times(AnyNumber());
    {
        EXPECT_CALL(*mockPlugin, LoadExeNetworkImpl(_, _, _)).Times(m_remoteContext ? 1 : 0);
        EXPECT_CALL(*mockPlugin, LoadExeNetworkImpl(_, _)).Times(!m_remoteContext ? 1 : 0);
        EXPECT_CALL(*mockPlugin, ImportNetwork(_, _, _)).Times(0);
        EXPECT_CALL(*mockPlugin, ImportNetwork(_, _)).Times(0);
        EXPECT_CALL(*net, Export(_)).Times(1);
        testLoad([&](Core &ie) {
            ie.SetConfig({{CONFIG_KEY(CACHE_DIR), m_cacheDir}});
            ie.SetConfig({{"someKey", "someValue"}});
            m_testFunction(ie);
        });
    }
}

TEST_P(CachingTest, TestChangeCacheDirFailure) {
    std::string longName(1000000, ' ');
    EXPECT_CALL(*mockPlugin, GetMetric(METRIC_KEY(SUPPORTED_METRICS), _)).Times(AnyNumber());
    EXPECT_CALL(*mockPlugin, GetMetric(METRIC_KEY(IMPORT_EXPORT_SUPPORT), _)).Times(AnyNumber());
    EXPECT_CALL(*mockPlugin, GetMetric(METRIC_KEY(DEVICE_ARCHITECTURE), _)).Times(AnyNumber());
    {
        EXPECT_CALL(*mockPlugin, LoadExeNetworkImpl(_, _, _)).Times(m_remoteContext ? 1 : 0);
        EXPECT_CALL(*mockPlugin, LoadExeNetworkImpl(_, _)).Times(!m_remoteContext ? 1 : 0);
        EXPECT_CALL(*mockPlugin, ImportNetwork(_, _, _)).Times(0);
        EXPECT_CALL(*mockPlugin, ImportNetwork(_, _)).Times(0);
        EXPECT_CALL(*net, Export(_)).Times(1);
        testLoad([&](Core &ie) {
            ie.SetConfig({{CONFIG_KEY(CACHE_DIR), m_cacheDir}});
            m_testFunction(ie);
        });
    }

    {
        EXPECT_CALL(*mockPlugin, LoadExeNetworkImpl(_, _, _)).Times(0);
        EXPECT_CALL(*mockPlugin, LoadExeNetworkImpl(_, _)).Times(0);
        EXPECT_CALL(*mockPlugin, ImportNetwork(_, _, _)).Times(m_remoteContext ? 1 : 0);
        EXPECT_CALL(*mockPlugin, ImportNetwork(_, _)).Times(!m_remoteContext ? 1 : 0);
        EXPECT_CALL(*net, Export(_)).Times(0);
        testLoad([&](Core &ie) {
            ie.SetConfig({{CONFIG_KEY(CACHE_DIR), m_cacheDir}});
            EXPECT_ANY_THROW(ie.SetConfig({{CONFIG_KEY(CACHE_DIR), m_cacheDir + "/" + longName}}));
            m_testFunction(ie);
        });
    }
}

TEST_P(CachingTest, TestCacheDirCreateRecursive) {
    std::string newCacheDir1 = m_cacheDir + CommonTestUtils::FileSeparator + "a";
    std::string newCacheDir2 = newCacheDir1 + CommonTestUtils::FileSeparator + "b";
    std::string newCacheDir3 = newCacheDir2 + CommonTestUtils::FileSeparator + CommonTestUtils::FileSeparator;

    EXPECT_CALL(*mockPlugin, GetMetric(METRIC_KEY(SUPPORTED_METRICS), _)).Times(AnyNumber());
    EXPECT_CALL(*mockPlugin, GetMetric(METRIC_KEY(IMPORT_EXPORT_SUPPORT), _)).Times(AnyNumber());
    EXPECT_CALL(*mockPlugin, GetMetric(METRIC_KEY(DEVICE_ARCHITECTURE), _)).Times(AnyNumber());
    {
        EXPECT_CALL(*mockPlugin, LoadExeNetworkImpl(_, _, _)).Times(m_remoteContext ? 1 : 0);
        EXPECT_CALL(*mockPlugin, LoadExeNetworkImpl(_, _)).Times(!m_remoteContext ? 1 : 0);
        EXPECT_CALL(*mockPlugin, ImportNetwork(_, _, _)).Times(0);
        EXPECT_CALL(*mockPlugin, ImportNetwork(_, _)).Times(0);
        EXPECT_CALL(*net, Export(_)).Times(1);
        testLoad([&](Core &ie) {
            EXPECT_NO_THROW(ie.SetConfig({{CONFIG_KEY(CACHE_DIR), newCacheDir3}}));
            EXPECT_NO_THROW(m_testFunction(ie));
        });
    }
    CommonTestUtils::removeFilesWithExt(newCacheDir2, "blob");
    CommonTestUtils::removeDir(newCacheDir2);
    CommonTestUtils::removeDir(newCacheDir1);
}

TEST_P(CachingTest, TestDeviceArchitecture) {
    EXPECT_CALL(*mockPlugin, GetMetric(METRIC_KEY(SUPPORTED_METRICS), _)).Times(AnyNumber());
    EXPECT_CALL(*mockPlugin, GetMetric(METRIC_KEY(IMPORT_EXPORT_SUPPORT), _)).Times(AnyNumber());
    EXPECT_CALL(*mockPlugin, GetMetric(METRIC_KEY(DEVICE_ARCHITECTURE), _)).Times(AnyNumber())
            .WillRepeatedly(Invoke([&](const std::string&, const std::map<std::string, Parameter>& options) {
                auto id = options.at("DEVICE_ID").as<std::string>();
                if (std::stoi(id) < 10) {
                    return "mock_first_architecture";
                } else {
                    return "mock_another_architecture";
                }
            }));
    {
        EXPECT_CALL(*mockPlugin, LoadExeNetworkImpl(_, _, _)).Times(m_remoteContext ? 1 : 0);
        EXPECT_CALL(*mockPlugin, LoadExeNetworkImpl(_, _)).Times(!m_remoteContext ? 1 : 0);
        EXPECT_CALL(*mockPlugin, ImportNetwork(_, _, _)).Times(0);
        EXPECT_CALL(*mockPlugin, ImportNetwork(_, _)).Times(0);
        EXPECT_CALL(*net, Export(_)).Times(1);
        testLoad([&](Core &ie) {
            deviceToLoad = "mock.0";
            ie.SetConfig({{CONFIG_KEY(CACHE_DIR), m_cacheDir}});
            m_testFunction(ie);
        });
    }

    {
        EXPECT_CALL(*mockPlugin, LoadExeNetworkImpl(_, _, _)).Times(0);
        EXPECT_CALL(*mockPlugin, LoadExeNetworkImpl(_, _)).Times(0);
        EXPECT_CALL(*mockPlugin, ImportNetwork(_, _, _)).Times(m_remoteContext ? 1 : 0);
        EXPECT_CALL(*mockPlugin, ImportNetwork(_, _)).Times(!m_remoteContext ? 1 : 0);
        EXPECT_CALL(*net, Export(_)).Times(0);
        testLoad([&](Core &ie) {
            deviceToLoad = "mock.1";
            ie.SetConfig({{CONFIG_KEY(CACHE_DIR), m_cacheDir}});
            m_testFunction(ie);
        });
    }
    {
        EXPECT_CALL(*mockPlugin, LoadExeNetworkImpl(_, _, _)).Times(m_remoteContext ? 1 : 0);
        EXPECT_CALL(*mockPlugin, LoadExeNetworkImpl(_, _)).Times(!m_remoteContext ? 1 : 0);
        EXPECT_CALL(*mockPlugin, ImportNetwork(_, _, _)).Times(0);
        EXPECT_CALL(*mockPlugin, ImportNetwork(_, _)).Times(0);
        EXPECT_CALL(*net, Export(_)).Times(1);
        testLoad([&](Core &ie) {
            deviceToLoad = "mock.50";
            ie.SetConfig({{CONFIG_KEY(CACHE_DIR), m_cacheDir}});
            m_testFunction(ie);
        });
    }

    {
        EXPECT_CALL(*mockPlugin, LoadExeNetworkImpl(_, _, _)).Times(0);
        EXPECT_CALL(*mockPlugin, LoadExeNetworkImpl(_, _)).Times(0);
        EXPECT_CALL(*mockPlugin, ImportNetwork(_, _, _)).Times(m_remoteContext ? 1 : 0);
        EXPECT_CALL(*mockPlugin, ImportNetwork(_, _)).Times(!m_remoteContext ? 1 : 0);
        EXPECT_CALL(*net, Export(_)).Times(0);
        testLoad([&](Core &ie) {
            deviceToLoad = "mock.51";
            ie.SetConfig({{CONFIG_KEY(CACHE_DIR), m_cacheDir}});
            m_testFunction(ie);
        });
    }
}

TEST_P(CachingTest, TestNoDeviceArchitecture) {
    EXPECT_CALL(*mockPlugin, GetMetric(METRIC_KEY(SUPPORTED_METRICS), _)).Times(AnyNumber())
            .WillRepeatedly(Invoke([&] (const std::string&, const std::map<std::string, Parameter>&) {
                return std::vector<std::string>{METRIC_KEY(IMPORT_EXPORT_SUPPORT)};
            }));
    EXPECT_CALL(*mockPlugin, GetMetric(METRIC_KEY(IMPORT_EXPORT_SUPPORT), _)).Times(AnyNumber());
    EXPECT_CALL(*mockPlugin, GetMetric(METRIC_KEY(DEVICE_ARCHITECTURE), _)).Times(0);
    {
        EXPECT_CALL(*mockPlugin, LoadExeNetworkImpl(_, _, _)).Times(m_remoteContext ? 1 : 0);
        EXPECT_CALL(*mockPlugin, LoadExeNetworkImpl(_, _)).Times(!m_remoteContext ? 1 : 0);
        EXPECT_CALL(*mockPlugin, ImportNetwork(_, _, _)).Times(0);
        EXPECT_CALL(*mockPlugin, ImportNetwork(_, _)).Times(0);
        EXPECT_CALL(*net, Export(_)).Times(1);
        testLoad([&](Core &ie) {
            deviceToLoad = "mock.0";
            ie.SetConfig({{CONFIG_KEY(CACHE_DIR), m_cacheDir}});
            m_testFunction(ie);
        });
    }

    {
        EXPECT_CALL(*mockPlugin, LoadExeNetworkImpl(_, _, _)).Times(0);
        EXPECT_CALL(*mockPlugin, LoadExeNetworkImpl(_, _)).Times(0);
        EXPECT_CALL(*mockPlugin, ImportNetwork(_, _, _)).Times(m_remoteContext ? 1 : 0);
        EXPECT_CALL(*mockPlugin, ImportNetwork(_, _)).Times(!m_remoteContext ? 1 : 0);
        EXPECT_CALL(*net, Export(_)).Times(0);
        testLoad([&](Core &ie) {
            deviceToLoad = "mock.50";
            ie.SetConfig({{CONFIG_KEY(CACHE_DIR), m_cacheDir}});
            m_testFunction(ie);
        });
    }
}

TEST_P(CachingTest, TestThrowOnExport) {
    EXPECT_CALL(*mockPlugin, GetMetric(METRIC_KEY(SUPPORTED_METRICS), _)).Times(AnyNumber());
    EXPECT_CALL(*mockPlugin, GetMetric(METRIC_KEY(IMPORT_EXPORT_SUPPORT), _)).Times(AnyNumber());
    EXPECT_CALL(*mockPlugin, GetMetric(METRIC_KEY(DEVICE_ARCHITECTURE), _)).Times(AnyNumber());
    {
        EXPECT_CALL(*mockPlugin, LoadExeNetworkImpl(_, _, _)).Times(m_remoteContext ? 1 : 0);
        EXPECT_CALL(*mockPlugin, LoadExeNetworkImpl(_, _)).Times(!m_remoteContext ? 1 : 0);
        EXPECT_CALL(*mockPlugin, ImportNetwork(_, _, _)).Times(0);
        EXPECT_CALL(*mockPlugin, ImportNetwork(_, _)).Times(0);
        EXPECT_CALL(*net, Export(_)).Times(1).WillOnce(Throw(1));
        testLoad([&](Core &ie) {
            ie.SetConfig({{CONFIG_KEY(CACHE_DIR), m_cacheDir}});
            EXPECT_ANY_THROW(m_testFunction(ie));
        });
    }
}

// TODO: temporary behavior is to no re-throw exception on import error (see 54335)
// In future add separate 'no throw' test for 'blob_outdated' exception from plugin
TEST_P(CachingTest, TestThrowOnImport) {
    EXPECT_CALL(*mockPlugin, GetMetric(METRIC_KEY(SUPPORTED_METRICS), _)).Times(AnyNumber());
    EXPECT_CALL(*mockPlugin, GetMetric(METRIC_KEY(IMPORT_EXPORT_SUPPORT), _)).Times(AnyNumber());
    EXPECT_CALL(*mockPlugin, GetMetric(METRIC_KEY(DEVICE_ARCHITECTURE), _)).Times(AnyNumber());
    {
        EXPECT_CALL(*mockPlugin, LoadExeNetworkImpl(_, _, _)).Times(m_remoteContext ? 1 : 0);
        EXPECT_CALL(*mockPlugin, LoadExeNetworkImpl(_, _)).Times(!m_remoteContext ? 1 : 0);
        EXPECT_CALL(*mockPlugin, ImportNetwork(_, _, _)).Times(0);
        EXPECT_CALL(*mockPlugin, ImportNetwork(_, _)).Times(0);
        EXPECT_CALL(*net, Export(_)).Times(1);
        testLoad([&](Core &ie) {
            ie.SetConfig({{CONFIG_KEY(CACHE_DIR), m_cacheDir}});
            m_testFunction(ie);
        });
    }
    {
        EXPECT_CALL(*mockPlugin, LoadExeNetworkImpl(_, _, _)).Times(m_remoteContext ? 1 : 0);
        EXPECT_CALL(*mockPlugin, LoadExeNetworkImpl(_, _)).Times(!m_remoteContext ? 1 : 0);
        if (m_remoteContext) {
            EXPECT_CALL(*mockPlugin, ImportNetwork(_, _, _)).Times(1).WillOnce(Throw(1));
            EXPECT_CALL(*mockPlugin, ImportNetwork(_, _)).Times(0);
        } else {
            EXPECT_CALL(*mockPlugin, ImportNetwork(_, _, _)).Times(0);
            EXPECT_CALL(*mockPlugin, ImportNetwork(_, _)).Times(1).WillOnce(Throw(1));
        }
        EXPECT_CALL(*net, Export(_)).Times(1);
        testLoad([&](Core &ie) {
            ie.SetConfig({{CONFIG_KEY(CACHE_DIR), m_cacheDir}});
            EXPECT_NO_THROW(m_testFunction(ie));
        });
    }
    { // Step 3: same load, cache is re-created on export on step 2 and shall be successfully imported now
        EXPECT_CALL(*mockPlugin, LoadExeNetworkImpl(_, _, _)).Times(0);
        EXPECT_CALL(*mockPlugin, LoadExeNetworkImpl(_, _)).Times(0);
        EXPECT_CALL(*mockPlugin, ImportNetwork(_, _, _)).Times(m_remoteContext ? 1 : 0);
        EXPECT_CALL(*mockPlugin, ImportNetwork(_, _)).Times(!m_remoteContext ? 1 : 0);
        EXPECT_CALL(*net, Export(_)).Times(0);
        testLoad([&](Core &ie) {
            ie.SetConfig({{CONFIG_KEY(CACHE_DIR), m_cacheDir}});
            EXPECT_NO_THROW(m_testFunction(ie));
        });
    }
}

TEST_P(CachingTest, TestNetworkModified) {
    EXPECT_CALL(*mockPlugin, GetMetric(METRIC_KEY(SUPPORTED_METRICS), _)).Times(AnyNumber());
    EXPECT_CALL(*mockPlugin, GetMetric(METRIC_KEY(IMPORT_EXPORT_SUPPORT), _)).Times(AnyNumber());
    EXPECT_CALL(*mockPlugin, GetMetric(METRIC_KEY(DEVICE_ARCHITECTURE), _)).Times(AnyNumber());

    {
        EXPECT_CALL(*mockPlugin, LoadExeNetworkImpl(_, _, _)).Times(m_remoteContext ? 1 : 0);
        EXPECT_CALL(*mockPlugin, LoadExeNetworkImpl(_, _)).Times(!m_remoteContext ? 1 : 0);
        EXPECT_CALL(*mockPlugin, ImportNetwork(_, _, _)).Times(0);
        EXPECT_CALL(*mockPlugin, ImportNetwork(_, _)).Times(0);
        EXPECT_CALL(*net, Export(_)).Times(1);
        testLoad([&](Core &ie) {
            EXPECT_NO_THROW(ie.SetConfig({{CONFIG_KEY(CACHE_DIR), m_cacheDir}}));
            EXPECT_NO_THROW(m_testFunction(ie));
        });
    }
    if (m_type == TestLoadType::EModelName) {
        // Modify model file
        std::fstream stream(modelName, std::fstream::out | std::fstream::app);
        stream << " ";
    } else {
        // Modify loaded CNN network
        m_cnnCallback = [&](CNNNetwork& network) {
            auto f = network.getFunction();
            auto res = f->get_results();
            f->remove_result(res.front());
        };
    }
    {
        EXPECT_CALL(*mockPlugin, LoadExeNetworkImpl(_, _, _)).Times(m_remoteContext ? 1 : 0);
        EXPECT_CALL(*mockPlugin, LoadExeNetworkImpl(_, _)).Times(!m_remoteContext ? 1 : 0);
        EXPECT_CALL(*mockPlugin, ImportNetwork(_, _, _)).Times(0);
        EXPECT_CALL(*mockPlugin, ImportNetwork(_, _)).Times(0);
        EXPECT_CALL(*net, Export(_)).Times(1);
        testLoad([&](Core &ie) {
            EXPECT_NO_THROW(ie.SetConfig({{CONFIG_KEY(CACHE_DIR), m_cacheDir}}));
            EXPECT_NO_THROW(m_testFunction(ie));
        });
    }
    { // Step 3: same load, should be ok now
        EXPECT_CALL(*mockPlugin, LoadExeNetworkImpl(_, _, _)).Times(0);
        EXPECT_CALL(*mockPlugin, LoadExeNetworkImpl(_, _)).Times(0);
        EXPECT_CALL(*mockPlugin, ImportNetwork(_, _, _)).Times(m_remoteContext ? 1 : 0);
        EXPECT_CALL(*mockPlugin, ImportNetwork(_, _)).Times(!m_remoteContext ? 1 : 0);
        EXPECT_CALL(*net, Export(_)).Times(0);
        testLoad([&](Core &ie) {
            EXPECT_NO_THROW(ie.SetConfig({{CONFIG_KEY(CACHE_DIR), m_cacheDir}}));
            EXPECT_NO_THROW(m_testFunction(ie));
        });
    }
}

TEST_P(CachingTest, TestCacheFileCorrupted) {
    EXPECT_CALL(*mockPlugin, GetMetric(METRIC_KEY(SUPPORTED_METRICS), _)).Times(AnyNumber());
    EXPECT_CALL(*mockPlugin, GetMetric(METRIC_KEY(IMPORT_EXPORT_SUPPORT), _)).Times(AnyNumber());
    EXPECT_CALL(*mockPlugin, GetMetric(METRIC_KEY(DEVICE_ARCHITECTURE), _)).Times(AnyNumber());

    {
        EXPECT_CALL(*mockPlugin, LoadExeNetworkImpl(_, _, _)).Times(m_remoteContext ? 1 : 0);
        EXPECT_CALL(*mockPlugin, LoadExeNetworkImpl(_, _)).Times(!m_remoteContext ? 1 : 0);
        EXPECT_CALL(*mockPlugin, ImportNetwork(_, _, _)).Times(0);
        EXPECT_CALL(*mockPlugin, ImportNetwork(_, _)).Times(0);
        EXPECT_CALL(*net, Export(_)).Times(1);
        testLoad([&](Core &ie) {
            EXPECT_NO_THROW(ie.SetConfig({{CONFIG_KEY(CACHE_DIR), m_cacheDir}}));
            EXPECT_NO_THROW(m_testFunction(ie));
        });
    }
    {
        auto blobs = CommonTestUtils::listFilesWithExt(m_cacheDir, "blob");
        for (const auto& fileName : blobs) {
            std::ofstream stream(fileName, std::ios_base::binary);
            stream << "SomeCorruptedText";
        }
    }
    { // Step 2. Cache is corrupted, will be silently removed
        EXPECT_CALL(*mockPlugin, LoadExeNetworkImpl(_, _, _)).Times(m_remoteContext ? 1 : 0);
        EXPECT_CALL(*mockPlugin, LoadExeNetworkImpl(_, _)).Times(!m_remoteContext ? 1 : 0);
        EXPECT_CALL(*mockPlugin, ImportNetwork(_, _, _)).Times(0);
        EXPECT_CALL(*mockPlugin, ImportNetwork(_, _)).Times(0);
        EXPECT_CALL(*net, Export(_)).Times(1);
        testLoad([&](Core &ie) {
            EXPECT_NO_THROW(ie.SetConfig({{CONFIG_KEY(CACHE_DIR), m_cacheDir}}));
            EXPECT_NO_THROW(m_testFunction(ie));
        });
    }
    { // Step 3: same load, should be ok now due to re-creation of cache
        EXPECT_CALL(*mockPlugin, LoadExeNetworkImpl(_, _, _)).Times(0);
        EXPECT_CALL(*mockPlugin, LoadExeNetworkImpl(_, _)).Times(0);
        EXPECT_CALL(*mockPlugin, ImportNetwork(_, _, _)).Times(m_remoteContext ? 1 : 0);
        EXPECT_CALL(*mockPlugin, ImportNetwork(_, _)).Times(!m_remoteContext ? 1 : 0);
        EXPECT_CALL(*net, Export(_)).Times(0);
        testLoad([&](Core &ie) {
            EXPECT_NO_THROW(ie.SetConfig({{CONFIG_KEY(CACHE_DIR), m_cacheDir}}));
            EXPECT_NO_THROW(m_testFunction(ie));
        });
    }
}

TEST_P(CachingTest, TestCacheFileOldVersion) {
    EXPECT_CALL(*mockPlugin, GetMetric(METRIC_KEY(SUPPORTED_METRICS), _)).Times(AnyNumber());
    EXPECT_CALL(*mockPlugin, GetMetric(METRIC_KEY(IMPORT_EXPORT_SUPPORT), _)).Times(AnyNumber());
    EXPECT_CALL(*mockPlugin, GetMetric(METRIC_KEY(DEVICE_ARCHITECTURE), _)).Times(AnyNumber());

    {
        EXPECT_CALL(*mockPlugin, LoadExeNetworkImpl(_, _, _)).Times(m_remoteContext ? 1 : 0);
        EXPECT_CALL(*mockPlugin, LoadExeNetworkImpl(_, _)).Times(!m_remoteContext ? 1 : 0);
        EXPECT_CALL(*mockPlugin, ImportNetwork(_, _, _)).Times(0);
        EXPECT_CALL(*mockPlugin, ImportNetwork(_, _)).Times(0);
        EXPECT_CALL(*net, Export(_)).Times(1);
        testLoad([&](Core &ie) {
            EXPECT_NO_THROW(ie.SetConfig({{CONFIG_KEY(CACHE_DIR), m_cacheDir}}));
            EXPECT_NO_THROW(m_testFunction(ie));
        });
    }
    {
        auto blobs = CommonTestUtils::listFilesWithExt(m_cacheDir, "blob");
        for (const auto& fileName : blobs) {
            std::string content;
            {
                std::ifstream inp(fileName, std::ios_base::binary);
                std::ostringstream ostr;
                ostr << inp.rdbuf();
                content = ostr.str();
            }
            std::string buildNum = GetInferenceEngineVersion()->buildNumber;
            std::string zeroBuild(buildNum.size(), '0');
            auto index = content.find(buildNum);
            if (index != std::string::npos) {
                content.replace(index, buildNum.size(), zeroBuild);
            } else {
                SKIP();
            }
            std::ofstream out(fileName, std::ios_base::binary);
            out.write(content.c_str(), content.size());
        }
    }
    { // Step 2. Build number mismatch, cache will be silently removed
        EXPECT_CALL(*mockPlugin, LoadExeNetworkImpl(_, _, _)).Times(m_remoteContext ? 1 : 0);
        EXPECT_CALL(*mockPlugin, LoadExeNetworkImpl(_, _)).Times(!m_remoteContext ? 1 : 0);
        EXPECT_CALL(*mockPlugin, ImportNetwork(_, _, _)).Times(0);
        EXPECT_CALL(*mockPlugin, ImportNetwork(_, _)).Times(0);
        EXPECT_CALL(*net, Export(_)).Times(1);
        testLoad([&](Core &ie) {
            EXPECT_NO_THROW(ie.SetConfig({{CONFIG_KEY(CACHE_DIR), m_cacheDir}}));
            EXPECT_NO_THROW(m_testFunction(ie));
        });
    }
    { // Step 3: same load, should be ok now due to re-creation of cache
        EXPECT_CALL(*mockPlugin, LoadExeNetworkImpl(_, _, _)).Times(0);
        EXPECT_CALL(*mockPlugin, LoadExeNetworkImpl(_, _)).Times(0);
        EXPECT_CALL(*mockPlugin, ImportNetwork(_, _, _)).Times(m_remoteContext ? 1 : 0);
        EXPECT_CALL(*mockPlugin, ImportNetwork(_, _)).Times(!m_remoteContext ? 1 : 0);
        EXPECT_CALL(*net, Export(_)).Times(0);
        testLoad([&](Core &ie) {
            EXPECT_NO_THROW(ie.SetConfig({{CONFIG_KEY(CACHE_DIR), m_cacheDir}}));
            EXPECT_NO_THROW(m_testFunction(ie));
        });
    }
}

TEST_P(CachingTest, LoadHetero_NoCacheMetric) {
    EXPECT_CALL(*mockPlugin, GetMetric(METRIC_KEY(SUPPORTED_CONFIG_KEYS), _))
            .Times(AnyNumber()).WillRepeatedly(Return(std::vector<std::string>{}));
    EXPECT_CALL(*mockPlugin, QueryNetwork(_, _)).Times(AnyNumber());
    EXPECT_CALL(*mockPlugin, GetMetric(METRIC_KEY(SUPPORTED_METRICS), _))
            .Times(AnyNumber()).WillRepeatedly(Return(std::vector<std::string>{}));
    // Hetero supports Import/Export, but mock plugin does not
    deviceToLoad = CommonTestUtils::DEVICE_HETERO + std::string(":mock.1,mock.2");
    if (m_remoteContext) {
        return; // skip the remote Context test for Hetero plugin
    }
    for (int i = 0; i < 2; i++) {
        EXPECT_CALL(*mockPlugin, LoadExeNetworkImpl(_, _, _)).Times(0);
        EXPECT_CALL(*mockPlugin, LoadExeNetworkImpl(_, _)).Times(1);
        EXPECT_CALL(*mockPlugin, ImportNetwork(_, _, _)).Times(0);
        EXPECT_CALL(*mockPlugin, ImportNetwork(_, _)).Times(0);
        EXPECT_CALL(*net, Export(_)).Times(0);
        testLoad([&](Core &ie) {
            ie.SetConfig({{CONFIG_KEY(CACHE_DIR), m_cacheDir}});
            m_testFunction(ie);
        });
    }
}

TEST_P(CachingTest, LoadHetero_OneDevice) {
    EXPECT_CALL(*mockPlugin, QueryNetwork(_, _)).Times(AnyNumber());
    EXPECT_CALL(*mockPlugin, GetMetric(_, _)).Times(AnyNumber());
    deviceToLoad = CommonTestUtils::DEVICE_HETERO + std::string(":mock");
    if (m_remoteContext) {
        return; // skip the remote Context test for Hetero plugin
    }
    {
        EXPECT_CALL(*mockPlugin, LoadExeNetworkImpl(_, _, _)).Times(0);
        EXPECT_CALL(*mockPlugin, LoadExeNetworkImpl(_, _)).Times(1);
        EXPECT_CALL(*mockPlugin, ImportNetwork(_, _, _)).Times(0);
        EXPECT_CALL(*mockPlugin, ImportNetwork(_, _)).Times(0);
        EXPECT_CALL(*net, Export(_)).Times(1);
        testLoad([&](Core &ie) {
            ie.SetConfig({{CONFIG_KEY(CACHE_DIR), m_cacheDir}});
            m_testFunction(ie);
        });
        // Ensure that only 1 blob (for Hetero) is created
        EXPECT_EQ(CommonTestUtils::listFilesWithExt(m_cacheDir, "blob").size(), 1);
    }

    {
        EXPECT_CALL(*mockPlugin, LoadExeNetworkImpl(_, _, _)).Times(0);
        EXPECT_CALL(*mockPlugin, LoadExeNetworkImpl(_, _)).Times(0);
        EXPECT_CALL(*mockPlugin, ImportNetwork(_, _, _)).Times(0);
        EXPECT_CALL(*mockPlugin, ImportNetwork(_, _)).Times(1);
        EXPECT_CALL(*net, Export(_)).Times(0);
        testLoad([&](Core &ie) {
            ie.SetConfig({{CONFIG_KEY(CACHE_DIR), m_cacheDir}});
            m_testFunction(ie);
        });
    }
}

TEST_P(CachingTest, LoadHetero_TargetFallbackFromCore) {
    EXPECT_CALL(*mockPlugin, QueryNetwork(_, _)).Times(AnyNumber());
    EXPECT_CALL(*mockPlugin, GetMetric(_, _)).Times(AnyNumber());
    deviceToLoad = CommonTestUtils::DEVICE_HETERO;
    if (m_remoteContext) {
        return; // skip the remote Context test for Hetero plugin
    }
    {
        EXPECT_CALL(*mockPlugin, LoadExeNetworkImpl(_, _, _)).Times(0);
        EXPECT_CALL(*mockPlugin, LoadExeNetworkImpl(_, _)).Times(1);
        EXPECT_CALL(*mockPlugin, ImportNetwork(_, _, _)).Times(0);
        EXPECT_CALL(*mockPlugin, ImportNetwork(_, _)).Times(0);
        EXPECT_CALL(*net, Export(_)).Times(1);
        testLoad([&](Core &ie) {
            ie.SetConfig({{CONFIG_KEY(CACHE_DIR), m_cacheDir}});
            ie.SetConfig({{"TARGET_FALLBACK", "mock"}}, CommonTestUtils::DEVICE_HETERO);
            m_testFunction(ie);
        });
        // Ensure that only 1 blob (for Hetero) is created
        EXPECT_EQ(CommonTestUtils::listFilesWithExt(m_cacheDir, "blob").size(), 1);
    }

    {
        EXPECT_CALL(*mockPlugin, LoadExeNetworkImpl(_, _, _)).Times(0);
        EXPECT_CALL(*mockPlugin, LoadExeNetworkImpl(_, _)).Times(0);
        EXPECT_CALL(*mockPlugin, ImportNetwork(_, _, _)).Times(0);
        EXPECT_CALL(*mockPlugin, ImportNetwork(_, _)).Times(1);
        EXPECT_CALL(*net, Export(_)).Times(0);
        testLoad([&](Core &ie) {
            ie.SetConfig({{CONFIG_KEY(CACHE_DIR), m_cacheDir}});
            ie.SetConfig({{"TARGET_FALLBACK", "mock"}}, CommonTestUtils::DEVICE_HETERO);
            m_testFunction(ie);
        });
    }
}

TEST_P(CachingTest, LoadHetero_MultiArchs) {
    EXPECT_CALL(*mockPlugin, GetMetric(_, _)).Times(AnyNumber());
    const char customData[] = {1, 2, 3, 4, 5};
    ON_CALL(*mockPlugin, ImportNetwork(_, _)).
            WillByDefault(Invoke([&](std::istream &s, const std::map<std::string, std::string> &) {
        char a[sizeof(customData)];
        s.read(a, sizeof(customData));
        EXPECT_EQ(memcmp(a, customData, sizeof(customData)), 0);
        auto mock = std::make_shared<MockExecutableNetwork>();
        EXPECT_CALL(*mock, GetInputsInfo()).Times(AnyNumber()).WillRepeatedly(Return(ConstInputsDataMap{}));
        EXPECT_CALL(*mock, GetOutputsInfo()).Times(AnyNumber()).WillRepeatedly(Return(ConstOutputsDataMap{}));
        return mock;
    }));

    ON_CALL(*net, Export(_)).WillByDefault(Invoke([&] (std::ostream& s) {
        s.write(customData, sizeof(customData));
    }));
    EXPECT_CALL(*mockPlugin, QueryNetwork(_, _)).Times(AnyNumber()).WillRepeatedly(
            Invoke([&](const CNNNetwork &network, const std::map<std::string, std::string> &config) {
                QueryNetworkResult res;
                auto function = network.getFunction();
                EXPECT_TRUE(function);

                auto id = config.at("DEVICE_ID");
                bool supportsRelu = std::stoi(id) < 10;

                for (auto &&node : function->get_ops()) {
                    std::string nodeType = node->get_type_name();
                    if ((nodeType == "Relu" && supportsRelu) ||
                            (nodeType != "Relu" && !supportsRelu)) {
                        res.supportedLayersMap.emplace(node->get_friendly_name(), deviceName + "." + id);
                    }
                }
                return res;
            }));
    EXPECT_CALL(*mockPlugin, GetMetric(METRIC_KEY(DEVICE_ARCHITECTURE), _)).Times(AnyNumber())
            .WillRepeatedly(Invoke([&](const std::string &, const std::map<std::string, Parameter> &options) {
                auto id = options.at("DEVICE_ID").as<std::string>();
                if (std::stoi(id) < 10) {
                    return "mock_first_architecture";
                } else {
                    return "mock_another_architecture";
                }
            }));
    deviceToLoad = CommonTestUtils::DEVICE_HETERO + std::string(":mock.1,mock.51");
    if (m_remoteContext) {
        return; // skip the remote Context test for Hetero plugin
    }
    {
        EXPECT_CALL(*mockPlugin, LoadExeNetworkImpl(_, _, _)).Times(0);
        EXPECT_CALL(*mockPlugin, LoadExeNetworkImpl(_, _)).Times(AtLeast(2)); // for .1 and for .51
        EXPECT_CALL(*mockPlugin, ImportNetwork(_, _, _)).Times(0);
        EXPECT_CALL(*mockPlugin, ImportNetwork(_, _)).Times(0);
        EXPECT_CALL(*net, Export(_)).Times(AtLeast(2)); // for .1 and for .51
        testLoad([&](Core &ie) {
            ie.SetConfig({{CONFIG_KEY(CACHE_DIR), m_cacheDir}});
            m_testFunction(ie);
        });
        // Ensure that only 1 blob (for Hetero) is created
        EXPECT_EQ(CommonTestUtils::listFilesWithExt(m_cacheDir, "blob").size(), 1);
    }

    deviceToLoad = CommonTestUtils::DEVICE_HETERO + std::string(":mock.2,mock.52");
    {
        EXPECT_CALL(*mockPlugin, LoadExeNetworkImpl(_, _, _)).Times(0);
        EXPECT_CALL(*mockPlugin, LoadExeNetworkImpl(_, _)).Times(0);
        EXPECT_CALL(*mockPlugin, ImportNetwork(_, _, _)).Times(0);
        EXPECT_CALL(*mockPlugin, ImportNetwork(_, _)).Times(AtLeast(2)); // for .2 and for .52
        EXPECT_CALL(*net, Export(_)).Times(0);
        testLoad([&](Core &ie) {
            ie.SetConfig({{CONFIG_KEY(CACHE_DIR), m_cacheDir}});
            m_testFunction(ie);
        });
    }
    deviceToLoad = CommonTestUtils::DEVICE_HETERO + std::string(":mock.53,mock.3");
    {
        EXPECT_CALL(*mockPlugin, LoadExeNetworkImpl(_, _, _)).Times(0);
        EXPECT_CALL(*mockPlugin, LoadExeNetworkImpl(_, _)).Times(AtLeast(1));
        EXPECT_CALL(*mockPlugin, ImportNetwork(_, _, _)).Times(0);
        EXPECT_CALL(*mockPlugin, ImportNetwork(_, _)).Times(0);
        EXPECT_CALL(*net, Export(_)).Times(AtLeast(1));
        testLoad([&](Core &ie) {
            ie.SetConfig({{CONFIG_KEY(CACHE_DIR), m_cacheDir}});
            m_testFunction(ie);
        });
    }
}

TEST_P(CachingTest, LoadHetero_MultiArchs_TargetFallback_FromCore) {
    EXPECT_CALL(*mockPlugin, GetMetric(_, _)).Times(AnyNumber());
    EXPECT_CALL(*mockPlugin, QueryNetwork(_, _)).Times(AnyNumber());
    EXPECT_CALL(*mockPlugin, GetMetric(METRIC_KEY(DEVICE_ARCHITECTURE), _)).Times(AnyNumber())
            .WillRepeatedly(Invoke([&](const std::string &, const std::map<std::string, Parameter> &options) {
                auto id = options.at("DEVICE_ID").as<std::string>();
                if (std::stoi(id) < 10) {
                    return "mock_first_architecture";
                } else {
                    return "mock_another_architecture";
                }
            }));
    deviceToLoad = CommonTestUtils::DEVICE_HETERO;
    if (m_remoteContext) {
        return; // skip the remote Context test for Hetero plugin
    }
    {
        EXPECT_CALL(*mockPlugin, LoadExeNetworkImpl(_, _, _)).Times(0);
        EXPECT_CALL(*mockPlugin, LoadExeNetworkImpl(_, _)).Times(1);
        EXPECT_CALL(*mockPlugin, ImportNetwork(_, _, _)).Times(0);
        EXPECT_CALL(*mockPlugin, ImportNetwork(_, _)).Times(0);
        EXPECT_CALL(*net, Export(_)).Times(1);
        testLoad([&](Core &ie) {
            ie.SetConfig({{CONFIG_KEY(CACHE_DIR), m_cacheDir}});
            ie.SetConfig({{"TARGET_FALLBACK", "mock.1"}}, CommonTestUtils::DEVICE_HETERO);
            m_testFunction(ie);
        });
    }

    {
        EXPECT_CALL(*mockPlugin, LoadExeNetworkImpl(_, _, _)).Times(0);
        EXPECT_CALL(*mockPlugin, LoadExeNetworkImpl(_, _)).Times(0);
        EXPECT_CALL(*mockPlugin, ImportNetwork(_, _, _)).Times(0);
        EXPECT_CALL(*mockPlugin, ImportNetwork(_, _)).Times(1);
        EXPECT_CALL(*net, Export(_)).Times(0);
        testLoad([&](Core &ie) {
            ie.SetConfig({{"TARGET_FALLBACK", "mock.1"}}, CommonTestUtils::DEVICE_HETERO);
            ie.SetConfig({{CONFIG_KEY(CACHE_DIR), m_cacheDir}});
            m_testFunction(ie);
        });
    }
    {
        EXPECT_CALL(*mockPlugin, LoadExeNetworkImpl(_, _, _)).Times(0);
        EXPECT_CALL(*mockPlugin, LoadExeNetworkImpl(_, _)).Times(1);
        EXPECT_CALL(*mockPlugin, ImportNetwork(_, _, _)).Times(0);
        EXPECT_CALL(*mockPlugin, ImportNetwork(_, _)).Times(0);
        EXPECT_CALL(*net, Export(_)).Times(1);
        testLoad([&](Core &ie) {
            ie.SetConfig({{"TARGET_FALLBACK", "mock.51"}}, CommonTestUtils::DEVICE_HETERO);
            ie.SetConfig({{CONFIG_KEY(CACHE_DIR), m_cacheDir}});
            m_testFunction(ie);
        });
    }
}

// MULTI-DEVICE test
// Test that it is safe to load multiple devices sharing same cache
TEST_P(CachingTest, LoadMulti_race) {
    const auto TEST_DURATION_MS = 2000;
    const auto TEST_DEVICE_MAX_COUNT = 10;
    EXPECT_CALL(*mockPlugin, GetMetric(_, _)).Times(AnyNumber());
    EXPECT_CALL(*mockPlugin, QueryNetwork(_, _)).Times(AnyNumber());
    EXPECT_CALL(*mockPlugin, GetMetric(METRIC_KEY(DEVICE_ARCHITECTURE), _)).Times(AnyNumber());
    if (m_remoteContext) {
        return; // skip the remote Context test for Multi plugin
    }
    int index = 0;
    auto start = high_resolution_clock::now();
    do {
        std::string cacheDir = m_cacheDir + std::to_string(index);
        MkDirGuard guard(cacheDir);
        int devCount = 1 + index % (TEST_DEVICE_MAX_COUNT - 1); // try dynamic number of devices from 1 to max
        deviceToLoad = CommonTestUtils::DEVICE_MULTI;
        deviceToLoad += ":mock.0";
        for (int i = 1; i < devCount; i++) {
            deviceToLoad += ",mock." + std::to_string(i);
        }

        EXPECT_CALL(*mockPlugin, LoadExeNetworkImpl(_, _, _)).Times(0);
        EXPECT_CALL(*mockPlugin, LoadExeNetworkImpl(_, _)).Times(1);
        EXPECT_CALL(*mockPlugin, ImportNetwork(_, _, _)).Times(0);
        EXPECT_CALL(*mockPlugin, ImportNetwork(_, _)).Times(devCount - 1);
        EXPECT_CALL(*net, Export(_)).Times(1);
        testLoad([&](Core &ie) {
            ie.SetConfig({{CONFIG_KEY(CACHE_DIR), cacheDir}});
            ASSERT_NO_THROW(m_testFunction(ie));
        });
        index++;
    } while (duration_cast<milliseconds>(high_resolution_clock::now() - start).count() < TEST_DURATION_MS);
    std::cout << "Caching LoadMulti Test completed. Tried " << index << " times" << std::endl;
}

TEST_P(CachingTest, Load_threads) {
    const auto TEST_DURATION_MS = 2000;
    const auto THREADS_COUNT = 4;
    EXPECT_CALL(*mockPlugin, GetMetric(_, _)).Times(AnyNumber());
    EXPECT_CALL(*mockPlugin, QueryNetwork(_, _)).Times(AnyNumber());
    EXPECT_CALL(*mockPlugin, GetMetric(METRIC_KEY(DEVICE_ARCHITECTURE), _)).Times(AnyNumber());
    if (m_remoteContext) {
        return; // skip the remote Context test for Multi plugin
    }
    auto start = high_resolution_clock::now();
    int index = 0;
    do {
        std::string cacheDir = m_cacheDir + std::to_string(index);
        MkDirGuard guard(cacheDir);
        EXPECT_CALL(*mockPlugin, LoadExeNetworkImpl(_, _, _)).Times(0);
        EXPECT_CALL(*mockPlugin, LoadExeNetworkImpl(_, _)).Times(1);
        EXPECT_CALL(*mockPlugin, ImportNetwork(_, _, _)).Times(0);
        EXPECT_CALL(*mockPlugin, ImportNetwork(_, _)).Times(THREADS_COUNT - 1);
        EXPECT_CALL(*net, Export(_)).Times(1);
        testLoad([&](Core &ie) {
            ie.SetConfig({{CONFIG_KEY(CACHE_DIR), cacheDir}});
            std::vector<std::thread> threads;
            for (int i = 0; i < THREADS_COUNT; i++) {
                threads.emplace_back(([&]() { m_testFunction(ie); }));
            }
            for (int i = 0; i < THREADS_COUNT; i++) {
                threads[i].join();
            }
        });
        index++;
    } while (duration_cast<milliseconds>(high_resolution_clock::now() - start).count() < TEST_DURATION_MS);
    std::cout << "Caching Load multiple threads test completed. Tried " << index << " times" << std::endl;
}

// MULTI-DEVICE test
// Test loading of devices with different architectures
TEST_P(CachingTest, LoadMulti_Archs) {
    const auto TEST_DEVICE_MAX_COUNT = 30; // Shall be >= 2
    EXPECT_CALL(*mockPlugin, GetMetric(_, _)).Times(AnyNumber());
    EXPECT_CALL(*mockPlugin, QueryNetwork(_, _)).Times(AnyNumber());
    EXPECT_CALL(*mockPlugin, GetMetric(METRIC_KEY(DEVICE_ARCHITECTURE), _)).Times(AnyNumber())
            .WillRepeatedly(Invoke([&](const std::string &, const std::map<std::string, Parameter> &options) {
                auto id = options.at("DEVICE_ID").as<std::string>();
                if (std::stoi(id) < 2) {
                    return "mock_first_architecture";
                } else {
                    return "mock_another_architecture";
                }
            }));
    if (m_remoteContext) {
        return; // skip the remote Context test for Multi plugin
    }

    deviceToLoad = CommonTestUtils::DEVICE_MULTI;
    deviceToLoad += ":mock.0";
    for (int i = 1; i < TEST_DEVICE_MAX_COUNT; i++) {
        deviceToLoad += ",mock." + std::to_string(i);
    }

    {
        EXPECT_CALL(*mockPlugin, LoadExeNetworkImpl(_, _, _)).Times(0);
        EXPECT_CALL(*mockPlugin, LoadExeNetworkImpl(_, _)).Times(2);
        // Load network from file shall not be called for plugins with caching supported
        EXPECT_CALL(*mockPlugin, OnLoadNetworkFromFile()).Times(0);

        EXPECT_CALL(*mockPlugin, ImportNetwork(_, _, _)).Times(0);
        EXPECT_CALL(*mockPlugin, ImportNetwork(_, _)).Times(TEST_DEVICE_MAX_COUNT - 2)
                .WillRepeatedly(Invoke([&](std::istream &, const std::map<std::string, std::string> &) {
            return createMockIExecutableNet();
        }));
        EXPECT_CALL(*net, Export(_)).Times(2);
        testLoad([&](Core &ie) {
            ie.SetConfig({{CONFIG_KEY(CACHE_DIR), m_cacheDir}});
            ASSERT_NO_THROW(m_testFunction(ie));
        });
    }
}

// MULTI-DEVICE test
// Test loading of devices which don't support caching
TEST_P(CachingTest, LoadMulti_NoCachingOnDevice) {
    const auto TEST_DEVICE_MAX_COUNT = 100; // Looks enough to catch potential race conditions
    EXPECT_CALL(*mockPlugin, GetMetric(_, _)).Times(AnyNumber());
    EXPECT_CALL(*mockPlugin, GetMetric(METRIC_KEY(IMPORT_EXPORT_SUPPORT), _))
            .Times(AnyNumber()).WillRepeatedly(Return(false));
    EXPECT_CALL(*mockPlugin, QueryNetwork(_, _)).Times(AnyNumber());
    EXPECT_CALL(*mockPlugin, GetMetric(METRIC_KEY(DEVICE_ARCHITECTURE), _)).Times(AnyNumber());
    DataPtr inData = std::make_shared<Data>("in", Precision::FP32);
    InputInfo inpInfo;
    inpInfo.setInputData(inData);
    InputInfo::CPtr cptr = std::make_shared<InputInfo>(inpInfo);
    ConstInputsDataMap inputMap {{"Input1", cptr}};
    CDataPtr dataptr = std::make_shared<Data>("out", Precision::FP32);
    ConstOutputsDataMap outputMap {{"Output1", dataptr}};
    EXPECT_CALL(*net, GetInputsInfo()).Times(AnyNumber()).WillRepeatedly(Return(inputMap));
    EXPECT_CALL(*net, GetOutputsInfo()).Times(AnyNumber()).WillRepeatedly(Return(outputMap));
    if (m_remoteContext) {
        return; // skip the remote Context test for Multi plugin
    }

    deviceToLoad = CommonTestUtils::DEVICE_MULTI;
    deviceToLoad += ":mock.0";
    for (int i = 1; i < TEST_DEVICE_MAX_COUNT; i++) {
        deviceToLoad += ",mock." + std::to_string(i);
    }

    {
        EXPECT_CALL(*mockPlugin, LoadExeNetworkImpl(_, _, _)).Times(0);
        EXPECT_CALL(*mockPlugin, LoadExeNetworkImpl(_, _)).Times(TEST_DEVICE_MAX_COUNT);
        // Load network from file shall not be called by Multi plugin for devices with caching supported
        EXPECT_CALL(*mockPlugin, OnLoadNetworkFromFile()).Times(0);

        EXPECT_CALL(*mockPlugin, ImportNetwork(_, _, _)).Times(0);
        EXPECT_CALL(*mockPlugin, ImportNetwork(_, _)).Times(0);
        EXPECT_CALL(*net, Export(_)).Times(0);
        testLoad([&](Core &ie) {
            ie.SetConfig({{CONFIG_KEY(CACHE_DIR), m_cacheDir}});
            ExecutableNetwork exeNet;
            ASSERT_NO_THROW(exeNet = m_testFunction(ie));
            // Verify that inputs and outputs are set for Multi Executable Network
            ASSERT_EQ(exeNet.GetInputsInfo().size(), inputMap.size());
            ASSERT_EQ(exeNet.GetOutputsInfo().size(), outputMap.size());
        });
    }
}

INSTANTIATE_TEST_CASE_P(CachingTest, CachingTest,
                        ::testing::Combine(
                            ::testing::ValuesIn(loadVariants),
                            ::testing::ValuesIn(cacheFolders)),
                        getTestCaseName);<|MERGE_RESOLUTION|>--- conflicted
+++ resolved
@@ -101,21 +101,12 @@
 
     MOCK_CONST_METHOD0(OnLoadNetworkFromFile, void(void));
 
-<<<<<<< HEAD
     MOCK_METHOD2(ImportNetwork, IExecutableNetworkInternal::Ptr(std::istream& networkModel,
                                                                const std::map<std::string, std::string>& config));
 
     MOCK_METHOD3(ImportNetwork, IExecutableNetworkInternal::Ptr(std::istream& networkModel,
                                                                 const RemoteContext::Ptr& context,
                                                                 const std::map<std::string, std::string>& config));
-=======
-    MOCK_METHOD2(ImportNetworkImpl, std::shared_ptr<IExecutableNetworkInternal>(std::istream& networkModel,
-                                                                                const std::map<std::string, std::string>& config));
-
-    MOCK_METHOD3(ImportNetworkImpl, std::shared_ptr<IExecutableNetworkInternal>(std::istream& networkModel,
-                                                                                const RemoteContext::Ptr& context,
-                                                                                const std::map<std::string, std::string>& config));
->>>>>>> 1076f45a
 
     MOCK_CONST_METHOD2(QueryNetwork, QueryNetworkResult(const CNNNetwork& network,
                                                         const std::map<std::string, std::string>& config));
@@ -139,17 +130,10 @@
     MOCK_METHOD1(setNetworkInputs, void(const InputsDataMap& networkInputs));
     MOCK_METHOD1(setNetworkOutputs, void(const OutputsDataMap& networkOutputs));
 
-<<<<<<< HEAD
     // void Export(std::ostream& networkModel) override {
     //     std::lock_guard<std::mutex> guard(m_pluginMutex);
-    //     ExecutableNetworkInternal::Export(networkModel);
+    //     IExecutableNetworkInternal::Export(networkModel);
     // }
-=======
-    void Export(std::ostream& networkModel) override {
-        std::lock_guard<std::mutex> guard(m_pluginMutex);
-        IExecutableNetworkInternal::Export(networkModel);
-    }
->>>>>>> 1076f45a
 
     void SetPointerToPlugin(const IInferencePlugin::Ptr& plugin) override {
         std::lock_guard<std::mutex> guard(m_pluginMutex);
