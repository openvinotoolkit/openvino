// Copyright (C) 2018-2020 Intel Corporation
// SPDX-License-Identifier: Apache-2.0
//

#include <string>
#include "ngraph_reader_tests.hpp"

#include <ngraph/function.hpp>
#include <ngraph/graph_util.hpp>
#include <ngraph/opsets/opset1.hpp>
#include <ngraph/opsets/opset3.hpp>
#include <ngraph/opsets/opset4.hpp>
#include <ngraph/opsets/opset5.hpp>
#include <transformations/op_conversions/convert_previous_nms_to_nms_5.hpp>
#include <transformations/init_node_info.hpp>
#include <transformations/utils/utils.hpp>
#include <ngraph/pass/manager.hpp>

#include "common_test_utils/ngraph_test_utils.hpp"
#include "generic_ie.hpp"

#include "legacy/convert_function_to_cnn_network.hpp"

using namespace ngraph;

TEST_F(NGraphReaderTests, ReadNonMaxSuppression5) {
    std::string model = R"V0G0N(
<net name="Network" version="10">
    <layers>
        <layer id="0" name="in1" type="Parameter" version="opset1">
            <data element_type="f32" shape="1,15130,4"/>
            <output>
                <port id="0" precision="FP32">
                    <dim>1</dim>
                    <dim>15130</dim>
                    <dim>4</dim>
                </port>
            </output>
        </layer>
        <layer id="1" name="in2" type="Parameter" version="opset1">
            <data element_type="f32" shape="1,80,15130"/>
            <output>
                <port id="0" precision="FP32">
                    <dim>1</dim>
                    <dim>80</dim>
                    <dim>15130</dim>
                </port>
            </output>
        </layer>
        <layer id="2" name="max_output_boxes_per_class" precision="I64" type="Const" version="opset1">
            <data element_type="i64" offset="0" shape="" size="8"/>
            <output>
                <port id="0" precision="I64"/>
            </output>
        </layer>
        <layer id="3" name="iou_threshold" precision="FP32" type="Const" version="opset1">
            <data element_type="f32" offset="8" shape="" size="4"/>
            <output>
                <port id="0" precision="FP32"/>
            </output>
        </layer>
        <layer id="4" name="score_threshold" precision="FP32" type="Const" version="opset1">
            <data element_type="f32" offset="12" shape="" size="4"/>
            <output>
                <port id="0" precision="FP32"/>
            </output>
        </layer>
        <layer id="5" name="soft_nms_sigma" precision="FP32" type="Const" version="opset1">
            <data element_type="f32" offset="16" shape="" size="4"/>
            <output>
                <port id="0" precision="FP32"/>
            </output>
        </layer>
        <layer id="6" name="nms" type="NonMaxSuppression" version="opset5">
            <data box_encoding="corner" sort_result_descending="0" output_type="i32"/>
            <input>
                <port id="0" precision="FP32">
                    <dim>1</dim>
                    <dim>15130</dim>
                    <dim>4</dim>
                </port>
                <port id="1" precision="FP32">
                    <dim>1</dim>
                    <dim>80</dim>
                    <dim>15130</dim>
                </port>
                <port id="2" precision="I64"/>
                <port id="3" precision="FP32"/>
                <port id="4" precision="FP32"/>
                <port id="5" precision="FP32"/>
            </input>
            <output>
                <port id="6" precision="I64">
                    <dim>15130</dim>
                    <dim>3</dim>
                </port>
                <port id="7" precision="FP32">
                    <dim>15130</dim>
                    <dim>3</dim>
                </port>
                <port id="8" precision="I64">
                    <dim>1</dim>
                </port>
            </output>
        </layer>
        <layer id="7" name="mul" type="Multiply" version="opset1">
            <input>
                <port id="0" precision="I64">
                    <dim>15130</dim>
                    <dim>3</dim>
                </port>
                <port id="1" precision="I64">
                    <dim>15130</dim>
                    <dim>3</dim>
                </port>
            </input>
            <output>
                <port id="2" precision="I64">
                    <dim>15130</dim>
                    <dim>3</dim>
                </port>
            </output>
        </layer>
        <layer id="8" name="output" type="Result" version="opset1">
            <input>
                <port id="0" precision="I64">
                    <dim>15130</dim>
                    <dim>3</dim>
                </port>
            </input>
        </layer>
        <layer id="9" name="mul2" type="Multiply" version="opset1">
            <input>
                <port id="0" precision="I64">
                    <dim>1</dim>
                </port>
                <port id="1" precision="I64">
                    <dim>1</dim>
                </port>
            </input>
            <output>
                <port id="2" precision="I64">
                    <dim>1</dim>
                </port>
            </output>
        </layer>
        <layer id="10" name="output2" type="Result" version="opset1">
            <input>
                <port id="0" precision="I64">
                    <dim>1</dim>
                </port>
            </input>
        </layer>
        <layer id="11" name="mul3" type="Multiply" version="opset1">
            <input>
                <port id="0" precision="I64">
                    <dim>15130</dim>
                    <dim>3</dim>
                </port>
                <port id="1" precision="I64">
                    <dim>15130</dim>
                    <dim>3</dim>
                </port>
            </input>
            <output>
                <port id="2" precision="I64">
                    <dim>15130</dim>
                    <dim>3</dim>
                </port>
            </output>
        </layer>
        <layer id="12" name="output3" type="Result" version="opset1">
            <input>
                <port id="0" precision="I64">
                    <dim>15130</dim>
                    <dim>3</dim>
                </port>
            </input>
        </layer>
    </layers>
    <edges>
        <edge from-layer="0" from-port="0" to-layer="6" to-port="0"/>
        <edge from-layer="1" from-port="0" to-layer="6" to-port="1"/>
        <edge from-layer="2" from-port="0" to-layer="6" to-port="2"/>
        <edge from-layer="3" from-port="0" to-layer="6" to-port="3"/>
        <edge from-layer="4" from-port="0" to-layer="6" to-port="4"/>
        <edge from-layer="5" from-port="0" to-layer="6" to-port="5"/>
        <edge from-layer="6" from-port="6" to-layer="7" to-port="0"/>
        <edge from-layer="6" from-port="6" to-layer="7" to-port="1"/>
        <edge from-layer="6" from-port="7" to-layer="11" to-port="0"/>
        <edge from-layer="6" from-port="7" to-layer="11" to-port="1"/>
        <edge from-layer="6" from-port="8" to-layer="9" to-port="0"/>
        <edge from-layer="6" from-port="8" to-layer="9" to-port="1"/>
        <edge from-layer="7" from-port="2" to-layer="8" to-port="0"/>
        <edge from-layer="9" from-port="2" to-layer="10" to-port="0"/>
        <edge from-layer="11" from-port="2" to-layer="12" to-port="0"/>
    </edges>
</net>
)V0G0N";
    std::string modelV5 = R"V0G0N(
<net name="Network" version="7">
    <layers>
        <layer id="0" name="in1" precision="FP32" type="Input" >
            <output>
                <port id="0" precision="FP32">
                    <dim>1</dim>
                    <dim>15130</dim>
                    <dim>4</dim>
                </port>
            </output>
        </layer>
        <layer id="1" name="in2" precision="FP32" type="Input" >
            <output>
                <port id="0" precision="FP32">
                    <dim>1</dim>
                    <dim>80</dim>
                    <dim>15130</dim>
                </port>
            </output>
        </layer>
        <layer id="2" name="max_output_boxes_per_class" precision="I64" type="Const">
            <output>
                <port id="0" precision="I64">
                    <dim>1</dim>
                </port>
            </output>
            <blobs>
                <custom offset="0" precision="I64" size="8"/>
            </blobs>
        </layer>
        <layer id="3" name="iou_threshold" precision="FP32" type="Const">
            <output>
                <port id="0" precision="FP32">
                    <dim>1</dim>
                </port>
            </output>
            <blobs>
                <custom offset="8" precision="FP32" size="4"/>
            </blobs>
        </layer>
        <layer id="4" name="score_threshold" precision="FP32" type="Const">
            <output>
                <port id="0" precision="FP32">
                    <dim>1</dim>
                </port>
            </output>
            <blobs>
                <custom offset="12" precision="FP32" size="4"/>
            </blobs>
        </layer>
        <layer id="5" name="nms" type="NonMaxSuppression" precision="I32">
            <data center_point_box="false" output_type="I32" sort_result_descending="false"/>
            <input>
                <port id="0">
                    <dim>1</dim>
                    <dim>15130</dim>
                    <dim>4</dim>
                </port>
                <port id="1">
                    <dim>1</dim>
                    <dim>80</dim>
                    <dim>15130</dim>
                </port>
                <port id="2">
                    <dim>1</dim>
                </port>
                <port id="3">
                    <dim>1</dim>
                </port>
                <port id="4">
                    <dim>1</dim>
                </port>
            </input>
            <output>
                <port id="5" precision="I32">
                    <dim>16000</dim>
                    <dim>3</dim>
                </port>
                <port id="6" precision="FP32">
                    <dim>16000</dim>
                    <dim>3</dim>
                </port>
                <port id="7" precision="I32">
                    <dim>1</dim>
                </port>
            </output>
        </layer>
        <layer id="6" name="mul" type="Eltwise" precision="I32">
            <data operation="prod"/>
            <input>
                <port id="0">
                    <dim>16000</dim>
                    <dim>3</dim>
                </port>
                <port id="1">
                    <dim>16000</dim>
                    <dim>3</dim>
                </port>
            </input>
            <output>
                <port id="2" precision="I32">
                    <dim>16000</dim>
                    <dim>3</dim>
                </port>
            </output>
        </layer>
        <layer id="7" name="mul2" type="Eltwise" precision="I32">
            <data operation="prod"/>
            <input>
                <port id="0">
                    <dim>1</dim>
                </port>
                <port id="1">
                    <dim>1</dim>
                </port>
            </input>
            <output>
                <port id="2" precision="I32">
                    <dim>1</dim>
                </port>
            </output>
        </layer>
        <layer id="8" name="mul3" type="Eltwise" precision="FP32">
            <data operation="prod"/>
            <input>
                <port id="0">
                    <dim>16000</dim>
                    <dim>3</dim>
                </port>
                <port id="1">
                    <dim>16000</dim>
                    <dim>3</dim>
                </port>
            </input>
            <output>
                <port id="2" precision="FP32">
                    <dim>16000</dim>
                    <dim>3</dim>
                </port>
            </output>
        </layer>
    </layers>
    <edges>
        <edge from-layer="0" from-port="0" to-layer="5" to-port="0"/>
        <edge from-layer="1" from-port="0" to-layer="5" to-port="1"/>
        <edge from-layer="2" from-port="0" to-layer="5" to-port="2"/>
        <edge from-layer="3" from-port="0" to-layer="5" to-port="3"/>
        <edge from-layer="4" from-port="0" to-layer="5" to-port="4"/>
        <edge from-layer="5" from-port="5" to-layer="6" to-port="0"/>
        <edge from-layer="5" from-port="5" to-layer="6" to-port="1"/>
        <edge from-layer="5" from-port="6" to-layer="8" to-port="0"/>
        <edge from-layer="5" from-port="6" to-layer="8" to-port="1"/>
        <edge from-layer="5" from-port="7" to-layer="7" to-port="0"/>
        <edge from-layer="5" from-port="7" to-layer="7" to-port="1"/>
    </edges>
</net>
)V0G0N";

    compareIRs(model, modelV5, 20, [](Blob::Ptr& weights) {
        auto * i64w = weights->buffer().as<int64_t*>();
        i64w[0] = 200;

        auto * fp32w = weights->buffer().as<float*>();
        fp32w[2] = 0.5;
        fp32w[3] = 0.05;
        fp32w[4] = 0.0;
    });
<<<<<<< HEAD
}

TEST_F(NGraphReaderTests, ReadNonMaxSuppression4) {
   std::string model = R"V0G0N(
<net name="Network" version="10">
   <layers>
       <layer id="0" name="in1" type="Parameter" version="opset1">
           <data element_type="f32" shape="1,15130,4"/>
           <output>
               <port id="0" precision="FP32">
                   <dim>1</dim>
                   <dim>15130</dim>
                   <dim>4</dim>
               </port>
           </output>
       </layer>
       <layer id="1" name="in2" type="Parameter" version="opset1">
           <data element_type="f32" shape="1,80,15130"/>
           <output>
               <port id="0" precision="FP32">
                   <dim>1</dim>
                   <dim>80</dim>
                   <dim>15130</dim>
               </port>
           </output>
       </layer>
       <layer id="2" name="max_output_boxes_per_class" precision="I64" type="Const" version="opset1">
           <data element_type="i64" offset="0" shape="" size="8"/>
           <output>
               <port id="0" precision="I64"/>
           </output>
       </layer>
       <layer id="3" name="iou_threshold" precision="FP32" type="Const" version="opset1">
           <data element_type="f32" offset="8" shape="" size="4"/>
           <output>
               <port id="0" precision="FP32"/>
           </output>
       </layer>
       <layer id="4" name="score_threshold" precision="FP32" type="Const" version="opset1">
           <data element_type="f32" offset="12" shape="" size="4"/>
           <output>
               <port id="0" precision="FP32"/>
           </output>
       </layer>
       <layer id="5" name="nms" type="NonMaxSuppression" version="opset4">
           <data box_encoding="corner" output_type="i32" sort_result_descending="0"/>
           <input>
               <port id="0" precision="FP32">
                   <dim>1</dim>
                   <dim>15130</dim>
                   <dim>4</dim>
               </port>
               <port id="1" precision="FP32">
                   <dim>1</dim>
                   <dim>80</dim>
                   <dim>15130</dim>
               </port>
               <port id="2" precision="I64"/>
               <port id="3" precision="FP32"/>
               <port id="4" precision="FP32"/>
           </input>
           <output>
               <port id="5" precision="I32">
                   <dim>16000</dim>
                   <dim>3</dim>
               </port>
           </output>
       </layer>
       <layer id="6" name="mul" type="Multiply" version="opset1">
           <input>
               <port id="0" precision="I32">
                   <dim>16000</dim>
                   <dim>3</dim>
               </port>
               <port id="1" precision="I32">
                   <dim>16000</dim>
                   <dim>3</dim>
               </port>
           </input>
           <output>
               <port id="2" precision="I32">
                   <dim>16000</dim>
                   <dim>3</dim>
               </port>
           </output>
       </layer>
       <layer id="7" name="output" type="Result" version="opset1">
           <input>
               <port id="0" precision="I32">
                   <dim>16000</dim>
                   <dim>3</dim>
               </port>
           </input>
       </layer>
   </layers>
   <edges>
       <edge from-layer="0" from-port="0" to-layer="5" to-port="0"/>
       <edge from-layer="1" from-port="0" to-layer="5" to-port="1"/>
       <edge from-layer="2" from-port="0" to-layer="5" to-port="2"/>
       <edge from-layer="3" from-port="0" to-layer="5" to-port="3"/>
       <edge from-layer="4" from-port="0" to-layer="5" to-port="4"/>
       <edge from-layer="5" from-port="5" to-layer="6" to-port="0"/>
       <edge from-layer="5" from-port="5" to-layer="6" to-port="1"/>
       <edge from-layer="6" from-port="2" to-layer="7" to-port="0"/>
   </edges>
</net>
)V0G0N";

    constexpr size_t weightsSize = 16;

    Blob::Ptr weights;

    weights = make_shared_blob<uint8_t>(TensorDesc(Precision::U8, {weightsSize}, Layout::C));
    weights->allocate();
    CommonTestUtils::fill_data(weights->buffer().as<float *>(), weights->size() / sizeof(float));

    auto * i64w = weights->buffer().as<int64_t*>();
    i64w[0] = 200;

    auto * fp32w = weights->buffer().as<float*>();
    fp32w[2] = 0.5;
    fp32w[3] = 0.05;

    Core ie;

    auto ngraphImpl = ie.ReadNetwork(model, weights);
    auto graph = ngraph::clone_function(*ngraphImpl.getFunction());

    ::ngraph::pass::Manager manager;
    manager.register_pass<::ngraph::pass::InitNodeInfo>();
    manager.register_pass<::ngraph::pass::CommonOptimizations>();
    manager.run_passes(graph);

    auto boxes = std::make_shared<opset5::Parameter>(element::f32, Shape{1, 15130, 4});
    auto scores = std::make_shared<opset5::Parameter>(element::f32, Shape{1, 80, 15130});
    auto max_output_boxes_per_class = opset5::Constant::create(element::i64, Shape{}, {200});
    auto iou_threshold = opset5::Constant::create(element::f32, Shape{}, {0.5});
    auto score_threshold = opset5::Constant::create(element::f32, Shape{}, {0.05});
    auto nms = std::make_shared<opset5::NonMaxSuppression>(boxes, scores, max_output_boxes_per_class,  iou_threshold, score_threshold,
                                                           opset5::NonMaxSuppression::BoxEncodingType::CORNER, true, ngraph::element::i32);

    auto mul = std::make_shared<opset5::Multiply>(nms, nms);
    auto graph_ref = std::make_shared<Function>(NodeVector{mul}, ParameterVector{boxes, scores});

    auto res = compare_functions(graph, graph_ref);
    ASSERT_TRUE(res.first) << res.second;
=======
>>>>>>> 1076d324
}<|MERGE_RESOLUTION|>--- conflicted
+++ resolved
@@ -365,153 +365,4 @@
         fp32w[3] = 0.05;
         fp32w[4] = 0.0;
     });
-<<<<<<< HEAD
-}
-
-TEST_F(NGraphReaderTests, ReadNonMaxSuppression4) {
-   std::string model = R"V0G0N(
-<net name="Network" version="10">
-   <layers>
-       <layer id="0" name="in1" type="Parameter" version="opset1">
-           <data element_type="f32" shape="1,15130,4"/>
-           <output>
-               <port id="0" precision="FP32">
-                   <dim>1</dim>
-                   <dim>15130</dim>
-                   <dim>4</dim>
-               </port>
-           </output>
-       </layer>
-       <layer id="1" name="in2" type="Parameter" version="opset1">
-           <data element_type="f32" shape="1,80,15130"/>
-           <output>
-               <port id="0" precision="FP32">
-                   <dim>1</dim>
-                   <dim>80</dim>
-                   <dim>15130</dim>
-               </port>
-           </output>
-       </layer>
-       <layer id="2" name="max_output_boxes_per_class" precision="I64" type="Const" version="opset1">
-           <data element_type="i64" offset="0" shape="" size="8"/>
-           <output>
-               <port id="0" precision="I64"/>
-           </output>
-       </layer>
-       <layer id="3" name="iou_threshold" precision="FP32" type="Const" version="opset1">
-           <data element_type="f32" offset="8" shape="" size="4"/>
-           <output>
-               <port id="0" precision="FP32"/>
-           </output>
-       </layer>
-       <layer id="4" name="score_threshold" precision="FP32" type="Const" version="opset1">
-           <data element_type="f32" offset="12" shape="" size="4"/>
-           <output>
-               <port id="0" precision="FP32"/>
-           </output>
-       </layer>
-       <layer id="5" name="nms" type="NonMaxSuppression" version="opset4">
-           <data box_encoding="corner" output_type="i32" sort_result_descending="0"/>
-           <input>
-               <port id="0" precision="FP32">
-                   <dim>1</dim>
-                   <dim>15130</dim>
-                   <dim>4</dim>
-               </port>
-               <port id="1" precision="FP32">
-                   <dim>1</dim>
-                   <dim>80</dim>
-                   <dim>15130</dim>
-               </port>
-               <port id="2" precision="I64"/>
-               <port id="3" precision="FP32"/>
-               <port id="4" precision="FP32"/>
-           </input>
-           <output>
-               <port id="5" precision="I32">
-                   <dim>16000</dim>
-                   <dim>3</dim>
-               </port>
-           </output>
-       </layer>
-       <layer id="6" name="mul" type="Multiply" version="opset1">
-           <input>
-               <port id="0" precision="I32">
-                   <dim>16000</dim>
-                   <dim>3</dim>
-               </port>
-               <port id="1" precision="I32">
-                   <dim>16000</dim>
-                   <dim>3</dim>
-               </port>
-           </input>
-           <output>
-               <port id="2" precision="I32">
-                   <dim>16000</dim>
-                   <dim>3</dim>
-               </port>
-           </output>
-       </layer>
-       <layer id="7" name="output" type="Result" version="opset1">
-           <input>
-               <port id="0" precision="I32">
-                   <dim>16000</dim>
-                   <dim>3</dim>
-               </port>
-           </input>
-       </layer>
-   </layers>
-   <edges>
-       <edge from-layer="0" from-port="0" to-layer="5" to-port="0"/>
-       <edge from-layer="1" from-port="0" to-layer="5" to-port="1"/>
-       <edge from-layer="2" from-port="0" to-layer="5" to-port="2"/>
-       <edge from-layer="3" from-port="0" to-layer="5" to-port="3"/>
-       <edge from-layer="4" from-port="0" to-layer="5" to-port="4"/>
-       <edge from-layer="5" from-port="5" to-layer="6" to-port="0"/>
-       <edge from-layer="5" from-port="5" to-layer="6" to-port="1"/>
-       <edge from-layer="6" from-port="2" to-layer="7" to-port="0"/>
-   </edges>
-</net>
-)V0G0N";
-
-    constexpr size_t weightsSize = 16;
-
-    Blob::Ptr weights;
-
-    weights = make_shared_blob<uint8_t>(TensorDesc(Precision::U8, {weightsSize}, Layout::C));
-    weights->allocate();
-    CommonTestUtils::fill_data(weights->buffer().as<float *>(), weights->size() / sizeof(float));
-
-    auto * i64w = weights->buffer().as<int64_t*>();
-    i64w[0] = 200;
-
-    auto * fp32w = weights->buffer().as<float*>();
-    fp32w[2] = 0.5;
-    fp32w[3] = 0.05;
-
-    Core ie;
-
-    auto ngraphImpl = ie.ReadNetwork(model, weights);
-    auto graph = ngraph::clone_function(*ngraphImpl.getFunction());
-
-    ::ngraph::pass::Manager manager;
-    manager.register_pass<::ngraph::pass::InitNodeInfo>();
-    manager.register_pass<::ngraph::pass::CommonOptimizations>();
-    manager.run_passes(graph);
-
-    auto boxes = std::make_shared<opset5::Parameter>(element::f32, Shape{1, 15130, 4});
-    auto scores = std::make_shared<opset5::Parameter>(element::f32, Shape{1, 80, 15130});
-    auto max_output_boxes_per_class = opset5::Constant::create(element::i64, Shape{}, {200});
-    auto iou_threshold = opset5::Constant::create(element::f32, Shape{}, {0.5});
-    auto score_threshold = opset5::Constant::create(element::f32, Shape{}, {0.05});
-    auto nms = std::make_shared<opset5::NonMaxSuppression>(boxes, scores, max_output_boxes_per_class,  iou_threshold, score_threshold,
-                                                           opset5::NonMaxSuppression::BoxEncodingType::CORNER, true, ngraph::element::i32);
-
-    auto mul = std::make_shared<opset5::Multiply>(nms, nms);
-    auto graph_ref = std::make_shared<Function>(NodeVector{mul}, ParameterVector{boxes, scores});
-
-    auto res = compare_functions(graph, graph_ref);
-    ASSERT_TRUE(res.first) << res.second;
-=======
->>>>>>> 1076d324
 }