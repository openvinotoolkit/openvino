// Copyright (C) 2018-2021 Intel Corporation
// SPDX-License-Identifier: Apache-2.0
//

#include <cstdint>
#include <gtest/gtest.h>

#include <string>
#include <memory>

#include <inference_engine.hpp>
#include <transformations/rt_info/fused_names_attribute.hpp>
<<<<<<< HEAD
#include "frontend_manager/frontend_manager.hpp"
#include "graph_comparator.hpp"
#include "ie_blob.h"
#include "ngraph/node.hpp"
#include "ngraph/op/parameter.hpp"
#include "ngraph/shape.hpp"
#include "ngraph/type/element_type.hpp"
#include "ngraph/variant.hpp"
#include "openvino/runtime/core.hpp"
#include <ngraph/opsets/opset8.hpp>
=======
>>>>>>> 623117fe
#include <transformations/rt_info/old_api_map_attribute.hpp>

using namespace ngraph;

class RTInfoDeserialization : public testing::Test {
protected:
    std::shared_ptr<ngraph::Function> getWithIRFrontend(const std::string& model) {
        std::istringstream modelStringStream(model);
        std::istream& modelStream = modelStringStream;

        ngraph::frontend::FrontEnd::Ptr FE;
        ngraph::frontend::InputModel::Ptr inputModel;

        ov::VariantVector params{ov::make_variant(&modelStream)};

        FE = manager.load_by_model(params);
        if (FE)
            inputModel = FE->load(params);

        if (inputModel)
            return FE->convert(inputModel);

        return nullptr;
    }

private:
    ngraph::frontend::FrontEndManager manager;
};

TEST_F(RTInfoDeserialization, NodeV10) {
    std::string model = R"V0G0N(
<net name="Network" version="10">
    <layers>
        <layer name="in1" type="Parameter" id="0" version="opset8">
            <data element_type="f16" shape="1,3,22,22"/>
            <rt_info>
                <attribute name="fused_names" version="0" value="in1"/>
                <attribute name="old_api_map" version="0" order="0,2,3,1" element_type="f16"/>
            </rt_info>
            <output>
                <port id="0" precision="FP16" names="input_tensor">
                    <dim>1</dim>
                    <dim>3</dim>
                    <dim>22</dim>
                    <dim>22</dim>
                </port>
            </output>
        </layer>
        <layer name="Round" id="1" type="Round" version="opset8">
            <data mode="half_to_even"/>
            <rt_info>
                <attribute name="fused_names" version="0" value="Round1,Round2"/>
            </rt_info>
            <input>
                <port id="1" precision="FP16">
                    <dim>1</dim>
                    <dim>3</dim>
                    <dim>22</dim>
                    <dim>22</dim>
                </port>
            </input>
            <output>
                <port id="2" precision="FP16" names="output_tensor">
                    <dim>1</dim>
                    <dim>3</dim>
                    <dim>22</dim>
                    <dim>22</dim>
                </port>
            </output>
        </layer>
        <layer name="output" type="Result" id="2" version="opset8">
            <input>
                <port id="0" precision="FP16">
                    <dim>1</dim>
                    <dim>3</dim>
                    <dim>22</dim>
                    <dim>22</dim>
                </port>
            </input>
        </layer>
    </layers>
    <edges>
        <edge from-layer="0" from-port="0" to-layer="1" to-port="1"/>
        <edge from-layer="1" from-port="2" to-layer="2" to-port="0"/>
    </edges>
</net>
)V0G0N";
    auto f = getWithIRFrontend(model);
    ASSERT_NE(nullptr, f);

    auto check_rt_info = [](const RTMap & info) {
        const std::string & key = VariantWrapper<ngraph::FusedNames>::get_type_info_static();
        EXPECT_FALSE(info.count(key));

        const std::string & key_old_api = ov::OldApiMap::get_type_info_static();
        EXPECT_FALSE(info.count(key_old_api));
    };

    auto check_version = [](const std::shared_ptr<ov::Function>& f) {
        auto& rt_info = f->get_rt_info();
        ASSERT_TRUE(rt_info.count("version"));
        auto version = std::dynamic_pointer_cast<VariantWrapper<int64_t>>(rt_info.at("version"));
        ASSERT_NE(version, nullptr);
        ASSERT_EQ(version->get(), 10);
    };
    check_version(f);

    auto param = f->get_parameters()[0];
    check_rt_info(param->get_rt_info());

    auto result = f->get_results()[0];
    auto round = result->get_input_node_ptr(0);
    check_rt_info(round->get_rt_info());

    // read IR v10 with old API
    {
        InferenceEngine::Core core;
        auto f_10 = core.ReadNetwork(model, InferenceEngine::Blob::CPtr());
        ASSERT_NE(nullptr, f_10.getFunction());

        auto res = compare_functions(f, f_10.getFunction());
        EXPECT_TRUE(res.first) << res.second;
    }

    // read IR v10 with new API and check that CNNNetwork precision conversions are applied
    {
        ngraph::Shape shape{1, 3, 22, 22};
        auto type = ngraph::element::f32;
        auto param = std::make_shared<ngraph::opset8::Parameter>(type, shape);
        param->set_friendly_name("in1");
        param->get_output_tensor(0).set_names({"input_tensor"});

        auto convert_param = std::make_shared<opset8::Convert>(param, ngraph::element::f16);
        convert_param->get_output_tensor(0).set_names({"input_tensor/convert_element_type"});

        auto round = std::make_shared<opset8::Round>(convert_param,
            ngraph::opset8::Round::RoundMode::HALF_TO_EVEN);
        round->set_friendly_name("Round");
        // TODO: why it has this name?
        round->get_output_tensor(0).set_names({"output_tensor"});

        auto convert_result = std::make_shared<opset8::Convert>(round, type);
        convert_result->set_friendly_name("Round/convert_element_type");
        convert_result->get_output_tensor(0).set_names({"output_tensor"});

        auto result = std::make_shared<opset8::Result>(convert_result);
        result->set_friendly_name("output");

        auto f_10_ref = std::make_shared<ngraph::Function>(ngraph::ResultVector{result},
                                                           ngraph::ParameterVector{param});
        f_10_ref->set_friendly_name("Network");

        ov::runtime::Core core;
        auto f_10_core = core.read_model(model, InferenceEngine::Blob::CPtr());
        ASSERT_NE(nullptr, f_10_core);

        auto& rt_info = f_10_core->get_rt_info();
        EXPECT_EQ(0, rt_info.count("version"));

        const auto fc = FunctionsComparator::with_default()
                .enable(FunctionsComparator::ATTRIBUTES)
                .enable(FunctionsComparator::PRECISIONS)
                .enable(FunctionsComparator::RUNTIME_KEYS)
                .enable(FunctionsComparator::NAMES)
                .enable(FunctionsComparator::CONST_VALUES);
        auto res = fc.compare(f_10_core, f_10_ref);
        EXPECT_TRUE(res.valid) << res.message;
    }
}

TEST_F(RTInfoDeserialization, InputAndOutputV10) {
    std::string model = R"V0G0N(
<net name="Network" version="10">
    <layers>
        <layer name="in1" type="Parameter" id="0" version="opset8">
            <data element_type="i64" shape="1,3,22,22"/>
            <output>
                <port id="0" precision="I64" names="input_tensor">
                    <rt_info>
                        <attribute name="fused_names" version="0" value="test1,test2"/>
                    </rt_info>
                    <dim>1</dim>
                    <dim>3</dim>
                    <dim>22</dim>
                    <dim>22</dim>
                </port>
            </output>
        </layer>
        <layer id="1" name="sum" type="Add" version="opset1">
            <input>
                <port id="0">
                    <rt_info>
                        <attribute name="fused_names" version="0" value="test2,test3"/>
                    </rt_info>
                    <dim>1</dim>
                    <dim>3</dim>
                    <dim>22</dim>
                    <dim>22</dim>
                </port>
                <port id="1">
                    <rt_info>
                        <attribute name="fused_names" version="0" value="test3,test4"/>
                    </rt_info>
                    <dim>1</dim>
                    <dim>3</dim>
                    <dim>22</dim>
                    <dim>22</dim>
                </port>
            </input>
            <output>
                <port id="2" precision="I64" names="output_tensor">
                    <rt_info>
                        <attribute name="fused_names" version="0" value="test4,test5"/>
                    </rt_info>
                    <dim>1</dim>
                    <dim>3</dim>
                    <dim>22</dim>
                    <dim>22</dim>
                </port>
            </output>
        </layer>
        <layer name="output" type="Result" id="2" version="opset8">
            <input>
                <port id="0" precision="I64">
                    <rt_info>
                        <attribute name="fused_names" version="0" value="test5,test6"/>
                    </rt_info>
                    <dim>1</dim>
                    <dim>3</dim>
                    <dim>22</dim>
                    <dim>22</dim>
                </port>
            </input>
        </layer>
    </layers>
    <edges>
        <edge from-layer="0" from-port="0" to-layer="1" to-port="0"/>
        <edge from-layer="0" from-port="0" to-layer="1" to-port="1"/>
        <edge from-layer="1" from-port="2" to-layer="2" to-port="0"/>
    </edges>
</net>
)V0G0N";
    auto f = getWithIRFrontend(model);
    ASSERT_NE(nullptr, f);

    auto check_rt_info = [](const RTMap & info) {
        const std::string & key = VariantWrapper<ngraph::FusedNames>::get_type_info_static();
        ASSERT_FALSE(info.count(key));
    };

    auto check_version = [](const std::shared_ptr<ov::Function>& f) {
        auto& rt_info = f->get_rt_info();
        ASSERT_TRUE(rt_info.count("version"));
        auto version = std::dynamic_pointer_cast<VariantWrapper<int64_t>>(rt_info.at("version"));
        ASSERT_NE(version, nullptr);
        ASSERT_EQ(version->get(), 10);
    };
    check_version(f);

    auto param = f->get_parameters()[0];
    check_rt_info(param->output(0).get_rt_info());

    auto result = f->get_results()[0];
    check_rt_info(result->input(0).get_rt_info());

    auto add = result->get_input_node_ptr(0);
    check_rt_info(add->input(0).get_rt_info());
    check_rt_info(add->input(1).get_rt_info());
    check_rt_info(add->output(0).get_rt_info());

    // read IR v10 with old API
    {
        InferenceEngine::Core core;
        auto f_10 = core.ReadNetwork(model, InferenceEngine::Blob::CPtr());
        ASSERT_NE(nullptr, f_10.getFunction());

        auto res = compare_functions(f, f_10.getFunction());
        EXPECT_TRUE(res.first) << res.second;
    }

    // read IR v10 with new API and check that CNNNetwork precision conversions are applied
    {
        const ngraph::Shape shape{1, 3, 22, 22};
        const auto type = ngraph::element::i64;
        auto param = std::make_shared<ngraph::opset8::Parameter>(type, shape);
        param->set_friendly_name("in1");
        param->get_output_tensor(0).set_names({"input_tensor"});

        auto sum = std::make_shared<opset8::Add>(param, param);
        sum->set_friendly_name("sum");
        // TODO: why it has this name?
        sum->get_output_tensor(0).set_names({"output_tensor"});

        auto convert_result = std::make_shared<opset8::Convert>(sum, ngraph::element::i32);
        convert_result->set_friendly_name("sum/convert_element_type");
        convert_result->get_output_tensor(0).set_names({"output_tensor"});

        auto result = std::make_shared<opset8::Result>(convert_result);
        result->set_friendly_name("output");

        auto f_10_ref = std::make_shared<ngraph::Function>(ngraph::ResultVector{result},
                                                           ngraph::ParameterVector{param});
        f_10_ref->set_friendly_name("Network");

        ov::runtime::Core core;
        auto f_10_core = core.read_model(model, InferenceEngine::Blob::CPtr());
        ASSERT_NE(nullptr, f_10_core);

        auto& rt_info = f_10_core->get_rt_info();
        EXPECT_EQ(0, rt_info.count("version"));

        const auto fc = FunctionsComparator::with_default()
                .enable(FunctionsComparator::ATTRIBUTES)
                .enable(FunctionsComparator::PRECISIONS)
                .enable(FunctionsComparator::RUNTIME_KEYS)
                .enable(FunctionsComparator::NAMES)
                .enable(FunctionsComparator::CONST_VALUES);
        auto res = fc.compare(f_10_core, f_10_ref);
        EXPECT_TRUE(res.valid) << res.message;
    }
}

TEST_F(RTInfoDeserialization, NodeV11) {
    std::string model = R"V0G0N(
<net name="Network" version="11">
    <layers>
        <layer name="in1" type="Parameter" id="0" version="opset8">
            <data element_type="f32" shape="1,22,22,3"/>
            <rt_info>
                <attribute name="old_api_map" version="0" order="0,2,3,1" element_type="f16"/>
                <attribute name="fused_names" version="0" value="in1"/>
                <attribute name="old_api_map" version="0" order="0,2,3,1" element_type="f32"/>
            </rt_info>
            <output>
                <port id="0" precision="FP32" names="input_tensor">
                    <dim>1</dim>
                    <dim>3</dim>
                    <dim>22</dim>
                    <dim>22</dim>
                </port>
            </output>
        </layer>
        <layer name="Round" id="1" type="Round" version="opset8">
            <data mode="half_to_even"/>
            <rt_info>
                <attribute name="fused_names" version="0" value="Round1,Round2"/>
            </rt_info>
            <input>
                <port id="1" precision="FP32">
                    <dim>1</dim>
                    <dim>3</dim>
                    <dim>22</dim>
                    <dim>22</dim>
                </port>
            </input>
            <output>
                <port id="2" precision="FP32" names="output_tensor">
                    <dim>1</dim>
                    <dim>3</dim>
                    <dim>22</dim>
                    <dim>22</dim>
                </port>
            </output>
        </layer>
        <layer name="output" type="Result" id="2" version="opset8">
            <rt_info>
<<<<<<< HEAD
                <attribute name="old_api_map" version="0" order="0,3,1,2" element_type="f16"/>
=======
                <attribute name="old_api_map" version="0" order="0,3,1,2" element_type="undefined"/>
>>>>>>> 623117fe
            </rt_info>
            <input>
                <port id="0" precision="FP32">
                    <dim>1</dim>
                    <dim>3</dim>
                    <dim>22</dim>
                    <dim>22</dim>
                </port>
            </input>
        </layer>
    </layers>
    <edges>
        <edge from-layer="0" from-port="0" to-layer="1" to-port="1"/>
        <edge from-layer="1" from-port="2" to-layer="2" to-port="0"/>
    </edges>
</net>
)V0G0N";
    auto f = getWithIRFrontend(model);
    ASSERT_NE(nullptr, f);

    auto check_fused_names = [](const RTMap & info, const std::string & names) {
        const std::string & key = VariantWrapper<ngraph::FusedNames>::get_type_info_static();
        ASSERT_TRUE(info.count(key));
        auto fused_names_attr = std::dynamic_pointer_cast<VariantWrapper<ngraph::FusedNames>>(info.at(key));
        ASSERT_TRUE(fused_names_attr);
        EXPECT_EQ(fused_names_attr->get().getNames(), names);
    };

    auto check_old_api_map = [](const RTMap & info, const std::vector<uint64_t> & order, const ngraph::element::Type& type) {
        const std::string & old_api_map_key = ov::OldApiMap::get_type_info_static();
        ASSERT_TRUE(info.count(old_api_map_key));
        auto old_api_map_attr = std::dynamic_pointer_cast<ov::OldApiMap>(info.at(old_api_map_key));
        ASSERT_TRUE(old_api_map_attr);
        auto old_api_map_attr_val = old_api_map_attr->get();
<<<<<<< HEAD
        EXPECT_EQ(old_api_map_attr_val.get_order(), order);
        EXPECT_EQ(old_api_map_attr_val.get_type(), type);
=======
        ASSERT_EQ(old_api_map_attr_val.get_order(), order);
        ASSERT_EQ(old_api_map_attr_val.get_type(), type);
>>>>>>> 623117fe
    };
    auto check_version = [](const std::shared_ptr<ov::Function>& f) {
        auto& rt_info = f->get_rt_info();
        ASSERT_TRUE(rt_info.count("version"));
        auto version = std::dynamic_pointer_cast<VariantWrapper<int64_t>>(rt_info.at("version"));
        ASSERT_NE(version, nullptr);
        EXPECT_EQ(version->get(), 11);
    };
    check_version(f);

    auto param = f->get_parameters()[0];
    check_fused_names(param->get_rt_info(), "in1");
    check_old_api_map(param->get_rt_info(),
<<<<<<< HEAD
                      std::vector<uint64_t>({0, 2, 3, 1}),
                      ngraph::element::Type_t::f16);

    auto result = f->get_result();
    check_old_api_map(result->get_rt_info(),
                      std::vector<uint64_t>({0, 3, 1, 2}),
                      ngraph::element::Type_t::f16);
=======
                                std::vector<uint64_t>({0, 2, 3, 1}),
                                ngraph::element::Type_t::f32);

    auto result = f->get_results()[0];
    check_old_api_map(result->get_rt_info(),
                      std::vector<uint64_t>({0, 3, 1, 2}),
                      ngraph::element::Type_t::undefined);
>>>>>>> 623117fe
    auto round = result->get_input_node_ptr(0);
    check_fused_names(round->get_rt_info(), "Round1,Round2");

    // read IR v11 with new API
    {
        ov::runtime::Core core;
        auto f_11 = core.read_model(model, InferenceEngine::Blob::CPtr());
        ASSERT_NE(nullptr, f_11);

        check_old_api_map(f_11->get_parameters()[0]->get_rt_info(),
                          std::vector<uint64_t>({0, 2, 3, 1}),
                          ngraph::element::Type_t::f16);

        check_old_api_map(f_11->get_result()->get_rt_info(),
                          std::vector<uint64_t>({0, 3, 1, 2}),
                          ngraph::element::Type_t::f16);

        auto res = compare_functions(f, f_11);
        EXPECT_TRUE(res.first) << res.second;
    }

    // read IR v11 with old API and check that old_api_map is applied
    {
        const ngraph::PartialShape shape{1, 3, 22, 22};
        auto type = ngraph::element::f16;
        auto param = std::make_shared<ngraph::opset8::Parameter>(type, shape);
        param->set_friendly_name("in1");
        param->get_output_tensor(0).set_names({"input_tensor"});

        auto convert_param = std::make_shared<opset8::Convert>(param, ngraph::element::f32);
        convert_param->set_friendly_name("in1/convert_element_type");
        convert_param->get_output_tensor(0).set_names({"input_tensor/convert_element_type"});

        auto constant_param = std::make_shared<opset8::Constant>(ngraph::element::i64, ngraph::Shape{4},
            std::vector<int64_t>{0, 2, 3, 1});
        auto transpose_param = std::make_shared<opset8::Transpose>(convert_param, constant_param);
        transpose_param->set_friendly_name("in1/convert_element_type/convert_layout");
        transpose_param->get_output_tensor(0).set_names({"input_tensor/convert_element_type/convert_layout"});

        auto round = std::make_shared<opset8::Round>(transpose_param,
            ngraph::opset8::Round::RoundMode::HALF_TO_EVEN);
        round->set_friendly_name("Round");
        // TODO: why it has this name?
        round->get_output_tensor(0).set_names({"output_tensor"});
        round->get_rt_info()[VariantWrapper<ngraph::FusedNames>::get_type_info_static()] =
            std::make_shared<VariantWrapper<ngraph::FusedNames>>(ngraph::FusedNames("Round1,Round2"));

        auto constant_result = std::make_shared<opset8::Constant>(ngraph::element::i64, ngraph::Shape{4},
            std::vector<int64_t>{0, 3, 1, 2});
        auto transpose_result = std::make_shared<opset8::Transpose>(round, constant_result);
        transpose_result->set_friendly_name("Round/convert_layout");

        auto convert_result = std::make_shared<opset8::Convert>(transpose_result, type);
        convert_result->set_friendly_name("Round/convert_layout/convert_element_type");
        convert_result->get_output_tensor(0).set_names({"output_tensor"});

        auto result = std::make_shared<opset8::Result>(convert_result);
        result->set_friendly_name("output");

        auto f_10_ref = std::make_shared<ngraph::Function>(ngraph::ResultVector{result},
                                                           ngraph::ParameterVector{param});
        f_10_ref->set_friendly_name("Network");

        InferenceEngine::Core core;
        auto cnn_core = core.ReadNetwork(model, InferenceEngine::Blob::CPtr());
        auto f_10_core = cnn_core.getFunction();
        ASSERT_NE(nullptr, f_10_core);

        auto& rt_info = f_10_core->get_rt_info();
        EXPECT_EQ(0, rt_info.count("version"));

        const auto fc = FunctionsComparator::with_default()
                .enable(FunctionsComparator::ATTRIBUTES)
                .enable(FunctionsComparator::PRECISIONS)
                .enable(FunctionsComparator::RUNTIME_KEYS)
                .enable(FunctionsComparator::NAMES)
                .enable(FunctionsComparator::CONST_VALUES);
        auto res = fc.compare(f_10_core, f_10_ref);
        EXPECT_TRUE(res.valid) << res.message;

        EXPECT_EQ(shape, f_10_ref->input().get_partial_shape());
        EXPECT_EQ(shape, f_10_core->input().get_partial_shape());
        EXPECT_EQ(shape, f_10_ref->get_output_partial_shape(0));
        EXPECT_EQ(shape, f_10_core->get_output_partial_shape(0));

        // check that old api map is removed once applied
        auto check_old_api_rt_info = [](const RTMap & info) {
            const std::string & key = ov::OldApiMap::get_type_info_static();
            EXPECT_FALSE(info.count(key));
        };

        check_old_api_rt_info(f_10_core->get_parameters()[0]->get_rt_info());
        check_old_api_rt_info(f_10_core->get_result()->get_rt_info());

        // check information about layout
        EXPECT_TRUE(f_10_core->get_parameters()[0]->get_layout().empty())
            << f_10_core->get_parameters()[0]->get_layout().to_string();
        EXPECT_TRUE(f_10_core->get_results()[0]->get_layout().empty())
            << f_10_core->get_results()[0]->get_layout().to_string();
    }
}

TEST_F(RTInfoDeserialization, InputAndOutputV11) {
    std::string model = R"V0G0N(
<net name="Network" version="11">
    <layers>
        <layer name="in1" type="Parameter" id="0" version="opset8">
            <data element_type="f32" shape="1,3,22,22"/>
            <rt_info>
<<<<<<< HEAD
                <attribute name="old_api_map" version="0" order="" element_type="undefined"/>
=======
                <attribute name="old_api_map" version="0" order="" element_type="u8"/>
>>>>>>> 623117fe
            </rt_info>
            <output>
                <port id="0" precision="FP32">
                    <rt_info>
                        <attribute name="fused_names" version="0" value="test1,test2"/>
                    </rt_info>
                    <dim>1</dim>
                    <dim>3</dim>
                    <dim>22</dim>
                    <dim>22</dim>
                </port>
            </output>
        </layer>
        <layer id="1" name="sum" type="Add" version="opset1">
            <input>
                <port id="0">
                    <rt_info>
                        <attribute name="fused_names" version="0" value="test2,test3"/>
                    </rt_info>
                    <dim>1</dim>
                    <dim>3</dim>
                    <dim>22</dim>
                    <dim>22</dim>
                </port>
                <port id="1">
                    <rt_info>
                        <attribute name="fused_names" version="0" value="test3,test4"/>
                    </rt_info>
                    <dim>1</dim>
                    <dim>3</dim>
                    <dim>22</dim>
                    <dim>22</dim>
                </port>
            </input>
            <output>
                <port id="2" precision="FP32">
                    <rt_info>
                        <attribute name="fused_names" version="0" value="test4,test5"/>
                    </rt_info>
                    <dim>1</dim>
                    <dim>3</dim>
                    <dim>22</dim>
                    <dim>22</dim>
                </port>
            </output>
        </layer>
        <layer name="output" type="Result" id="2" version="opset8">
            <rt_info>
                <attribute name="old_api_map" version="0" order="" element_type="undefined"/>
            </rt_info>
            <input>
                <port id="0" precision="FP32">
                    <rt_info>
                        <attribute name="fused_names" version="0" value="test5,test6"/>
                    </rt_info>
                    <dim>1</dim>
                    <dim>3</dim>
                    <dim>22</dim>
                    <dim>22</dim>
                </port>
            </input>
        </layer>
    </layers>
    <edges>
        <edge from-layer="0" from-port="0" to-layer="1" to-port="0"/>
        <edge from-layer="0" from-port="0" to-layer="1" to-port="1"/>
        <edge from-layer="1" from-port="2" to-layer="2" to-port="0"/>
    </edges>
</net>
)V0G0N";
    auto f = getWithIRFrontend(model);
    ASSERT_NE(nullptr, f);

    auto check_version = [](const std::shared_ptr<ov::Function>& f) {
        auto& rt_info = f->get_rt_info();
        ASSERT_TRUE(rt_info.count("version"));
        auto version = std::dynamic_pointer_cast<VariantWrapper<int64_t>>(rt_info.at("version"));
        ASSERT_NE(version, nullptr);
        ASSERT_EQ(version->get(), 11);
    };
    check_version(f);

    auto check_fused_names = [](const RTMap & info, const std::string & names) {
        const std::string & key = VariantWrapper<ngraph::FusedNames>::get_type_info_static();
        ASSERT_TRUE(info.count(key));
        auto fused_names_attr = std::dynamic_pointer_cast<VariantWrapper<ngraph::FusedNames>>(info.at(key));
        ASSERT_TRUE(fused_names_attr);
        ASSERT_EQ(fused_names_attr->get().getNames(), names);
    };

    auto check_old_api_map = [](const RTMap & info, const std::vector<uint64_t> & order, ngraph::element::Type type) {
        const std::string & old_api_map_key = ov::OldApiMap::get_type_info_static();
        ASSERT_TRUE(info.count(old_api_map_key));
        auto old_api_map_attr = std::dynamic_pointer_cast<ov::OldApiMap>(info.at(old_api_map_key));
        ASSERT_TRUE(old_api_map_attr);
        auto old_api_map_attr_val = old_api_map_attr->get();
        ASSERT_EQ(old_api_map_attr_val.get_order(), order);
        ASSERT_EQ(old_api_map_attr_val.get_type(), type);
    };

    auto param = f->get_parameters()[0];
    check_fused_names(param->output(0).get_rt_info(), "test1,test2");
    check_old_api_map(param->get_rt_info(),
                      std::vector<uint64_t>({}),
<<<<<<< HEAD
                      ngraph::element::Type_t::undefined);
=======
                      ngraph::element::Type_t::u8);
>>>>>>> 623117fe

    auto result = f->get_result();
    check_fused_names(result->input(0).get_rt_info(), "test5,test6");
    check_old_api_map(result->get_rt_info(),
                      std::vector<uint64_t>({}),
                      ngraph::element::Type_t::undefined);

    auto add = result->get_input_node_ptr(0);
    check_fused_names(add->input(0).get_rt_info(), "test2,test3");
    check_fused_names(add->input(1).get_rt_info(), "test3,test4");
    check_fused_names(add->output(0).get_rt_info(), "test4,test5");

    // read IR v11 with old API - the function is the same since no old_api_map is applied
    {
        InferenceEngine::Core core;
        auto cnn = core.ReadNetwork(model, InferenceEngine::Blob::CPtr());
        auto f_10 = cnn.getFunction();
        ASSERT_NE(nullptr, f_10);

        EXPECT_EQ(0, f_10->get_rt_info().count("version"));

        // check that old api map is removed once applied
        auto check_old_api_rt_info = [](const RTMap & info) {
            const std::string & key = ov::OldApiMap::get_type_info_static();
            EXPECT_FALSE(info.count(key));
        };

        check_old_api_rt_info(f_10->get_parameters()[0]->get_rt_info());
        check_old_api_rt_info(f_10->get_result()->get_rt_info());

        auto res = compare_functions(f, f_10);
        EXPECT_TRUE(res.first) << res.second;
    }
}

TEST_F(RTInfoDeserialization, IndexesInputAndOutputV11) {
    std::string model = R"V0G0N(
<net name="Network" version="11">
    <layers>
        <layer name="in1" type="Parameter" id="0" version="opset8">
            <data element_type="f32" shape="1,3,22,22"/>
            <output>
                <port id="0" precision="FP32">
                    <dim>1</dim>
                    <dim>3</dim>
                    <dim>22</dim>
                    <dim>22</dim>
                </port>
            </output>
        </layer>
        <layer name="in2" type="Parameter" id="1" version="opset8">
            <data element_type="f32" shape="1,3,22,22"/>
            <output>
                <port id="0" precision="FP32">
                    <dim>1</dim>
                    <dim>3</dim>
                    <dim>22</dim>
                    <dim>22</dim>
                </port>
            </output>
        </layer>
        <layer id="2" name="sum" type="Add" version="opset1">
            <input>
                <port id="0">
                    <dim>1</dim>
                    <dim>3</dim>
                    <dim>22</dim>
                    <dim>22</dim>
                </port>
                <port id="1">
                    <dim>1</dim>
                    <dim>3</dim>
                    <dim>22</dim>
                    <dim>22</dim>
                </port>
            </input>
            <output>
                <port id="2" precision="FP32">
                    <dim>1</dim>
                    <dim>3</dim>
                    <dim>22</dim>
                    <dim>22</dim>
                </port>
            </output>
        </layer>
        <layer id="4" name="relu" type="Relu" version="opset8">
            <input>
                <port id="0">
                    <dim>1</dim>
                    <dim>3</dim>
                    <dim>22</dim>
                    <dim>22</dim>
                </port>
            </input>
            <output>
                <port id="2" precision="FP32">
                    <dim>1</dim>
                    <dim>3</dim>
                    <dim>22</dim>
                    <dim>22</dim>
                </port>
            </output>
        </layer>
        <layer name="output2" type="Result" id="5" version="opset8">
            <input>
                <port id="0" precision="FP32">
                    <dim>1</dim>
                    <dim>3</dim>
                    <dim>22</dim>
                    <dim>22</dim>
                </port>
            </input>
        </layer>
        <layer name="output1" type="Result" id="3" version="opset8">
            <input>
                <port id="0" precision="FP32">
                    <dim>1</dim>
                    <dim>3</dim>
                    <dim>22</dim>
                    <dim>22</dim>
                </port>
            </input>
        </layer>
    </layers>
    <edges>
        <edge from-layer="0" from-port="0" to-layer="2" to-port="0"/>
        <edge from-layer="1" from-port="0" to-layer="2" to-port="1"/>
        <edge from-layer="2" from-port="2" to-layer="3" to-port="0"/>
        <edge from-layer="2" from-port="2" to-layer="4" to-port="0"/>
        <edge from-layer="4" from-port="2" to-layer="5" to-port="0"/>
    </edges>
</net>
)V0G0N";
    auto f = getWithIRFrontend(model);
    ASSERT_NE(nullptr, f);

    auto check_version = [](const std::shared_ptr<ov::Function>& f) {
        auto& rt_info = f->get_rt_info();
        ASSERT_TRUE(rt_info.count("version"));
        auto version = std::dynamic_pointer_cast<VariantWrapper<int64_t>>(rt_info.at("version"));
        ASSERT_NE(version, nullptr);
        ASSERT_EQ(version->get(), 11);
    };
    check_version(f);

    ASSERT_EQ(2, f->get_parameters().size());
    ASSERT_EQ(f->get_parameters()[0]->get_friendly_name(), "in1");
    ASSERT_EQ(f->get_parameters()[1]->get_friendly_name(), "in2");

    ASSERT_EQ(2, f->get_results().size());
    ASSERT_EQ(f->get_results()[0]->get_friendly_name(), "output2");
    ASSERT_EQ(f->get_results()[1]->get_friendly_name(), "output1");
}<|MERGE_RESOLUTION|>--- conflicted
+++ resolved
@@ -10,7 +10,7 @@
 
 #include <inference_engine.hpp>
 #include <transformations/rt_info/fused_names_attribute.hpp>
-<<<<<<< HEAD
+#include <transformations/rt_info/old_api_map_attribute.hpp>
 #include "frontend_manager/frontend_manager.hpp"
 #include "graph_comparator.hpp"
 #include "ie_blob.h"
@@ -21,9 +21,6 @@
 #include "ngraph/variant.hpp"
 #include "openvino/runtime/core.hpp"
 #include <ngraph/opsets/opset8.hpp>
-=======
->>>>>>> 623117fe
-#include <transformations/rt_info/old_api_map_attribute.hpp>
 
 using namespace ngraph;
 
@@ -354,7 +351,6 @@
             <rt_info>
                 <attribute name="old_api_map" version="0" order="0,2,3,1" element_type="f16"/>
                 <attribute name="fused_names" version="0" value="in1"/>
-                <attribute name="old_api_map" version="0" order="0,2,3,1" element_type="f32"/>
             </rt_info>
             <output>
                 <port id="0" precision="FP32" names="input_tensor">
@@ -389,11 +385,7 @@
         </layer>
         <layer name="output" type="Result" id="2" version="opset8">
             <rt_info>
-<<<<<<< HEAD
                 <attribute name="old_api_map" version="0" order="0,3,1,2" element_type="f16"/>
-=======
-                <attribute name="old_api_map" version="0" order="0,3,1,2" element_type="undefined"/>
->>>>>>> 623117fe
             </rt_info>
             <input>
                 <port id="0" precision="FP32">
@@ -428,13 +420,8 @@
         auto old_api_map_attr = std::dynamic_pointer_cast<ov::OldApiMap>(info.at(old_api_map_key));
         ASSERT_TRUE(old_api_map_attr);
         auto old_api_map_attr_val = old_api_map_attr->get();
-<<<<<<< HEAD
         EXPECT_EQ(old_api_map_attr_val.get_order(), order);
         EXPECT_EQ(old_api_map_attr_val.get_type(), type);
-=======
-        ASSERT_EQ(old_api_map_attr_val.get_order(), order);
-        ASSERT_EQ(old_api_map_attr_val.get_type(), type);
->>>>>>> 623117fe
     };
     auto check_version = [](const std::shared_ptr<ov::Function>& f) {
         auto& rt_info = f->get_rt_info();
@@ -448,7 +435,6 @@
     auto param = f->get_parameters()[0];
     check_fused_names(param->get_rt_info(), "in1");
     check_old_api_map(param->get_rt_info(),
-<<<<<<< HEAD
                       std::vector<uint64_t>({0, 2, 3, 1}),
                       ngraph::element::Type_t::f16);
 
@@ -456,15 +442,6 @@
     check_old_api_map(result->get_rt_info(),
                       std::vector<uint64_t>({0, 3, 1, 2}),
                       ngraph::element::Type_t::f16);
-=======
-                                std::vector<uint64_t>({0, 2, 3, 1}),
-                                ngraph::element::Type_t::f32);
-
-    auto result = f->get_results()[0];
-    check_old_api_map(result->get_rt_info(),
-                      std::vector<uint64_t>({0, 3, 1, 2}),
-                      ngraph::element::Type_t::undefined);
->>>>>>> 623117fe
     auto round = result->get_input_node_ptr(0);
     check_fused_names(round->get_rt_info(), "Round1,Round2");
 
@@ -574,11 +551,7 @@
         <layer name="in1" type="Parameter" id="0" version="opset8">
             <data element_type="f32" shape="1,3,22,22"/>
             <rt_info>
-<<<<<<< HEAD
                 <attribute name="old_api_map" version="0" order="" element_type="undefined"/>
-=======
-                <attribute name="old_api_map" version="0" order="" element_type="u8"/>
->>>>>>> 623117fe
             </rt_info>
             <output>
                 <port id="0" precision="FP32">
@@ -683,11 +656,7 @@
     check_fused_names(param->output(0).get_rt_info(), "test1,test2");
     check_old_api_map(param->get_rt_info(),
                       std::vector<uint64_t>({}),
-<<<<<<< HEAD
                       ngraph::element::Type_t::undefined);
-=======
-                      ngraph::element::Type_t::u8);
->>>>>>> 623117fe
 
     auto result = f->get_result();
     check_fused_names(result->input(0).get_rt_info(), "test5,test6");
