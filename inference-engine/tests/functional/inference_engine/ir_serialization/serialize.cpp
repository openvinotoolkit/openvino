--- conflicted
+++ resolved
@@ -58,30 +58,17 @@
 }
 
 INSTANTIATE_TEST_CASE_P(IRSerialization, SerializationTest,
-<<<<<<< HEAD
-        testing::Values(std::make_tuple("add_abc.xml"),
-                        std::make_tuple("add_abc_f64.xml"),
-                        std::make_tuple("split_equal_parts_2d.xml"),
-                        std::make_tuple("addmul_abc.xml"),
-                        std::make_tuple("add_abc_initializers.xml"),
-                        std::make_tuple("experimental_detectron_roi_feature_extractor.xml"),
-                        std::make_tuple("experimental_detectron_roi_feature_extractor_opset6.xml"),
-                        std::make_tuple("experimental_detectron_detection_output.xml"),
-                        std::make_tuple("experimental_detectron_detection_output_opset6.xml"),
-                        std::make_tuple("nms5.xml"),
-                        std::make_tuple("shape_of.xml")));
-=======
         testing::Values(std::make_tuple("add_abc.xml", "add_abc.bin"),
                         std::make_tuple("add_abc_f64.xml", ""),
                         std::make_tuple("split_equal_parts_2d.xml", "split_equal_parts_2d.bin"),
                         std::make_tuple("addmul_abc.xml", "addmul_abc.bin"),
                         std::make_tuple("add_abc_initializers.xml", "add_abc_initializers.bin"),
                         std::make_tuple("experimental_detectron_roi_feature_extractor.xml", ""),
+                        std::make_tuple("experimental_detectron_roi_feature_extractor_opset6.xml", ""),
                         std::make_tuple("experimental_detectron_detection_output.xml", ""),
                         std::make_tuple("experimental_detectron_detection_output_opset6.xml", ""),
                         std::make_tuple("nms5.xml", "nms5.bin"),
                         std::make_tuple("shape_of.xml", "")));
->>>>>>> 21e17dad
 
 INSTANTIATE_TEST_CASE_P(ONNXSerialization, SerializationTest,
         testing::Values(std::make_tuple("add_abc.prototxt", ""),
