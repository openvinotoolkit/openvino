// Copyright (C) 2018-2021 Intel Corporation
// SPDX-License-Identifier: Apache-2.0
//

#include "layer_transformation.hpp"

#include <string>
#include <sstream>
#include <memory>

#include <gtest/gtest.h>

#include <transformations/utils/utils.hpp>
#include <transformations/init_node_info.hpp>
#include <low_precision/reshape.hpp>

#include "common_test_utils/ngraph_test_utils.hpp"
#include "lpt_ngraph_functions/common/dequantization_operations.hpp"
#include "lpt_ngraph_functions/reshape_function.hpp"
#include "simple_low_precision_transformer.hpp"

namespace {

using namespace testing;
using namespace ngraph;
using namespace ngraph::pass;

class ReshapeTransformationTestValues {
public:
    class Actual {
    public:
        ngraph::element::Type precisionBeforeDequantization;
        ngraph::builder::subgraph::DequantizationOperations dequantization;
    };

    class Expected {
    public:
        ngraph::element::Type precisionBeforeDequantization;
        ngraph::builder::subgraph::DequantizationOperations dequantizationBefore;
        ngraph::element::Type precisionAfterOperation;
        ngraph::builder::subgraph::DequantizationOperations dequantizationAfter;
    };

    ngraph::PartialShape inputShape;
    std::vector<int> reshapeConstValues;
    TestTransformationParams params;
    Actual actual;
    Expected expected;
};

inline std::ostream& operator<<(std::ostream& os, const std::vector<int>& values) {
    os << "{ ";
    for (size_t i = 0; i < values.size(); ++i) {
        os << values[i];
        if (i != (values.size() - 1ul)) {
            os << ", ";
        }
    }
    os << " }";
    return os;
}

class ReshapeTransformation : public LayerTransformation, public testing::WithParamInterface<ReshapeTransformationTestValues> {
public:
    void SetUp() override {
        const ReshapeTransformationTestValues testValues = GetParam();

        actualFunction = ngraph::builder::subgraph::ReshapeFunction::getOriginal(
            testValues.inputShape,
            testValues.reshapeConstValues,
            testValues.actual.precisionBeforeDequantization,
            testValues.actual.dequantization);

        SimpleLowPrecisionTransformer transformer;
        transformer.add<ngraph::pass::low_precision::ReshapeTransformation, ngraph::opset1::Reshape>(testValues.params);
        transformer.transform(actualFunction);

        referenceFunction = ngraph::builder::subgraph::ReshapeFunction::getReference(
            testValues.inputShape,
            testValues.reshapeConstValues,
            testValues.expected.precisionBeforeDequantization,
            testValues.expected.dequantizationBefore,
            testValues.expected.precisionAfterOperation,
            testValues.expected.dequantizationAfter);
    }

    static std::string getTestCaseName(testing::TestParamInfo<ReshapeTransformationTestValues> obj) {
        const ReshapeTransformationTestValues testValues = obj.param;

        std::ostringstream result;
        result <<
            testValues.inputShape << "_" <<
            testValues.reshapeConstValues << "_" <<
            testValues.actual.precisionBeforeDequantization << "_" <<
            testValues.actual.dequantization << "_" <<
            testValues.expected.precisionAfterOperation << "_" <<
            testValues.expected.dequantizationAfter << "_" <<
            testValues.expected.dequantizationBefore;
        return result.str();
    }
};

TEST_P(ReshapeTransformation, CompareFunctions) {
    InitNodeInfo().run_on_function(actualFunction);
    actualFunction->validate_nodes_and_infer_types();
    auto res = compare_functions(referenceFunction, actualFunction, true, true);
    ASSERT_TRUE(res.first) << res.second;
}

const std::vector<ReshapeTransformationTestValues> testValues = {
    // U8: no subtract 3D -> 4D: channels are not affected
    {
        { 1, 384, 1024 },
        { 1, 384, 16, 64 },
        LayerTransformation::createParamsU8I8(),
        {
            ngraph::element::u8,
            {{ngraph::element::f32}, {}, {0.1f}}
        },
        {
            ngraph::element::u8,
            {{}, {}, {}},
            ngraph::element::u8,
            {{ngraph::element::f32}, {}, {0.1f}}
        }
    },
    // U8: 3D -> 4D: dynamic shape
    {
        { Dimension::dynamic(), Dimension::dynamic(), Dimension::dynamic() },
        { 0, 384, 16, 64 },
        LayerTransformation::createParamsU8I8(),
        {
            ngraph::element::u8,
            {{ngraph::element::f32}, {}, {0.1f}}
        },
        {
            ngraph::element::u8,
            {{}, {}, {}},
            ngraph::element::u8,
            {{ngraph::element::f32}, {}, {0.1f}}
        }
    },
    // U8: 3D -> 4D: dynamic rank: per tensor quantization
    {
        PartialShape::dynamic(),
        { 0, 384, 16, 64 },
        LayerTransformation::createParamsU8I8(),
        {
            ngraph::element::u8,
            {{ngraph::element::f32}, {}, {0.1f}}
        },
        {
            ngraph::element::u8,
            {},
            ngraph::element::u8,
            {{ngraph::element::f32}, {}, {0.1f}}
        }
    },
    // U8: 3D -> 4D: dynamic rank: per tensor quantization
    {
        PartialShape::dynamic(),
        { 0, 384, 16, 64 },
        LayerTransformation::createParamsU8I8(),
        {
            ngraph::element::u8,
            {{ngraph::element::f32}, {128}, {0.1f}}
        },
        {
            ngraph::element::u8,
            {},
            ngraph::element::u8,
            {{ngraph::element::f32}, {128}, {0.1f}}
        }
    },
    // U8: 3D -> 4D: dynamic rank
    {
        PartialShape::dynamic(),
        { 0, 3, 16, 64 },
        LayerTransformation::createParamsU8I8(),
        {
            ngraph::element::u8,
            {{ngraph::element::f32}, {}, {{0.1f, 0.2f, 0.3f}, element::f32, {1, 3, 1, 1}}}
        },
        {
            ngraph::element::u8,
            {{ngraph::element::f32}, {}, {{0.1f, 0.2f, 0.3f}, element::f32, {1, 3, 1, 1}}},
            ngraph::element::f32,
            {}
        }
    },
    // U8: no subtract 3D -> 4D: channels are not affected
    {
        { 4, 384, 1024 },
        { 4, 384, 16, 64},
        LayerTransformation::createParamsU8I8(),
        {
            ngraph::element::u8,
            {{ngraph::element::f32}, {}, {0.1f}}
        },
        {
            ngraph::element::u8,
            {{}, {}, {}},
            ngraph::element::u8,
            {{ngraph::element::f32}, {}, {0.1f}}
        }
    },
    // U8: no subtract 3D -> 4D: channels are not affected: no subtract
    {
        { 1, 3, 20 },
        { 1, 3, 4, 5},
        LayerTransformation::createParamsU8I8(),
        {
            ngraph::element::u8,
            {{ngraph::element::f32}, {}, {{0.1f, 0.2f, 0.3f}, ngraph::element::f32, {1, 3, 1}}}
        },
        {
            ngraph::element::u8,
            {{}, {}, {}},
            ngraph::element::u8,
            {{ngraph::element::f32}, {}, {{0.1f, 0.2f, 0.3f}, ngraph::element::f32, {1, 3, 1, 1}}}
        }
    },
    // U8: no subtract 3D -> 4D: channels are not affected: no subtract
    {
        ngraph::Shape({ 4, 3, 20 }),
        { 4, 3, 4, 5},
        LayerTransformation::createParamsU8I8(),
        {
            ngraph::element::u8,
            {{ngraph::element::f32}, {}, {{0.1f, 0.2f, 0.3f}, ngraph::element::f32, {1, 3, 1}}}
        },
        {
            ngraph::element::u8,
            {{}, {}, {}},
            ngraph::element::u8,
            {{ngraph::element::f32}, {}, {{0.1f, 0.2f, 0.3f}, ngraph::element::f32, {1, 3, 1, 1}}}
        }
    },
    // U8: no subtract 3D -> 4D: channels are not affected: with subtract
    {
        { 1, 3, 20 },
        { 1, 3, 4, 5},
        LayerTransformation::createParamsU8I8(),
        {
            ngraph::element::u8,
            {
                {ngraph::element::f32},
                {{32, 64, 128}, ngraph::element::f32, {1, 3, 1}},
                {{0.1f, 0.2f, 0.3f}, ngraph::element::f32, {1, 3, 1}}
            }
        },
        {
            ngraph::element::u8,
            {{}, {}, {}},
            ngraph::element::u8,
            {
                {ngraph::element::f32},
                {{32, 64, 128}, ngraph::element::f32, {1, 3, 1, 1}},
                {{0.1f, 0.2f, 0.3f}, ngraph::element::f32, {1, 3, 1, 1}}
            }
        }
    },
    // U8: with subtract 3D -> 4D: channels are not affected, dynamic batch
    {
        { Dimension::dynamic(), 3, 20 },
        { 0, 3, 4, 5},
        LayerTransformation::createParamsU8I8(),
        {
            ngraph::element::u8,
            {
                {ngraph::element::f32},
                {{32, 64, 128}, ngraph::element::f32, {1, 3, 1}},
                {{0.1f, 0.2f, 0.3f}, ngraph::element::f32, {1, 3, 1}}
            }
        },
        {
            ngraph::element::u8,
            {{}, {}, {}},
            ngraph::element::u8,
            {
                {ngraph::element::f32},
                {{32, 64, 128}, ngraph::element::f32, {1, 3, 1, 1}},
                {{0.1f, 0.2f, 0.3f}, ngraph::element::f32, {1, 3, 1, 1}}
            }
        }
    },
    // U8: with subtract 3D -> 4D: channels are not affected, dynamic shape
    {
        { Dimension::dynamic(), Dimension::dynamic(), Dimension::dynamic() },
        { 0, 3, 4, 5},
        LayerTransformation::createParamsU8I8(),
        {
            ngraph::element::u8,
            {
                {ngraph::element::f32},
                {{32, 64, 128}, ngraph::element::f32, {1, 3, 1}},
                {{0.1f, 0.2f, 0.3f}, ngraph::element::f32, {1, 3, 1}}
            }
        },
        {
            ngraph::element::u8,
            {
                {ngraph::element::f32},
                {{32, 64, 128}, ngraph::element::f32, {1, 3, 1}},
                {{0.1f, 0.2f, 0.3f}, ngraph::element::f32, {1, 3, 1}}
            },
            ngraph::element::f32,
            {}
        }
    },
    // U8: no subtract 3D -> 4D: channels are not affected: with subtract
    {
        { 1, 3, 20 },
        { 1, -1, 4, 5},
        LayerTransformation::createParamsU8I8(),
        {
            ngraph::element::u8,
            {
                {ngraph::element::f32},
                {{32, 64, 128}, ngraph::element::f32, {1, 3, 1}},
                {{0.1f, 0.2f, 0.3f}, ngraph::element::f32, {1, 3, 1}}
            }
        },
        {
            ngraph::element::u8,
            {{}, {}, {}},
            ngraph::element::u8,
            {
                {ngraph::element::f32},
                {{32, 64, 128}, ngraph::element::f32, {1, 3, 1, 1}},
                {{0.1f, 0.2f, 0.3f}, ngraph::element::f32, {1, 3, 1, 1}}
            }
        }
    },
    // U8: no subtract 4D -> 6D: channels are not affected: no subtract
    {
        { 1, 3, 4, 5 },
        { 1, 3, 20, 1, 1, 1},
        LayerTransformation::createParamsU8I8(),
        {
            ngraph::element::u8,
            {{ngraph::element::f32}, {}, {{0.1f, 0.2f, 0.3f}, ngraph::element::f32, {1, 3, 1, 1}}}
        },
        {
            ngraph::element::u8,
            {{ngraph::element::f32}, {}, {{0.1f, 0.2f, 0.3f}, ngraph::element::f32, {1, 3, 1, 1}}},
            ngraph::element::f32,
            {}
        }
    },
    // U8: no subtract 4D -> 6D: channels are not affected: with subtract
    {
        { 1, 3, 4, 5 },
        { 1, 3, 20, 1, 1, 1},
        LayerTransformation::createParamsU8I8(),
        {
            ngraph::element::u8,
            {
                {ngraph::element::f32},
                {{32, 64, 128}, ngraph::element::f32, {1, 3, 1, 1}},
                {{0.1f, 0.2f, 0.3f}, ngraph::element::f32, {1, 3, 1, 1}}
            }
        },
        {
            ngraph::element::u8,
            {
                { ngraph::element::f32 },
                {{32, 64, 128}, ngraph::element::f32, {1, 3, 1, 1}},
                {{0.1f, 0.2f, 0.3f}, ngraph::element::f32, {1, 3, 1, 1}}
            },
            ngraph::element::f32,
            {}
        }
    },
    // U8: no subtract 4D -> 2D: channels are affected: per tensor quantization
    {
        { 1, 16, 384, 384 },
        { 6144, -1 },
        LayerTransformation::createParamsU8I8(),
        {
            ngraph::element::u8,
            {{ngraph::element::f32}, {}, {0.1f}}
        },
        {
            ngraph::element::u8,
            {},
            ngraph::element::u8,
            {{ngraph::element::f32}, {}, {0.1f}}
        }
    },
    // U8: no subtract 4D -> 2D: channels are affected: per channel quantization
    {
        { 1, 3, 4, 5 },
        { 12, -1 },
        LayerTransformation::createParamsU8I8(),
        {
            ngraph::element::u8,
            {{ngraph::element::f32}, {}, {{0.1f, 0.2f, 0.3f}}}
        },
        {
            ngraph::element::u8,
            {{ngraph::element::f32}, {}, {{0.1f, 0.2f, 0.3f}}},
            ngraph::element::f32,
            {{}, {}, {}}
        }
    },
    // U8: no subtract 2D -> 4D: channels are affected: per channel quantization
    {
        { 1, 3, 4, 8 },
        { 12, -1 },
        LayerTransformation::createParamsU8I8(),
        {
            ngraph::element::u8,
            {{ngraph::element::f32}, {{0.f, 128.f, 255.f}}, {{0.1f, 0.2f, 0.3f}}}
        },
        {
            ngraph::element::u8,
            {{ngraph::element::f32}, {{0.f, 128.f, 255.f}, ngraph::element::f32}, {{0.1f, 0.2f, 0.3f}}},
            ngraph::element::f32,
            {{}, {}, {}}
        }
    },
    // empty: FP32
    {
        { 1, 3, 4, 8 },
        { 12, -1 },
        LayerTransformation::createParamsU8I8(),
        {
            ngraph::element::f32,
            {}
        },
        {
            ngraph::element::f32,
            {},
            ngraph::element::f32,
            {{}, {}, {}}
        }
    },
    // empty: U8
    {
        { 1, 3, 4, 8 },
        { 12, -1 },
        LayerTransformation::createParamsU8I8(),
        {
            ngraph::element::u8,
            {}
        },
        {
            ngraph::element::u8,
            {},
            ngraph::element::u8,
            {}
        }
    },
    // U8: no subtract 4D -> 6D: channels are not affected: no subtract
    {
        { 1, 3, 1, 1 },
        { 1, 3, 1, 1, 1, 1 },
        LayerTransformation::createParamsU8I8(),
        {
            ngraph::element::u8,
            {{ngraph::element::f32}, {}, {{0.1f, 0.2f, 0.3f}, ngraph::element::f32, {3, 1, 1}}}
        },
        {
            ngraph::element::u8,
            {{ngraph::element::f32}, {}, {{0.1f, 0.2f, 0.3f}, ngraph::element::f32, {3, 1, 1}}},
            ngraph::element::f32,
            {}
        }
    },
    // U8: no subtract 4D -> 5D: channels are not affected: no subtract
    {
        { 1, 3, 4, 5 },
        { 1, 3, 20, 1, 1},
        LayerTransformation::createParamsU8I8(),
        {
            ngraph::element::u8,
            {{ngraph::element::f32}, {}, {{0.1f, 0.2f, 0.3f}, ngraph::element::f32, {1, 3, 1, 1}}}
        },
        {
            ngraph::element::u8,
            {},
            ngraph::element::u8,
            {{ngraph::element::f32}, {}, {{0.1f, 0.2f, 0.3f}, ngraph::element::f32, {1, 3, 1, 1, 1}}},
        }
    },
    // U8: no subtract 4D -> 5D: channels are affected: no subtract
    {
        { 1, 3, 2, 3 },
        { 1, 18, 1, 1, 1},
        LayerTransformation::createParamsU8I8(),
        {
            ngraph::element::u8,
            {{ngraph::element::f32}, {}, {{0.1f, 0.2f, 0.3f}, ngraph::element::f32, {1, 3, 1, 1}}}
        },
        {
            ngraph::element::u8,
            {},
            ngraph::element::u8,
            {
                {ngraph::element::f32},
                {},
                {
                    {0.1f, 0.1f, 0.1f, 0.1f, 0.1f, 0.1f, 0.2f, 0.2f, 0.2f, 0.2f, 0.2f, 0.2f, 0.3f, 0.3f, 0.3f, 0.3f, 0.3f, 0.3f},
                    ngraph::element::f32,
                    {1, 18, 1, 1, 1}
                }
            },
        }
    },
    // U8: no subtract 4D -> 5D: channels are affected: no subtract
    {
        { 1, 3, 4, 5 },
        { 1, 12, 1, 1, 5},
        LayerTransformation::createParamsU8I8(),
        {
            ngraph::element::u8,
            {{ngraph::element::f32}, {}, {{0.1f}, ngraph::element::f32, {}}}
        },
        {
            ngraph::element::u8,
            {},
            ngraph::element::u8,
            {{ngraph::element::f32}, {}, {{0.1f}, ngraph::element::f32, {}}},
        }
    },
    // U8: no subtract 4D -> 5D: channels are affected: no subtract
    {
        { 1, 3, 4, 5 },
        { 1, 12, 1, 1, 5},
        LayerTransformation::createParamsU8I8(),
        {
            ngraph::element::u8,
            {{ngraph::element::f32}, {}, {{0.1f, 0.2f, 0.3f}, ngraph::element::f32, {1, 3, 1, 1}}}
        },
        {
            ngraph::element::u8,
            {},
            ngraph::element::u8,
            {
                {ngraph::element::f32},
                {},
                {{0.1f, 0.1f, 0.1f, 0.1f, 0.2f, 0.2f, 0.2f, 0.2f, 0.3f, 0.3f, 0.3f, 0.3f}, ngraph::element::f32, {1, 12, 1, 1, 1}}
            }
        }
    },
    // U8: no subtract 4D -> 2D: channels are not affected: per tensor quantization
    {
        { 1, 3, 4, 5 },
        { 0, -1 },
        LayerTransformation::createParamsU8I8(),
        {
            ngraph::element::u8,
            {{ngraph::element::f32}, {{128.f}, ngraph::element::f32, {}}, {{0.1f}, ngraph::element::f32, {}}}
        },
        {
            ngraph::element::u8,
            {},
            ngraph::element::u8,
            {{ngraph::element::f32}, {{128.f}, ngraph::element::f32, {}}, {{0.1f}, ngraph::element::f32, {}}}
        }
    },
    // U8: no subtract 4D -> 2D: channels are affected: per channel quantization
    {
        { 1, 3, 2, 2 },
        { 0, -1 },
        LayerTransformation::createParamsU8I8(),
        {
            ngraph::element::u8,
            {{ngraph::element::f32}, {{0.f, 128.f, 255.f}, ngraph::element::f32, {1, 3, 1, 1}}, {{0.1f, 0.2f, 0.3f}, ngraph::element::f32, {1, 3, 1, 1}}}
        },
        {
            ngraph::element::u8,
            {},
            ngraph::element::u8,
            {
                {ngraph::element::f32},
                {{0.f, 0.f, 0.f, 0.f, 128.f, 128.f, 128.f, 128.f, 255.f, 255.f, 255.f, 255.f}, ngraph::element::f32, {1, 12}},
                {{0.1f, 0.1f, 0.1f, 0.1f, 0.2f, 0.2f, 0.2f, 0.2f, 0.3f, 0.3f, 0.3f, 0.3f}, ngraph::element::f32, {1, 12}}
            }
        }
    },
    // U8: no subtract 4D -> 2D: channels are affected: per channel quantization
    {
        { 1, 3, 2, 2 },
        { 0, -1 },
        LayerTransformation::createParamsU8I8(),
        {
            ngraph::element::u8,
            {{ngraph::element::f32}, {{0.f, 128.f, 255.f}, ngraph::element::f32, {3, 1, 1}}, {{0.1f, 0.2f, 0.3f}, ngraph::element::f32, {3, 1, 1}}}
        },
        {
            ngraph::element::u8,
            {},
            ngraph::element::u8,
            {
                {ngraph::element::f32},
                {{0.f, 0.f, 0.f, 0.f, 128.f, 128.f, 128.f, 128.f, 255.f, 255.f, 255.f, 255.f}, ngraph::element::f32, {1, 12}},
                {{0.1f, 0.1f, 0.1f, 0.1f, 0.2f, 0.2f, 0.2f, 0.2f, 0.3f, 0.3f, 0.3f, 0.3f}, ngraph::element::f32, {1, 12}}
            }
        }
    },
    // U8: 4D -> 2D: per channel dq and dynamic batch
    {
        { Dimension::dynamic(), 3, 2, 2 },
        { 0, -1 },
        LayerTransformation::createParamsU8I8(),
        {
            ngraph::element::u8,
            {{ngraph::element::f32}, {{0.f, 128.f, 255.f}, ngraph::element::f32, {1, 3, 1, 1}}, {{0.1f, 0.2f, 0.3f}, ngraph::element::f32, {1, 3, 1, 1}}}
        },
        {
            ngraph::element::u8,
            {},
            ngraph::element::u8,
            {
                {ngraph::element::f32},
                {{0.f, 0.f, 0.f, 0.f, 128.f, 128.f, 128.f, 128.f, 255.f, 255.f, 255.f, 255.f}, ngraph::element::f32, {1, 12}},
                {{0.1f, 0.1f, 0.1f, 0.1f, 0.2f, 0.2f, 0.2f, 0.2f, 0.3f, 0.3f, 0.3f, 0.3f}, ngraph::element::f32, {1, 12}}
            }
        }
    },
    // U8: no subtract 4D -> 2D: channels are not affected: per tensor quantization
    {
        { 4, 3, 2, 2 },
        { 0, -1 },
        LayerTransformation::createParamsU8I8(),
        {
            ngraph::element::u8,
            {{ngraph::element::f32}, {{0.f, 128.f, 255.f}, ngraph::element::f32, {1, 3, 1, 1}}, {{0.1f, 0.2f, 0.3f}, ngraph::element::f32, {1, 3, 1, 1}}}
        },
        {
            ngraph::element::u8,
            {},
            ngraph::element::u8,
            {
                {ngraph::element::f32},
                {{0.f, 0.f, 0.f, 0.f, 128.f, 128.f, 128.f, 128.f, 255.f, 255.f, 255.f, 255.f}, ngraph::element::f32, {1, 12}},
                {{0.1f, 0.1f, 0.1f, 0.1f, 0.2f, 0.2f, 0.2f, 0.2f, 0.3f, 0.3f, 0.3f, 0.3f}, ngraph::element::f32, {1, 12}}
            }
        }
    },
    // U8: no subtract 4D -> 2D: channels are not affected: per channel quantization: case #1: dequantization operation constant needs broadcast
    {
        { 1, 3, 1, 1 },
        { 0, -1 },
        LayerTransformation::createParamsU8I8(),
        {
            ngraph::element::u8,
            {{ngraph::element::f32}, {{0.f, 128.f, 255.f}, ngraph::element::f32, {3, 1, 1}}, {{0.1f, 0.2f, 0.3f}, ngraph::element::f32, {3, 1, 1}}}
        },
        {
            ngraph::element::u8,
            {{}, {}, {}},
            ngraph::element::u8,
            {{ngraph::element::f32}, {{0.f, 128.f, 255.f}, ngraph::element::f32, {1, 3}}, {{0.1f, 0.2f, 0.3f}, ngraph::element::f32, {1, 3}}},
        }
    },
    // U8: no subtract 4D -> 2D: channels are not affected: per channel quantization: case #2: dequantization operation constant doesn't need broadcast
    {
        { 1, 3, 1, 1 },
        { 0, -1 },
        LayerTransformation::createParamsU8I8(),
        {
            ngraph::element::u8,
            {{ngraph::element::f32}, {{0.f, 128.f, 255.f}, ngraph::element::f32, {1, 3, 1, 1}}, {{0.1f, 0.2f, 0.3f}, ngraph::element::f32, {1, 3, 1, 1}}}
        },
        {
            ngraph::element::u8,
            {{}, {}, {}},
            ngraph::element::u8,
            {{ngraph::element::f32}, {{0.f, 128.f, 255.f}, ngraph::element::f32, {1, 3}}, {{0.1f, 0.2f, 0.3f}, ngraph::element::f32, {1, 3}}},
        }
    },
    // U8: no subtract 4D -> 3D: channels are affected: per tensor quantization: case #1: dequantization operation constant needs broadcast
    {
        { 1, 3, 4, 5 },
        { 0, 0, -1 },
        LayerTransformation::createParamsU8I8(),
        {
            ngraph::element::u8,
            {{ngraph::element::f32}, {{0.f, 128.f, 255.f}, ngraph::element::f32, {3, 1, 1}}, {{0.1f, 0.2f, 0.3f}, ngraph::element::f32, {3, 1, 1}}}
        },
        {
            ngraph::element::u8,
            {{}, {}, {}},
            ngraph::element::u8,
            {{ngraph::element::f32}, {{0.f, 128.f, 255.f}, ngraph::element::f32, {1, 3, 1}}, {{0.1f, 0.2f, 0.3f}, ngraph::element::f32, {1, 3, 1}}},
        }
    },
    // U8: no subtract 4D -> 3D: channels are affected: per tensor quantization: case #2: dequantization operation constant doesn't need broadcast
    {
        { 1, 3, 4, 5 },
        { 0, 0, -1 },
        LayerTransformation::createParamsU8I8(),
        {
            ngraph::element::u8,
            {{ngraph::element::f32}, {{0.f, 128.f, 255.f}, ngraph::element::f32, {1, 3, 1, 1}}, {{0.1f, 0.2f, 0.3f}, ngraph::element::f32, {1, 3, 1, 1}}}
        },
        {
            ngraph::element::u8,
            {{}, {}, {}},
            ngraph::element::u8,
            {{ngraph::element::f32}, {{0.f, 128.f, 255.f}, ngraph::element::f32, {1, 3, 1}}, {{0.1f, 0.2f, 0.3f}, ngraph::element::f32, {1, 3, 1}}},
        }
    },
    // U8: no subtract 4D -> 2D
    {
        { 1, 2048, 1, 1 },
        { 1, -1 },
        LayerTransformation::createParamsU8I8(),
        {
            ngraph::element::u8,
            {{ngraph::element::f32}, {}, {{0.1f}, ngraph::element::f32, {}}}
        },
        {
            ngraph::element::u8,
            {{}, {}, {}},
            ngraph::element::u8,
            {{ngraph::element::f32}, {}, {{0.1f}, ngraph::element::f32, {}}}
        }
    },
    // U8: no subtract 4D -> 2D
    {
        { 2, 2048, 1, 1 },
        { 2, -1 },
        LayerTransformation::createParamsU8I8(),
        {
            ngraph::element::u8,
            {{ngraph::element::f32}, {}, {{0.1f}, ngraph::element::f32, {1ul}}}
        },
        {
            ngraph::element::u8,
            {{}, {}, {}},
            ngraph::element::u8,
            {{ngraph::element::f32}, {}, {{0.1f}, ngraph::element::f32, {}}}
        }
    },
    // U8: no subtract 4D -> 2D
    {
        { 1, 2048, 1, 1 },
        { 1, -1 },
        LayerTransformation::createParamsU8I8(),
        {
            ngraph::element::u8,
            {{ngraph::element::f32}, {}, {{0.1f}, ngraph::element::f32, {1, 1, 1, 1}}}
        },
        {
            ngraph::element::u8,
            {{}, {}, {}},
            ngraph::element::u8,
<<<<<<< HEAD
            {{ngraph::element::f32}, {}, {0.1f}}
=======
            {{ngraph::element::f32}, {}, {{0.1f}, ngraph::element::f32, {}}}
>>>>>>> 43f18da4
        }
    },
    // U8: no subtract 4D -> 2D: channels are not affected
    {
        { 2, 2048, 1, 1 },
        { 2, -1},
        LayerTransformation::createParamsU8I8(),
        {
            ngraph::element::u8,
            {{ngraph::element::f32}, {}, {{0.1f}, ngraph::element::f32, {1, 1, 1, 1}}}
        },
        {
            ngraph::element::u8,
            {{}, {}, {}},
            ngraph::element::u8,
<<<<<<< HEAD
            {{ngraph::element::f32}, {}, {0.1f}}
=======
            {{ngraph::element::f32}, {}, {{0.1f}, ngraph::element::f32, {}}}
>>>>>>> 43f18da4
        }
    },
    // U8: no subtract 4D -> 2D: channels are not affected, dynamic batch
    {
        { Dimension::dynamic(), 2048, 1, 1 },
        { 0, -1},
        LayerTransformation::createParamsU8I8(),
        {
            ngraph::element::u8,
            {{ngraph::element::f32}, {}, {{0.1f}, ngraph::element::f32, {1, 1, 1, 1}}}
        },
        {
            ngraph::element::u8,
            {{}, {}, {}},
            ngraph::element::u8,
<<<<<<< HEAD
            {{ngraph::element::f32}, {}, {0.1f}}
=======
            {{ngraph::element::f32}, {}, {{0.1f}, ngraph::element::f32, {}}}
>>>>>>> 43f18da4
        }
    },
    // U8: no subtract 4D -> 4D: channels are affected
    {
        { 1, 64, 320, 1 },
        { 0, 2, 3, 1},
        LayerTransformation::createParamsU8I8(),
        {
            ngraph::element::u8,
            {{ngraph::element::f32}, {}, {{0.1f}, ngraph::element::f32, {}}}
        },
        {
            ngraph::element::u8,
            {{}, {}, {}},
            ngraph::element::u8,
            {{ngraph::element::f32}, {}, {{0.1f}, ngraph::element::f32, {}}}
        }
    },
    // U8: with subtract 4D -> 4D: channels are affected
    {
        { 1, 64, 320, 1 },
        { 0, 2, 3, 1},
        LayerTransformation::createParamsU8I8(),
        {
            ngraph::element::u8,
            {{ngraph::element::f32}, {{128.f}, ngraph::element::f32, {}}, {{0.1f}, ngraph::element::f32, {}}}
        },
        {
            ngraph::element::u8,
            {{}, {}, {}},
            ngraph::element::u8,
            {{ngraph::element::f32}, {{128.f}, ngraph::element::f32, {}}, {{0.1f}, ngraph::element::f32, {}}}
        }
    },
    // U8: with subtract 4D -> 3D, Dq after convolution: face-detection-0205 case
    {
        { 1, 3, 12, 12 },
        { 0, 3, -1 },
        LayerTransformation::createParamsU8I8(),
        {
            ngraph::element::u8,
            {
                {ngraph::element::f32},
                {{128.f, 12.8f, 128.f}, ngraph::element::f32, {3, 1, 1}},
                {{0.1f, 0.01f, 0.1f}, ngraph::element::f32, {3, 1, 1}}
            }
        },
        {
            ngraph::element::u8,
            {{}, {}, {}},
            ngraph::element::u8,
            {
                {ngraph::element::f32},
                {{128.f, 12.8f, 128.f}, ngraph::element::f32, {1, 3, 1}},
                {{0.1f, 0.01f, 0.1f}, ngraph::element::f32, {1, 3, 1}}
            }
        }
    },
    // U8: without subtract 4D -> 3D, Dq after convolution: face-detection-0205 case
    {
        { 1, 3, 12, 12 },
        { 0, 3, -1 },
        LayerTransformation::createParamsU8I8(),
        {
            ngraph::element::u8,
            {
                {ngraph::element::f32},
                {},
                {{0.1f, 0.01f, 0.1f}, ngraph::element::f32, {3, 1, 1}}
            }
        },
        {
            ngraph::element::u8,
            {{}, {}, {}},
            ngraph::element::u8,
            {
                {ngraph::element::f32},
                {},
                {{0.1f, 0.01f, 0.1f}, ngraph::element::f32, {1, 3, 1}}
            }
        }
    },
    // U8: without subtract 4D -> 3D, Dq after convolution
    {
        { 1, 3, 12, 12 },
        { 0, -1, 144 },
        LayerTransformation::createParamsU8I8(),
        {
            ngraph::element::u8,
            {
                {ngraph::element::f32},
                {},
                {{0.1f, 0.01f, 0.1f}, ngraph::element::f32, {3, 1, 1}}
            }
        },
        {
            ngraph::element::u8,
            {{}, {}, {}},
            ngraph::element::u8,
            {
                {ngraph::element::f32},
                {},
                {{0.1f, 0.01f, 0.1f}, ngraph::element::f32, {1, 3, 1}}
            }
        }
    }
};

INSTANTIATE_TEST_SUITE_P(
    smoke_LPT,
    ReshapeTransformation,
    ::testing::ValuesIn(testValues),
    ReshapeTransformation::getTestCaseName);

} // namespace<|MERGE_RESOLUTION|>--- conflicted
+++ resolved
@@ -749,11 +749,7 @@
             ngraph::element::u8,
             {{}, {}, {}},
             ngraph::element::u8,
-<<<<<<< HEAD
-            {{ngraph::element::f32}, {}, {0.1f}}
-=======
             {{ngraph::element::f32}, {}, {{0.1f}, ngraph::element::f32, {}}}
->>>>>>> 43f18da4
         }
     },
     // U8: no subtract 4D -> 2D: channels are not affected
@@ -769,11 +765,7 @@
             ngraph::element::u8,
             {{}, {}, {}},
             ngraph::element::u8,
-<<<<<<< HEAD
-            {{ngraph::element::f32}, {}, {0.1f}}
-=======
             {{ngraph::element::f32}, {}, {{0.1f}, ngraph::element::f32, {}}}
->>>>>>> 43f18da4
         }
     },
     // U8: no subtract 4D -> 2D: channels are not affected, dynamic batch
@@ -789,11 +781,7 @@
             ngraph::element::u8,
             {{}, {}, {}},
             ngraph::element::u8,
-<<<<<<< HEAD
-            {{ngraph::element::f32}, {}, {0.1f}}
-=======
             {{ngraph::element::f32}, {}, {{0.1f}, ngraph::element::f32, {}}}
->>>>>>> 43f18da4
         }
     },
     // U8: no subtract 4D -> 4D: channels are affected
