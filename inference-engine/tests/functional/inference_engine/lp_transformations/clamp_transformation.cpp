--- conflicted
+++ resolved
@@ -330,21 +330,14 @@
             }
         },
         {
-<<<<<<< HEAD
-            ngraph::element::Type(ngraph::element::u8),
-            {{}, {{ 128.f, 0.f, 128.f }, ngraph::element::Type(ngraph::element::f32)}, {}},
-            ngraph::element::Type(ngraph::element::f32),
-            {{}, {}, {{3.f, 3.f, 3.f}}}
-=======
-            ngraph::element::u8,
-            {
-                {ngraph::element::f32},
+            ngraph::element::Type(ngraph::element::u8),
+            {
+                {ngraph::element::Type(ngraph::element::f32)},
                 {{ 128.f, 0.f, 128.f }},
                 {{ 3.f, 3.f, 3.f }}
             },
-            ngraph::element::f32,
-            {{}, {}, {}}
->>>>>>> b5d7f236
+            ngraph::element::Type(ngraph::element::f32),
+            {{}, {}, {}}
         }
     },
     // U8 without asymmetric quantization
