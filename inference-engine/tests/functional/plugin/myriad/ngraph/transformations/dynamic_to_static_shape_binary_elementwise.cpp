// Copyright (C) 2018-2021 Intel Corporation
// SPDX-License-Identifier: Apache-2.0
//

#include <ngraph/opsets/opset6.hpp>
#include <ngraph/shape.hpp>
#include <ngraph/type/element_type.hpp>

#include <common_test_utils/test_common.hpp>

#include <vpu/ngraph/operations/dynamic_shape_resolver.hpp>
#include <vpu/ngraph/transformations/dynamic_to_static_shape_binary_elementwise.hpp>
#include <vpu/ngraph/transformations/dynamic_to_static_shape.hpp>
#include <vpu/utils/error.hpp>

#include <ngraph_functions/utils/ngraph_helpers.hpp>
#include <numeric>

namespace {

enum class TestShapeTypes {
    ALL_DYNAMIC,
    SINGLE_DSR
};

using DataType = ngraph::element::Type_t;
using DataDims = ngraph::Shape;
using refFunction = std::function<std::shared_ptr<ngraph::Function> (
    const DataType&, const ngraph::NodeTypeInfo&, const DataDims&, const DataDims&, TestShapeTypes)>;
using EltwiseParams = std::tuple<DataDims, DataDims, refFunction>;

class DynamicToStaticShapeEltwise: public CommonTestUtils::TestsCommon, public testing::WithParamInterface<std::tuple<ngraph::element::Type_t,
        ngraph::NodeTypeInfo, EltwiseParams, TestShapeTypes>> {
public:
    void SetUp() override {
        const auto& dataType = std::get<0>(GetParam());
        const auto& eltwiseType = std::get<1>(GetParam());
        const auto& eltwiseParams = std::get<2>(GetParam());
        const auto& testShapeTypes = std::get<3>(GetParam());

        const auto& input0Shape = std::get<0>(eltwiseParams);
        const auto& input1Shape = std::get<1>(eltwiseParams);

        ngraph::helpers::CompareFunctions(*transform(dataType, eltwiseType, input0Shape, input1Shape, testShapeTypes),
                                          *std::get<2>(eltwiseParams)(dataType, eltwiseType, input0Shape, input1Shape, testShapeTypes));
    }

protected:
    std::shared_ptr<const ngraph::Function> transform(
        const ngraph::element::Type_t& dataType,
        const ngraph::NodeTypeInfo& eltwiseType,
        const ngraph::Shape& dataDims0,
        const ngraph::Shape& dataDims1,
        TestShapeTypes testShapeTypes) const {
        const auto input0 = std::make_shared<ngraph::op::v0::Parameter>(dataType, dataDims0);
        const auto input1 = std::make_shared<ngraph::op::v0::Parameter>(dataType, dataDims1);

        const auto input0Dims = std::make_shared<ngraph::op::v0::Parameter>(ngraph::element::i64, ngraph::Shape{dataDims0.size()});
        const auto dsr0 = std::make_shared<ngraph::vpu::op::DynamicShapeResolver>(input0, input0Dims);

        ngraph::ParameterVector params{input0, input1, input0Dims};

        std::shared_ptr<ngraph::Node> eltwiseInput1 = input1;
        if (testShapeTypes == TestShapeTypes::ALL_DYNAMIC) {
            const auto input1Dims = std::make_shared<ngraph::op::v0::Parameter>(ngraph::element::i64,
                                                                                ngraph::Shape{dataDims1.size()});
            eltwiseInput1 = std::make_shared<ngraph::vpu::op::DynamicShapeResolver>(input1, input1Dims);
            params.push_back(input1Dims);
        }

        const auto eltwise = buildEltwise(eltwiseType, {dsr0, eltwiseInput1}, params, testShapeTypes);

        const auto function = std::make_shared<ngraph::Function>(
            ngraph::NodeVector{eltwise},
            params,
            "Actual");

        eltwise->set_output_type(0, eltwise->get_input_element_type(0), ngraph::PartialShape::dynamic(eltwise->get_output_partial_shape(0).rank()));

        const auto transformations = vpu::Transformations{{eltwiseType, vpu::dynamicToStaticShapeBinaryEltwise}};
        vpu::DynamicToStaticShape(transformations).run_on_function(function);

        return function;
    }

public:
    static
    std::shared_ptr<ngraph::Function> reference_simple(
        const ngraph::element::Type_t& dataType,
        const ngraph::NodeTypeInfo& eltwiseType,
        const ngraph::Shape& dataDims0,
        const ngraph::Shape& dataDims1,
        TestShapeTypes testShapeTypes) {
        // Data flow subgraph
        const auto input0 = std::make_shared<ngraph::op::v0::Parameter>(dataType, dataDims0);
        const auto input1 = std::make_shared<ngraph::op::v0::Parameter>(dataType, dataDims1);

        const auto input0Dims = std::make_shared<ngraph::op::v0::Parameter>(ngraph::element::i64, ngraph::Shape{dataDims0.size()});
        const auto dsr0 = std::make_shared<ngraph::vpu::op::DynamicShapeResolver>(input0, input0Dims);

        ngraph::ParameterVector params{input0, input1, input0Dims};

        std::shared_ptr<ngraph::Node> dims;
        if (testShapeTypes == TestShapeTypes:: ALL_DYNAMIC) {
            params.push_back(std::make_shared<ngraph::op::v0::Parameter>(ngraph::element::i64, ngraph::Shape{dataDims1.size()}));
            dims = params.back();
        } else {
            dims = ngraph::op::v0::Constant::create(ngraph::element::i64, {dataDims1.size()}, dataDims1);
        }

        std::shared_ptr<ngraph::Node> eltwiseInput1 = input1;
        if (testShapeTypes == TestShapeTypes::ALL_DYNAMIC) {
            eltwiseInput1 = std::make_shared<ngraph::vpu::op::DynamicShapeResolver>(input1, dims);
        }

        const auto eltwise = buildEltwise(eltwiseType, {dsr0, eltwiseInput1}, params, testShapeTypes);

        // Shape infer subgraph
        std::shared_ptr<ngraph::Node> maxShape = std::make_shared<ngraph::opset6::Maximum>(input0Dims, dims);
        maxShape = updateOutputShapeOnZerosFrom(maxShape, input0Dims);
        maxShape = updateOutputShapeOnZerosFrom(maxShape, dims);

        const auto dsr_final = std::make_shared<ngraph::vpu::op::DynamicShapeResolver>(eltwise, maxShape);

        const auto function = std::make_shared<ngraph::Function>(
            ngraph::NodeVector{dsr_final},
            params,
            "Actual");

        return function;
    }

    static
    std::shared_ptr<ngraph::Function> reference_broadcast_left(
        const ngraph::element::Type_t& dataType,
        const ngraph::NodeTypeInfo& eltwiseType,
        const ngraph::Shape& dataDims0,
        const ngraph::Shape& dataDims1,
        TestShapeTypes testShapeTypes) {
        // Data flow subgraph
        const auto input0 = std::make_shared<ngraph::op::v0::Parameter>(dataType, dataDims0);
        const auto input1 = std::make_shared<ngraph::op::v0::Parameter>(dataType, dataDims1);

        const auto input0Dims = std::make_shared<ngraph::op::v0::Parameter>(ngraph::element::i64, ngraph::Shape{dataDims0.size()});
        const auto dsr0 = std::make_shared<ngraph::vpu::op::DynamicShapeResolver>(input0, input0Dims);

        ngraph::ParameterVector params{input0, input1, input0Dims};

        std::shared_ptr<ngraph::Node> dims;
        if (testShapeTypes == TestShapeTypes::ALL_DYNAMIC) {
            params.push_back(std::make_shared<ngraph::op::v0::Parameter>(ngraph::element::i64, ngraph::Shape{dataDims1.size()}));
            dims = params.back();
        } else {
            dims = ngraph::op::v0::Constant::create(ngraph::element::i64, {dataDims1.size()}, dataDims1);
        }

        std::shared_ptr<ngraph::Node> eltwiseInput1 = input1;
        if (testShapeTypes == TestShapeTypes::ALL_DYNAMIC) {
            eltwiseInput1 = std::make_shared<ngraph::vpu::op::DynamicShapeResolver>(input1, dims);
        }

        const auto eltwise = buildEltwise(eltwiseType, {dsr0, eltwiseInput1}, params, testShapeTypes);

        // Shape infer subgraph
        const auto broadcastConst = ngraph::op::v0::Constant::create(ngraph::element::i64, {dataDims1.size() - dataDims0.size()}, {1});
        const auto concat = std::make_shared<ngraph::opset6::Concat>(ngraph::OutputVector{broadcastConst, input0Dims}, 0);

        std::shared_ptr<ngraph::Node> maxShape = std::make_shared<ngraph::opset6::Maximum>(concat, dims);
        maxShape = updateOutputShapeOnZerosFrom(maxShape, concat);
        maxShape = updateOutputShapeOnZerosFrom(maxShape, dims);

        const auto dsrFinal = std::make_shared<ngraph::vpu::op::DynamicShapeResolver>(eltwise, maxShape);

        const auto function = std::make_shared<ngraph::Function>(
            ngraph::NodeVector{dsrFinal},
            params,
            "Actual");

        return function;
    }

    static
    std::shared_ptr<ngraph::Function> reference_broadcast_right(
        const ngraph::element::Type_t& dataType,
        const ngraph::NodeTypeInfo& eltwiseType,
        const ngraph::Shape& dataDims0,
        const ngraph::Shape& dataDims1,
        TestShapeTypes testShapeTypes) {
        // Data flow subgraph
        const auto input0 = std::make_shared<ngraph::op::v0::Parameter>(dataType, dataDims0);
        const auto input1 = std::make_shared<ngraph::op::v0::Parameter>(dataType, dataDims1);

        const auto input0Dims = std::make_shared<ngraph::op::v0::Parameter>(ngraph::element::i64, ngraph::Shape{dataDims0.size()});
        const auto dsr0 = std::make_shared<ngraph::vpu::op::DynamicShapeResolver>(input0, input0Dims);

        ngraph::ParameterVector params{input0, input1, input0Dims};

        std::shared_ptr<ngraph::Node> dims;
        if (testShapeTypes == TestShapeTypes::ALL_DYNAMIC) {
            params.push_back(std::make_shared<ngraph::op::v0::Parameter>(ngraph::element::i64, ngraph::Shape{dataDims1.size()}));
            dims = params.back();
        } else {
            dims = ngraph::op::v0::Constant::create(ngraph::element::i64, {dataDims1.size()}, dataDims1);
        }

        std::shared_ptr<ngraph::Node> eltwiseInput1 = input1;
        if (testShapeTypes == TestShapeTypes::ALL_DYNAMIC) {
            eltwiseInput1 = std::make_shared<ngraph::vpu::op::DynamicShapeResolver>(input1, dims);
        }

        const auto eltwise = buildEltwise(eltwiseType, {dsr0, eltwiseInput1}, params, testShapeTypes);

        // Shape infer subgraph
        const auto broadcastConst = ngraph::op::v0::Constant::create(ngraph::element::i64, {dataDims0.size() - dataDims1.size()}, {1});
        const auto concat = std::make_shared<ngraph::opset6::Concat>(ngraph::OutputVector{broadcastConst, dims}, 0);

        std::shared_ptr<ngraph::Node> maxShape = std::make_shared<ngraph::opset6::Maximum>(input0Dims, concat);
        maxShape = updateOutputShapeOnZerosFrom(maxShape, input0Dims);
        maxShape = updateOutputShapeOnZerosFrom(maxShape, concat);

        const auto dsrFinal = std::make_shared<ngraph::vpu::op::DynamicShapeResolver>(eltwise, maxShape);

        const auto function = std::make_shared<ngraph::Function>(
            ngraph::NodeVector{dsrFinal},
            params,
            "Actual");

        return function;
    }

private:
    static
    std::shared_ptr<ngraph::Node> buildEltwise(
        const ngraph::NodeTypeInfo& eltwiseType,
        const ngraph::OutputVector& inputs,
        ngraph::ParameterVector& params,
        TestShapeTypes testShapeTypes) {
<<<<<<< HEAD
        if (eltwiseType == ngraph::opset6::Select::type_info) {
            params.push_back(std::make_shared<ngraph::op::v0::Parameter>(
=======
        if (eltwiseType == ngraph::opset6::Select::get_type_info_static()) {
            params.push_back(std::make_shared<ngraph::opset6::Parameter>(
>>>>>>> a84d01cb
                    ngraph::element::boolean,
                    ngraph::Shape{inputs.front().get_shape()}));
            std::shared_ptr<ngraph::Node> condInput = params.back();
            if (testShapeTypes == TestShapeTypes::ALL_DYNAMIC) {
                params.push_back(std::make_shared<ngraph::op::v0::Parameter>(
                    ngraph::element::i64,
                    ngraph::Shape{static_cast<size_t>(inputs.front().get_partial_shape().rank().get_length())}));
                condInput = std::make_shared<ngraph::vpu::op::DynamicShapeResolver>(condInput, params.back());
            }
            return ngraph::helpers::getNodeSharedPtr(eltwiseType, {condInput, inputs[0], inputs[1]});
        } else {
            return ngraph::helpers::getNodeSharedPtr(eltwiseType, inputs);
        }
    }

    static std::shared_ptr<ngraph::Node> updateOutputShapeOnZerosFrom(
        const std::shared_ptr<ngraph::Node>& outputShape, const ngraph::Output<ngraph::Node>& inputShape) {
        const auto& shapeValue = inputShape.get_partial_shape();
        const auto& rank = ngraph::shape_size(shapeValue.to_shape());

        const auto& zeros = ngraph::op::v0::Constant::create(ngraph::element::i64, {rank}, std::vector<std::int64_t>(rank, 0));
        const auto& isZero = std::make_shared<ngraph::opset6::Equal>(inputShape, zeros);
        return std::make_shared<ngraph::opset6::Select>(isZero, zeros, outputShape);
    }
};

TEST_P(DynamicToStaticShapeEltwise, CompareFunctions) {
}

INSTANTIATE_TEST_SUITE_P(smoke_EltwiseBroadcast, DynamicToStaticShapeEltwise, testing::Combine(
    testing::Values(
        ngraph::element::f16,
        ngraph::element::f32,
        ngraph::element::i32,
        ngraph::element::i64,
        ngraph::element::u8),
    testing::Values(
<<<<<<< HEAD
        ngraph::op::v1::Add::type_info,
        ngraph::opset6::Divide::type_info,
        ngraph::opset6::Equal::type_info,
        ngraph::opset6::Greater::type_info,
        ngraph::opset6::Power::type_info,
        ngraph::op::v1::Multiply::type_info,
        ngraph::opset6::Subtract::type_info,
        ngraph::opset6::Maximum::type_info,
        ngraph::opset6::Minimum::type_info,
        ngraph::opset6::Less::type_info,
        ngraph::opset6::Select::type_info),
=======
        ngraph::opset6::Add::get_type_info_static(),
        ngraph::opset6::Divide::get_type_info_static(),
        ngraph::opset6::Equal::get_type_info_static(),
        ngraph::opset6::Greater::get_type_info_static(),
        ngraph::opset6::Power::get_type_info_static(),
        ngraph::opset6::Multiply::get_type_info_static(),
        ngraph::opset6::Subtract::get_type_info_static(),
        ngraph::opset6::Maximum::get_type_info_static(),
        ngraph::opset6::Minimum::get_type_info_static(),
        ngraph::opset6::Less::get_type_info_static(),
        ngraph::opset6::Select::get_type_info_static()),
>>>>>>> a84d01cb
    testing::Values(
        EltwiseParams{DataDims{1000}, DataDims{1}, DynamicToStaticShapeEltwise::reference_simple},
        EltwiseParams{DataDims{1000, 1, 1}, DataDims{1000, 1, 1}, DynamicToStaticShapeEltwise::reference_simple},
        EltwiseParams{DataDims{2, 1000}, DataDims{3, 1, 1}, DynamicToStaticShapeEltwise::reference_broadcast_left},
        EltwiseParams{DataDims{1000, 64}, DataDims{1}, DynamicToStaticShapeEltwise::reference_broadcast_right}),
    testing::Values(TestShapeTypes::ALL_DYNAMIC, TestShapeTypes::SINGLE_DSR)
));

}  // namespace<|MERGE_RESOLUTION|>--- conflicted
+++ resolved
@@ -52,17 +52,17 @@
         const ngraph::Shape& dataDims0,
         const ngraph::Shape& dataDims1,
         TestShapeTypes testShapeTypes) const {
-        const auto input0 = std::make_shared<ngraph::op::v0::Parameter>(dataType, dataDims0);
-        const auto input1 = std::make_shared<ngraph::op::v0::Parameter>(dataType, dataDims1);
-
-        const auto input0Dims = std::make_shared<ngraph::op::v0::Parameter>(ngraph::element::i64, ngraph::Shape{dataDims0.size()});
-        const auto dsr0 = std::make_shared<ngraph::vpu::op::DynamicShapeResolver>(input0, input0Dims);
-
-        ngraph::ParameterVector params{input0, input1, input0Dims};
-
-        std::shared_ptr<ngraph::Node> eltwiseInput1 = input1;
-        if (testShapeTypes == TestShapeTypes::ALL_DYNAMIC) {
-            const auto input1Dims = std::make_shared<ngraph::op::v0::Parameter>(ngraph::element::i64,
+        const auto input0 = std::make_shared<ngraph::opset6::Parameter>(dataType, dataDims0);
+        const auto input1 = std::make_shared<ngraph::opset6::Parameter>(dataType, dataDims1);
+
+        const auto input0Dims = std::make_shared<ngraph::opset6::Parameter>(ngraph::element::i64, ngraph::Shape{dataDims0.size()});
+        const auto dsr0 = std::make_shared<ngraph::vpu::op::DynamicShapeResolver>(input0, input0Dims);
+
+        ngraph::ParameterVector params{input0, input1, input0Dims};
+
+        std::shared_ptr<ngraph::Node> eltwiseInput1 = input1;
+        if (testShapeTypes == TestShapeTypes::ALL_DYNAMIC) {
+            const auto input1Dims = std::make_shared<ngraph::opset6::Parameter>(ngraph::element::i64,
                                                                                 ngraph::Shape{dataDims1.size()});
             eltwiseInput1 = std::make_shared<ngraph::vpu::op::DynamicShapeResolver>(input1, input1Dims);
             params.push_back(input1Dims);
@@ -92,20 +92,20 @@
         const ngraph::Shape& dataDims1,
         TestShapeTypes testShapeTypes) {
         // Data flow subgraph
-        const auto input0 = std::make_shared<ngraph::op::v0::Parameter>(dataType, dataDims0);
-        const auto input1 = std::make_shared<ngraph::op::v0::Parameter>(dataType, dataDims1);
-
-        const auto input0Dims = std::make_shared<ngraph::op::v0::Parameter>(ngraph::element::i64, ngraph::Shape{dataDims0.size()});
+        const auto input0 = std::make_shared<ngraph::opset6::Parameter>(dataType, dataDims0);
+        const auto input1 = std::make_shared<ngraph::opset6::Parameter>(dataType, dataDims1);
+
+        const auto input0Dims = std::make_shared<ngraph::opset6::Parameter>(ngraph::element::i64, ngraph::Shape{dataDims0.size()});
         const auto dsr0 = std::make_shared<ngraph::vpu::op::DynamicShapeResolver>(input0, input0Dims);
 
         ngraph::ParameterVector params{input0, input1, input0Dims};
 
         std::shared_ptr<ngraph::Node> dims;
         if (testShapeTypes == TestShapeTypes:: ALL_DYNAMIC) {
-            params.push_back(std::make_shared<ngraph::op::v0::Parameter>(ngraph::element::i64, ngraph::Shape{dataDims1.size()}));
+            params.push_back(std::make_shared<ngraph::opset6::Parameter>(ngraph::element::i64, ngraph::Shape{dataDims1.size()}));
             dims = params.back();
         } else {
-            dims = ngraph::op::v0::Constant::create(ngraph::element::i64, {dataDims1.size()}, dataDims1);
+            dims = ngraph::opset6::Constant::create(ngraph::element::i64, {dataDims1.size()}, dataDims1);
         }
 
         std::shared_ptr<ngraph::Node> eltwiseInput1 = input1;
@@ -138,20 +138,20 @@
         const ngraph::Shape& dataDims1,
         TestShapeTypes testShapeTypes) {
         // Data flow subgraph
-        const auto input0 = std::make_shared<ngraph::op::v0::Parameter>(dataType, dataDims0);
-        const auto input1 = std::make_shared<ngraph::op::v0::Parameter>(dataType, dataDims1);
-
-        const auto input0Dims = std::make_shared<ngraph::op::v0::Parameter>(ngraph::element::i64, ngraph::Shape{dataDims0.size()});
+        const auto input0 = std::make_shared<ngraph::opset6::Parameter>(dataType, dataDims0);
+        const auto input1 = std::make_shared<ngraph::opset6::Parameter>(dataType, dataDims1);
+
+        const auto input0Dims = std::make_shared<ngraph::opset6::Parameter>(ngraph::element::i64, ngraph::Shape{dataDims0.size()});
         const auto dsr0 = std::make_shared<ngraph::vpu::op::DynamicShapeResolver>(input0, input0Dims);
 
         ngraph::ParameterVector params{input0, input1, input0Dims};
 
         std::shared_ptr<ngraph::Node> dims;
         if (testShapeTypes == TestShapeTypes::ALL_DYNAMIC) {
-            params.push_back(std::make_shared<ngraph::op::v0::Parameter>(ngraph::element::i64, ngraph::Shape{dataDims1.size()}));
+            params.push_back(std::make_shared<ngraph::opset6::Parameter>(ngraph::element::i64, ngraph::Shape{dataDims1.size()}));
             dims = params.back();
         } else {
-            dims = ngraph::op::v0::Constant::create(ngraph::element::i64, {dataDims1.size()}, dataDims1);
+            dims = ngraph::opset6::Constant::create(ngraph::element::i64, {dataDims1.size()}, dataDims1);
         }
 
         std::shared_ptr<ngraph::Node> eltwiseInput1 = input1;
@@ -162,7 +162,7 @@
         const auto eltwise = buildEltwise(eltwiseType, {dsr0, eltwiseInput1}, params, testShapeTypes);
 
         // Shape infer subgraph
-        const auto broadcastConst = ngraph::op::v0::Constant::create(ngraph::element::i64, {dataDims1.size() - dataDims0.size()}, {1});
+        const auto broadcastConst = ngraph::opset6::Constant::create(ngraph::element::i64, {dataDims1.size() - dataDims0.size()}, {1});
         const auto concat = std::make_shared<ngraph::opset6::Concat>(ngraph::OutputVector{broadcastConst, input0Dims}, 0);
 
         std::shared_ptr<ngraph::Node> maxShape = std::make_shared<ngraph::opset6::Maximum>(concat, dims);
@@ -187,20 +187,20 @@
         const ngraph::Shape& dataDims1,
         TestShapeTypes testShapeTypes) {
         // Data flow subgraph
-        const auto input0 = std::make_shared<ngraph::op::v0::Parameter>(dataType, dataDims0);
-        const auto input1 = std::make_shared<ngraph::op::v0::Parameter>(dataType, dataDims1);
-
-        const auto input0Dims = std::make_shared<ngraph::op::v0::Parameter>(ngraph::element::i64, ngraph::Shape{dataDims0.size()});
+        const auto input0 = std::make_shared<ngraph::opset6::Parameter>(dataType, dataDims0);
+        const auto input1 = std::make_shared<ngraph::opset6::Parameter>(dataType, dataDims1);
+
+        const auto input0Dims = std::make_shared<ngraph::opset6::Parameter>(ngraph::element::i64, ngraph::Shape{dataDims0.size()});
         const auto dsr0 = std::make_shared<ngraph::vpu::op::DynamicShapeResolver>(input0, input0Dims);
 
         ngraph::ParameterVector params{input0, input1, input0Dims};
 
         std::shared_ptr<ngraph::Node> dims;
         if (testShapeTypes == TestShapeTypes::ALL_DYNAMIC) {
-            params.push_back(std::make_shared<ngraph::op::v0::Parameter>(ngraph::element::i64, ngraph::Shape{dataDims1.size()}));
+            params.push_back(std::make_shared<ngraph::opset6::Parameter>(ngraph::element::i64, ngraph::Shape{dataDims1.size()}));
             dims = params.back();
         } else {
-            dims = ngraph::op::v0::Constant::create(ngraph::element::i64, {dataDims1.size()}, dataDims1);
+            dims = ngraph::opset6::Constant::create(ngraph::element::i64, {dataDims1.size()}, dataDims1);
         }
 
         std::shared_ptr<ngraph::Node> eltwiseInput1 = input1;
@@ -211,7 +211,7 @@
         const auto eltwise = buildEltwise(eltwiseType, {dsr0, eltwiseInput1}, params, testShapeTypes);
 
         // Shape infer subgraph
-        const auto broadcastConst = ngraph::op::v0::Constant::create(ngraph::element::i64, {dataDims0.size() - dataDims1.size()}, {1});
+        const auto broadcastConst = ngraph::opset6::Constant::create(ngraph::element::i64, {dataDims0.size() - dataDims1.size()}, {1});
         const auto concat = std::make_shared<ngraph::opset6::Concat>(ngraph::OutputVector{broadcastConst, dims}, 0);
 
         std::shared_ptr<ngraph::Node> maxShape = std::make_shared<ngraph::opset6::Maximum>(input0Dims, concat);
@@ -235,18 +235,13 @@
         const ngraph::OutputVector& inputs,
         ngraph::ParameterVector& params,
         TestShapeTypes testShapeTypes) {
-<<<<<<< HEAD
-        if (eltwiseType == ngraph::opset6::Select::type_info) {
-            params.push_back(std::make_shared<ngraph::op::v0::Parameter>(
-=======
         if (eltwiseType == ngraph::opset6::Select::get_type_info_static()) {
             params.push_back(std::make_shared<ngraph::opset6::Parameter>(
->>>>>>> a84d01cb
                     ngraph::element::boolean,
                     ngraph::Shape{inputs.front().get_shape()}));
             std::shared_ptr<ngraph::Node> condInput = params.back();
             if (testShapeTypes == TestShapeTypes::ALL_DYNAMIC) {
-                params.push_back(std::make_shared<ngraph::op::v0::Parameter>(
+                params.push_back(std::make_shared<ngraph::opset6::Parameter>(
                     ngraph::element::i64,
                     ngraph::Shape{static_cast<size_t>(inputs.front().get_partial_shape().rank().get_length())}));
                 condInput = std::make_shared<ngraph::vpu::op::DynamicShapeResolver>(condInput, params.back());
@@ -262,7 +257,7 @@
         const auto& shapeValue = inputShape.get_partial_shape();
         const auto& rank = ngraph::shape_size(shapeValue.to_shape());
 
-        const auto& zeros = ngraph::op::v0::Constant::create(ngraph::element::i64, {rank}, std::vector<std::int64_t>(rank, 0));
+        const auto& zeros = ngraph::opset6::Constant::create(ngraph::element::i64, {rank}, std::vector<std::int64_t>(rank, 0));
         const auto& isZero = std::make_shared<ngraph::opset6::Equal>(inputShape, zeros);
         return std::make_shared<ngraph::opset6::Select>(isZero, zeros, outputShape);
     }
@@ -279,19 +274,6 @@
         ngraph::element::i64,
         ngraph::element::u8),
     testing::Values(
-<<<<<<< HEAD
-        ngraph::op::v1::Add::type_info,
-        ngraph::opset6::Divide::type_info,
-        ngraph::opset6::Equal::type_info,
-        ngraph::opset6::Greater::type_info,
-        ngraph::opset6::Power::type_info,
-        ngraph::op::v1::Multiply::type_info,
-        ngraph::opset6::Subtract::type_info,
-        ngraph::opset6::Maximum::type_info,
-        ngraph::opset6::Minimum::type_info,
-        ngraph::opset6::Less::type_info,
-        ngraph::opset6::Select::type_info),
-=======
         ngraph::opset6::Add::get_type_info_static(),
         ngraph::opset6::Divide::get_type_info_static(),
         ngraph::opset6::Equal::get_type_info_static(),
@@ -303,7 +285,6 @@
         ngraph::opset6::Minimum::get_type_info_static(),
         ngraph::opset6::Less::get_type_info_static(),
         ngraph::opset6::Select::get_type_info_static()),
->>>>>>> a84d01cb
     testing::Values(
         EltwiseParams{DataDims{1000}, DataDims{1}, DynamicToStaticShapeEltwise::reference_simple},
         EltwiseParams{DataDims{1000, 1, 1}, DataDims{1000, 1, 1}, DynamicToStaticShapeEltwise::reference_simple},
