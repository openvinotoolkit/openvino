--- conflicted
+++ resolved
@@ -70,28 +70,28 @@
             const TensorShape& targetShape,
             const AxesMapping& axesMapping,
             BroadcastInputType broadcastInputType) const {
-        const auto tensorParam = std::make_shared<ngraph::op::v0::Parameter>(tensorType, tensorShape);
-        const auto tensorWithTargetShapeParam = std::make_shared<ngraph::op::v0::Parameter>(tensorType, targetShape);
-
-        const auto shapeOfNode = std::make_shared<ngraph::op::v3::ShapeOf>(tensorWithTargetShapeParam, shapeType);
+        const auto tensorParam = std::make_shared<ngraph::opset3::Parameter>(tensorType, tensorShape);
+        const auto tensorWithTargetShapeParam = std::make_shared<ngraph::opset3::Parameter>(tensorType, targetShape);
+
+        const auto shapeOfNode = std::make_shared<ngraph::opset3::ShapeOf>(tensorWithTargetShapeParam, shapeType);
 
         ngraph::ParameterVector params{tensorParam, tensorWithTargetShapeParam};
 
         std::shared_ptr<ngraph::Node> broadcastInput = tensorParam;
         if (broadcastInputType == BroadcastInputType::DYNAMIC) {
-            const auto shapeParam = std::make_shared<ngraph::op::v0::Parameter>(
+            const auto shapeParam = std::make_shared<ngraph::opset5::Parameter>(
                 shapeType,
                 ngraph::Shape{static_cast<size_t>(tensorShape.rank().get_length())});
             params.push_back(shapeParam);
             broadcastInput = std::make_shared<ngraph::vpu::op::DynamicShapeResolver>(tensorParam, shapeParam);
         }
 
-        const auto axesMappingConstant = std::make_shared<ngraph::op::v0::Constant>(
+        const auto axesMappingConstant = std::make_shared<ngraph::opset3::Constant>(
             ngraph::element::u64,
             ngraph::Shape{axesMapping.size()},
             axesMapping);
 
-        const auto broadcast = std::make_shared<ngraph::op::v3::Broadcast>(broadcastInput, shapeOfNode, axesMappingConstant);
+        const auto broadcast = std::make_shared<ngraph::opset3::Broadcast>(broadcastInput, shapeOfNode, axesMappingConstant);
 
         auto function = std::make_shared<ngraph::Function>(
             ngraph::NodeVector{broadcast},
@@ -99,16 +99,12 @@
             "Actual");
 
         // We need to set broadcast output shape to make its rank static.
-        // In op::v3::Broadcast implementation with Explicit mode output shape gets
+        // In opset3::Broadcast implementation with Explicit mode output shape gets
         // static rank only in cases when the second input is Concat
         std::vector<ngraph::Dimension> broadcastOutShape(shapeOfNode->get_output_shape(0)[0], ngraph::Dimension::dynamic());
         broadcast->set_output_type(0, tensorParam->get_output_element_type(0), ngraph::PartialShape(broadcastOutShape));
 
-<<<<<<< HEAD
-        const auto transformations = vpu::Transformations{{ngraph::op::v3::Broadcast::type_info, vpu::dynamicToStaticShapeBroadcast}};
-=======
         const auto transformations = vpu::Transformations{{ngraph::opset3::Broadcast::get_type_info_static(), vpu::dynamicToStaticShapeBroadcast}};
->>>>>>> a84d01cb
         vpu::DynamicToStaticShape(transformations).run_on_function(function);
         return function;
     }
@@ -120,22 +116,22 @@
             const TensorShape& targetShape,
             const AxesMapping& axesMapping,
             BroadcastInputType broadcastInputType) const {
-        const auto tensorParam = std::make_shared<ngraph::op::v0::Parameter>(tensorType, tensorShape);
-        const auto tensorWithTargetShapeParam = std::make_shared<ngraph::op::v0::Parameter>(tensorType, targetShape);
-        const auto shapeOf = std::make_shared<ngraph::op::v3::ShapeOf>(tensorWithTargetShapeParam, shapeType);
+        const auto tensorParam = std::make_shared<ngraph::opset3::Parameter>(tensorType, tensorShape);
+        const auto tensorWithTargetShapeParam = std::make_shared<ngraph::opset3::Parameter>(tensorType, targetShape);
+        const auto shapeOf = std::make_shared<ngraph::opset3::ShapeOf>(tensorWithTargetShapeParam, shapeType);
 
         ngraph::ParameterVector params{tensorParam, tensorWithTargetShapeParam};
 
         std::shared_ptr<ngraph::Node> broadcastInput = tensorParam;
         if (broadcastInputType == BroadcastInputType::DYNAMIC) {
-            const auto shapeParam = std::make_shared<ngraph::op::v0::Parameter>(
+            const auto shapeParam = std::make_shared<ngraph::opset5::Parameter>(
                 shapeType,
                 ngraph::Shape{static_cast<size_t>(tensorShape.rank().get_length())});
             params.push_back(shapeParam);
             broadcastInput = std::make_shared<ngraph::vpu::op::DynamicShapeResolver>(tensorParam, shapeParam);
         }
 
-        const auto axesMappingConstant = std::make_shared<ngraph::op::v0::Constant>(
+        const auto axesMappingConstant = std::make_shared<ngraph::opset3::Constant>(
             ngraph::element::i64,
             ngraph::Shape{axesMapping.size()},
             axesMapping);
@@ -195,16 +191,16 @@
             const TensorShape& tensorShape,
             const TensorShape& targetShape,
             BroadcastInputType broadcastInputType) const {
-        const auto tensorParam = std::make_shared<ngraph::op::v0::Parameter>(tensorType, tensorShape);
-        const auto tensorWithTargetShapeParam = std::make_shared<ngraph::op::v0::Parameter>(shapeType, targetShape);
-
-        const auto shapeOfNode = std::make_shared<ngraph::op::v3::ShapeOf>(tensorWithTargetShapeParam, shapeType);
+        const auto tensorParam = std::make_shared<ngraph::opset5::Parameter>(tensorType, tensorShape);
+        const auto tensorWithTargetShapeParam = std::make_shared<ngraph::opset5::Parameter>(shapeType, targetShape);
+
+        const auto shapeOfNode = std::make_shared<ngraph::opset5::ShapeOf>(tensorWithTargetShapeParam, shapeType);
 
         ngraph::ParameterVector params{tensorParam, tensorWithTargetShapeParam};
 
         std::shared_ptr<ngraph::Node> broadcastInput = tensorParam;
         if (broadcastInputType == BroadcastInputType::DYNAMIC) {
-            const auto shapeParam = std::make_shared<ngraph::op::v0::Parameter>(
+            const auto shapeParam = std::make_shared<ngraph::opset5::Parameter>(
                 shapeType,
                 ngraph::Shape{static_cast<size_t>(tensorShape.rank().get_length())});
             params.push_back(shapeParam);
@@ -230,15 +226,15 @@
             const TensorShape& tensorShape,
             const TensorShape& targetShape,
             BroadcastInputType broadcastInputType) const {
-        const auto tensorParam = std::make_shared<ngraph::op::v0::Parameter>(tensorType, tensorShape);
-        const auto tensorWithTargetShapeParam = std::make_shared<ngraph::op::v0::Parameter>(shapeType, targetShape);
-        std::shared_ptr<ngraph::Node> shapeOf = std::make_shared<ngraph::op::v3::ShapeOf>(tensorWithTargetShapeParam, shapeType);
+        const auto tensorParam = std::make_shared<ngraph::opset5::Parameter>(tensorType, tensorShape);
+        const auto tensorWithTargetShapeParam = std::make_shared<ngraph::opset5::Parameter>(shapeType, targetShape);
+        std::shared_ptr<ngraph::Node> shapeOf = std::make_shared<ngraph::opset5::ShapeOf>(tensorWithTargetShapeParam, shapeType);
 
         ngraph::ParameterVector params{tensorParam, tensorWithTargetShapeParam};
 
         std::shared_ptr<ngraph::Node> broadcastInput = tensorParam;
         if (broadcastInputType == BroadcastInputType::DYNAMIC) {
-            const auto shapeParam = std::make_shared<ngraph::op::v0::Parameter>(
+            const auto shapeParam = std::make_shared<ngraph::opset5::Parameter>(
                 shapeType,
                 ngraph::Shape{static_cast<size_t>(tensorShape.rank().get_length())});
             params.push_back(shapeParam);
@@ -268,19 +264,19 @@
             dims.push_back(
                 std::make_shared<ngraph::opset5::Gather>(
                     maxRankNode,
-                    ngraph::op::v0::Constant::create(ngraph::element::i64, ngraph::Shape{1}, {i}),
-                    ngraph::op::v0::Constant::create(ngraph::element::i64, ngraph::Shape{1}, {0})));
+                    ngraph::opset5::Constant::create(ngraph::element::i64, ngraph::Shape{1}, {i}),
+                    ngraph::opset5::Constant::create(ngraph::element::i64, ngraph::Shape{1}, {0})));
         }
 
         for (int i = 0; i < minRank; i++) {
             const auto minRankDim = std::make_shared<ngraph::opset5::Gather>(
                 minRankNode,
-                ngraph::op::v0::Constant::create(ngraph::element::i64, ngraph::Shape{1}, {i}),
-                ngraph::op::v0::Constant::create(ngraph::element::i64, ngraph::Shape{1}, {0}));
+                ngraph::opset5::Constant::create(ngraph::element::i64, ngraph::Shape{1}, {i}),
+                ngraph::opset5::Constant::create(ngraph::element::i64, ngraph::Shape{1}, {0}));
             const auto maxRankDim = std::make_shared<ngraph::opset5::Gather>(
                 maxRankNode,
-                ngraph::op::v0::Constant::create(ngraph::element::i64, ngraph::Shape{1}, {maxRank - minRank + i}),
-                ngraph::op::v0::Constant::create(ngraph::element::i64, ngraph::Shape{1}, {0}));
+                ngraph::opset5::Constant::create(ngraph::element::i64, ngraph::Shape{1}, {maxRank - minRank + i}),
+                ngraph::opset5::Constant::create(ngraph::element::i64, ngraph::Shape{1}, {0}));
             dims.push_back(std::make_shared<ngraph::opset5::Maximum>(minRankDim, maxRankDim));
         }
 
