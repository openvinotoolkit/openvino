--- conflicted
+++ resolved
@@ -72,16 +72,16 @@
 protected:
     ngraph::ParameterVector setting_up_input_dynamism(
             const DYNAMISM_MODE mode,
-            const std::shared_ptr<ngraph::op::v0::Parameter> input_A,
-            const std::shared_ptr<ngraph::op::v0::Parameter> input_B,
+            const std::shared_ptr<ngraph::opset3::Parameter> input_A,
+            const std::shared_ptr<ngraph::opset3::Parameter> input_B,
             std::shared_ptr<ngraph::Node>& renewed_input_A,
             std::shared_ptr<ngraph::Node>& renewed_input_B,
             std::shared_ptr<ngraph::Node>& A_shape_node,
             std::shared_ptr<ngraph::Node>& B_shape_node) const {
         ngraph::ParameterVector parameters{input_A, input_B};
 
-        auto input_A_dsr = std::make_shared<ngraph::op::v0::Parameter>(ngraph::element::i64, ngraph::Shape{input_A->get_shape().size()});
-        auto input_B_dsr = std::make_shared<ngraph::op::v0::Parameter>(ngraph::element::i64, ngraph::Shape{input_B->get_shape().size()});
+        auto input_A_dsr = std::make_shared<ngraph::opset3::Parameter>(ngraph::element::i64, ngraph::Shape{input_A->get_shape().size()});
+        auto input_B_dsr = std::make_shared<ngraph::opset3::Parameter>(ngraph::element::i64, ngraph::Shape{input_B->get_shape().size()});
 
         auto dsr_A = std::make_shared<ngraph::vpu::op::DynamicShapeResolver>(input_A, input_A_dsr);
         auto dsr_B = std::make_shared<ngraph::vpu::op::DynamicShapeResolver>(input_B, input_B_dsr);
@@ -101,14 +101,14 @@
                 renewed_input_A = dsr_A;
                 renewed_input_B = input_B;
                 A_shape_node = input_A_dsr;
-                B_shape_node = ngraph::op::v0::Constant::create(ngraph::element::i64, {input_B->get_shape().size()}, input_B->get_shape());
+                B_shape_node = ngraph::opset3::Constant::create(ngraph::element::i64, {input_B->get_shape().size()}, input_B->get_shape());
                 break;
             }
             case DYNAMISM_MODE::B_INPUT_DYNAMIC: {
                 parameters.push_back(input_B_dsr);
                 renewed_input_A = input_A;
                 renewed_input_B = dsr_B;
-                A_shape_node = ngraph::op::v0::Constant::create(ngraph::element::i64, {input_A->get_shape().size()}, input_A->get_shape());
+                A_shape_node = ngraph::opset3::Constant::create(ngraph::element::i64, {input_A->get_shape().size()}, input_A->get_shape());
                 B_shape_node = input_B_dsr;
                 break;
             }
@@ -122,21 +122,17 @@
             const DYNAMISM_MODE mode,
             const ngraph::element::Type_t& data_type,
             const MatMulTestCase& matmul_setup) const {
-        auto input_A = std::make_shared<ngraph::op::v0::Parameter>(data_type, matmul_setup.A.shape);
-        auto input_B = std::make_shared<ngraph::op::v0::Parameter>(data_type, matmul_setup.B.shape);
+        auto input_A = std::make_shared<ngraph::opset3::Parameter>(data_type, matmul_setup.A.shape);
+        auto input_B = std::make_shared<ngraph::opset3::Parameter>(data_type, matmul_setup.B.shape);
 
         std::shared_ptr<ngraph::Node> explicit_A_input, explicit_B_input, normalized_A_shape, normalized_B_shape;
         const auto parameters = setting_up_input_dynamism(mode, input_A, input_B, explicit_A_input, explicit_B_input, normalized_A_shape, normalized_B_shape);
-        const auto node = std::make_shared<ngraph::op::v0::MatMul>(explicit_A_input, explicit_B_input, matmul_setup.A.transpose, matmul_setup.B.transpose);
+        const auto node = std::make_shared<ngraph::opset3::MatMul>(explicit_A_input, explicit_B_input, matmul_setup.A.transpose, matmul_setup.B.transpose);
 
         const auto function = std::make_shared<ngraph::Function>(ngraph::NodeVector{node}, parameters, "Actual");
         node->set_output_type(0, node->get_output_element_type(0), ngraph::PartialShape::dynamic(node->get_output_partial_shape(0).rank()));
 
-<<<<<<< HEAD
-        const auto transformations = vpu::Transformations{{ngraph::op::v0::MatMul::type_info, vpu::dynamicToStaticShapeMatMul}};
-=======
         const auto transformations = vpu::Transformations{{ngraph::opset3::MatMul::get_type_info_static(), vpu::dynamicToStaticShapeMatMul}};
->>>>>>> a84d01cb
         vpu::DynamicToStaticShape(transformations).run_on_function(function);
         return function;
     }
@@ -145,60 +141,60 @@
             const DYNAMISM_MODE mode,
             const ngraph::element::Type_t& data_type,
             const MatMulTestCase& matmul_setup) {
-        auto input_A = std::make_shared<ngraph::op::v0::Parameter>(data_type, matmul_setup.A.shape);
-        auto input_B = std::make_shared<ngraph::op::v0::Parameter>(data_type, matmul_setup.B.shape);
+        auto input_A = std::make_shared<ngraph::opset3::Parameter>(data_type, matmul_setup.A.shape);
+        auto input_B = std::make_shared<ngraph::opset3::Parameter>(data_type, matmul_setup.B.shape);
         std::shared_ptr<ngraph::Node> explicit_A_input, explicit_B_input, normalized_A_shape, normalized_B_shape;
         const auto parameters = setting_up_input_dynamism(mode, input_A, input_B, explicit_A_input, explicit_B_input, normalized_A_shape, normalized_B_shape);
-        const auto node = std::make_shared<ngraph::op::v0::MatMul>(explicit_A_input, explicit_B_input, matmul_setup.A.transpose, matmul_setup.B.transpose);
+        const auto node = std::make_shared<ngraph::opset3::MatMul>(explicit_A_input, explicit_B_input, matmul_setup.A.transpose, matmul_setup.B.transpose);
 
         // A
         if (matmul_setup.A.rank_diff) {
             ngraph::OutputVector extended_shape_parts = {
-                    ngraph::op::v0::Constant::create(
+                    ngraph::opset3::Constant::create(
                             ngraph::element::i64, {matmul_setup.A.rank_diff}, std::vector<int64_t>(matmul_setup.A.rank_diff, 1)), normalized_A_shape};
-            normalized_A_shape = std::make_shared<ngraph::op::v0::Concat>(extended_shape_parts, 0);
+            normalized_A_shape = std::make_shared<ngraph::opset3::Concat>(extended_shape_parts, 0);
         }
         if (!matmul_setup.A.gather_idxs_for_transpose.empty()) {
-            const auto indices = ngraph::op::v0::Constant::create(
+            const auto indices = ngraph::opset3::Constant::create(
                     ngraph::element::i64, {matmul_setup.A.gather_idxs_for_transpose.size()}, matmul_setup.A.gather_idxs_for_transpose);
-            const auto axis = ngraph::op::v0::Constant::create(ngraph::element::i64, {}, std::vector<int64_t>{0});
-            normalized_A_shape = std::make_shared<ngraph::op::v1::Gather>(normalized_A_shape, indices, axis);
+            const auto axis = ngraph::opset3::Constant::create(ngraph::element::i64, {}, std::vector<int64_t>{0});
+            normalized_A_shape = std::make_shared<ngraph::opset3::Gather>(normalized_A_shape, indices, axis);
         }
         // B
         if (matmul_setup.B.rank_diff) {
             ngraph::OutputVector extended_shape_parts = {
-                    ngraph::op::v0::Constant::create(
+                    ngraph::opset3::Constant::create(
                             ngraph::element::i64, {matmul_setup.B.rank_diff}, std::vector<int64_t>(matmul_setup.B.rank_diff, 1)), normalized_B_shape};
-            normalized_B_shape = std::make_shared<ngraph::op::v0::Concat>(extended_shape_parts, 0);
+            normalized_B_shape = std::make_shared<ngraph::opset3::Concat>(extended_shape_parts, 0);
         }
         if (!matmul_setup.B.gather_idxs_for_transpose.empty()) {
-            const auto indices = ngraph::op::v0::Constant::create(
+            const auto indices = ngraph::opset3::Constant::create(
                     ngraph::element::i64, {matmul_setup.B.gather_idxs_for_transpose.size()}, matmul_setup.B.gather_idxs_for_transpose);
-            const auto axis = ngraph::op::v0::Constant::create(ngraph::element::i64, {}, std::vector<int64_t>{0});
-            normalized_B_shape = std::make_shared<ngraph::op::v1::Gather>(normalized_B_shape, indices, axis);
+            const auto axis = ngraph::opset3::Constant::create(ngraph::element::i64, {}, std::vector<int64_t>{0});
+            normalized_B_shape = std::make_shared<ngraph::opset3::Gather>(normalized_B_shape, indices, axis);
         }
         // Common
         ngraph::OutputVector output_dims;
         if (!matmul_setup.A.batch_gather_idxs.empty()) {
-            const auto max_shape = std::make_shared<ngraph::op::v1::Maximum>(normalized_A_shape, normalized_B_shape);
-            const auto indices = ngraph::op::v0::Constant::create(
+            const auto max_shape = std::make_shared<ngraph::opset3::Maximum>(normalized_A_shape, normalized_B_shape);
+            const auto indices = ngraph::opset3::Constant::create(
                     ngraph::element::i64, {matmul_setup.A.batch_gather_idxs.size()}, matmul_setup.A.batch_gather_idxs);
-            const auto axis = ngraph::op::v0::Constant::create(ngraph::element::i64, {}, std::vector<int64_t>{0});
-            const auto batch_dims = std::make_shared<ngraph::op::v1::Gather>(max_shape, indices, axis);
+            const auto axis = ngraph::opset3::Constant::create(ngraph::element::i64, {}, std::vector<int64_t>{0});
+            const auto batch_dims = std::make_shared<ngraph::opset3::Gather>(max_shape, indices, axis);
             output_dims.push_back(batch_dims);
         }
-        const auto input_channels = std::make_shared<ngraph::op::v1::Gather>(
+        const auto input_channels = std::make_shared<ngraph::opset3::Gather>(
                 normalized_A_shape,
-                ngraph::op::v0::Constant::create(ngraph::element::i64, {1}, {matmul_setup.A.channel_idx}),
-                ngraph::op::v0::Constant::create(ngraph::element::i64, {}, std::vector<int64_t>{0}));
-        const auto output_channels = std::make_shared<ngraph::op::v1::Gather>(
+                ngraph::opset3::Constant::create(ngraph::element::i64, {1}, {matmul_setup.A.channel_idx}),
+                ngraph::opset3::Constant::create(ngraph::element::i64, {}, std::vector<int64_t>{0}));
+        const auto output_channels = std::make_shared<ngraph::opset3::Gather>(
                 normalized_B_shape,
-                ngraph::op::v0::Constant::create(ngraph::element::i64, {1}, {matmul_setup.B.channel_idx}),
-                ngraph::op::v0::Constant::create(ngraph::element::i64, {}, std::vector<int64_t>{0}));
+                ngraph::opset3::Constant::create(ngraph::element::i64, {1}, {matmul_setup.B.channel_idx}),
+                ngraph::opset3::Constant::create(ngraph::element::i64, {}, std::vector<int64_t>{0}));
         output_dims.push_back(input_channels);
         output_dims.push_back(output_channels);
 
-        const auto output_shape = std::make_shared<ngraph::op::v0::Concat>(output_dims, 0);
+        const auto output_shape = std::make_shared<ngraph::opset3::Concat>(output_dims, 0);
         const auto dsr_final = std::make_shared<ngraph::vpu::op::DynamicShapeResolver>(node, output_shape);
         const auto function = std::make_shared<ngraph::Function>(ngraph::NodeVector{dsr_final}, parameters, "Transformed-MatMul");
         return function;
