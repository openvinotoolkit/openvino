// Copyright (C) 2020 Intel Corporation
// SPDX-License-Identifier: Apache-2.0
//

#include <vector>
#include <string>

#include "functional_test_utils/skip_tests_config.hpp"

std::vector<std::string> disabledTestPatterns() {
    return {
        // Not supported activation types
        ".*ActivationLayerTest\\.CompareWithRefs/Tanh.*netPRC=FP32.*",
        ".*ActivationLayerTest\\.CompareWithRefs/Exp.*netPRC=FP32.*",
        ".*ActivationLayerTest\\.CompareWithRefs/Log.*netPRC=FP32.*",
        ".*ActivationLayerTest\\.CompareWithRefs/Sigmoid.*netPRC=FP32.*",
        ".*ActivationLayerTest\\.CompareWithRefs/Relu.*netPRC=FP32.*",
        // TODO: Issue: 26268
        ".*ConcatLayerTest.*axis=0.*",
        // TODO: Issue 31197
        R"(.*(IEClassBasicTestP).*smoke_registerPluginsXMLUnicodePath.*)",
        // TODO: Issue: 34206
        R"(.*(IEClassLoadNetwork).*(QueryNetworkMULTIWithHETERONoThrow_V10|QueryNetworkHETEROWithMULTINoThrow_V10).*)",
        // TODO: Issue: 34348
        R"(.*IEClassGetAvailableDevices.*)",
        // TODO: Issue: 40473
        R"(.*TopKLayerTest.*mode=min.*sort=index.*)",
        // TODO: Issue: 40961
        R"(.*(ConstantResultSubgraphTest).*)",
<<<<<<< HEAD
        // TODO: Fix scale pre processing
        R"(.*(PreprocessTest).*(SetMeanValuePreProcess).*)",
        R"(.*(PreprocessTest).*(ReverseInputChannelsPreProcess).*)",
=======
        // TODO: Issue: 42828
        R"(.*DSR_NonMaxSuppression.*NBoxes=(5|20|200).*)",
        // TODO: Issue: 42721
        R"(.*(DSR_GatherND).*)",
>>>>>>> 3ca0b94a
    };
}<|MERGE_RESOLUTION|>--- conflicted
+++ resolved
@@ -27,15 +27,12 @@
         R"(.*TopKLayerTest.*mode=min.*sort=index.*)",
         // TODO: Issue: 40961
         R"(.*(ConstantResultSubgraphTest).*)",
-<<<<<<< HEAD
         // TODO: Fix scale pre processing
         R"(.*(PreprocessTest).*(SetMeanValuePreProcess).*)",
         R"(.*(PreprocessTest).*(ReverseInputChannelsPreProcess).*)",
-=======
         // TODO: Issue: 42828
         R"(.*DSR_NonMaxSuppression.*NBoxes=(5|20|200).*)",
         // TODO: Issue: 42721
         R"(.*(DSR_GatherND).*)",
->>>>>>> 3ca0b94a
     };
 }