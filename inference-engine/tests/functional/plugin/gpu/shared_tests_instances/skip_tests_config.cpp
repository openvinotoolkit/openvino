--- conflicted
+++ resolved
@@ -17,8 +17,6 @@
             R"(.*(ComparisonLayerTest).*)",
             // TODO: Issue: 39014
             R"(.*CoreThreadingTestsWithIterations.*smoke_LoadNetwork.*)",
-<<<<<<< HEAD
-=======
             // TODO: Issue: 39612
             R"(.*Interpolate.*cubic.*tf_half_pixel_for_nn.*FP16.*)",
             // Expected behavior
@@ -26,6 +24,5 @@
             R"(.*EltwiseLayerTest.*IS=\(.*\..*\..*\..*\..*\).*eltwiseOpType=Pow.*secondaryInputType=CONSTANT.*)",
             // TODO: Issue: 40958
             R"(.*(ConstantResultSubgraphTest).*)",
->>>>>>> e364271c
     };
 }