--- conflicted
+++ resolved
@@ -34,11 +34,7 @@
 
 const std::vector<bool> shiftValues = { true, false };
 
-<<<<<<< HEAD
-INSTANTIATE_TEST_CASE_P(LPT, NormalizeL2Transformation,
-=======
-INSTANTIATE_TEST_CASE_P(smoke_LPT, NormalizeTransformation,
->>>>>>> f8fdd808
+INSTANTIATE_TEST_CASE_P(smoke_LPT, NormalizeL2Transformation,
     ::testing::Combine(
         ::testing::ValuesIn(precisions),
         ::testing::ValuesIn(inputAndQuantizationShapes),
