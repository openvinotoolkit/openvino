--- conflicted
+++ resolved
@@ -78,23 +78,14 @@
         auto inputHighNode = ngraph::builder::makeConstant<float>(ngPrc, { 1 }, { inputMinMax.second });
 
         auto inputVector = ngraph::builder::makeParams(ngPrc, { inputShape });
-<<<<<<< HEAD
-        auto inputFQNode = std::make_shared<ngraph::op::v0::FakeQuantize>(inputVector[0],
-            inputLowNode, inputHighNode, inputLowNode, inputHighNode, levels);
-
-        auto relu = ngraph::builder::makeActivation(inputFQNode, ngraph::element::f32, ngraph::helpers::ActivationTypes::Relu);
-        auto reluFQNode = std::make_shared<ngraph::op::v0::FakeQuantize>(relu,
-            inputLowNode, inputHighNode, inputLowNode, inputHighNode, levels);
-=======
         auto inputFQNode = std::make_shared<ngraph::opset1::FakeQuantize>(inputVector[0],
             inputLowNode, inputHighNode, inputLowNode, inputHighNode, levels.first);
 
         auto relu = ngraph::builder::makeActivation(inputFQNode, ngraph::element::f32, ngraph::helpers::ActivationTypes::Relu);
         auto reluFQNode = std::make_shared<ngraph::opset1::FakeQuantize>(relu,
             inputLowNode, inputHighNode, inputLowNode, inputHighNode, levels.second);
->>>>>>> a84d01cb
 
-        ngraph::ResultVector results{ std::make_shared<ngraph::op::v0::Result>(reluFQNode) };
+        ngraph::ResultVector results{ std::make_shared<ngraph::opset1::Result>(reluFQNode) };
         function = std::make_shared<ngraph::Function>(results, inputVector, "FQActivation");
     }
 };
