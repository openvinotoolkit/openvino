// Copyright (C) 2018-2021 Intel Corporation
// SPDX-License-Identifier: Apache-2.0
//

#include <vector>
#include <string>

#include "functional_test_utils/skip_tests_config.hpp"

std::vector<std::string> disabledTestPatterns() {
    return {
        // TODO: FIX BUG 31661
        // TODO: support InferRequest in GNAPlugin
        ".*InferRequestMultithreadingTests\\.canRun3AsyncRequestsConsistentlyFromThreadsWithoutWait.*",
        // TODO: FIX BUG 23741
        ".*InferRequestMultithreadingTests\\.canRun3SyncRequestsConsistentlyFromThreads.*",
        // TODO: FIX BUG 59041
        ".*Behavior.*CallbackThrowException.*",
        // TODO: FIX BUG 32210
        R"(.*ActivationLayerTest.CompareWithRefs/(Sigmoid|Tanh|Exp|Log).*)",
        R"(.*ActivationFQSubgraph.*activation=(Exp|Log).*)",
        // TODO: Issue 68586
        R"(.*EltwiseActFqTest.*act=Log.*)",
        // TODO: Issue 32542
        R"(.*(EltwiseLayerTest).*eltwiseOpType=(Sum|Sub).*opType=SCALAR.*)",
        R"(.*(EltwiseLayerTest).*eltwiseOpType=Prod.*secondaryInputType=PARAMETER.*opType=SCALAR.*)",
        // TODO: Issue: 34348
        R"(.*IEClassGetAvailableDevices.*)",
        // TODO: Issue 32923
        R"(.*IEClassHeteroExecutableNetworkGetMetricTest_TARGET_FALLBACK.*)",
        // TODO: Issue 39358
        R"(.*unaligned.*MultipleConcatTest.*)",
        R"(.*ActivationConcatsEltwise.*CS=35.*)",
        // TODO: Issue 38974
        R"(.*ConcatMultiInput.CompareWithRefConstOnly.*IS=\(1.8\).*)",
        R"(.*ConcatMultiInput.CompareWithRefConstOnly.*IS=\(1.16\).*)",
        R"(.*ConcatMultiInput.CompareWithRefConstOnly.*IS=\(1.32\).*)",
        // TODO: Issue: 29577
        R"(.*CoreThreadingTests.smoke_QueryNetwork.*)",
        //TODO: Issue: 46416
        R"(.*InferRequestVariableStateTest.inferreq_smoke_VariableState_2infers*.*)",
        // TODO: Issue 24839
        R"(.*ConvolutionLayerTest.CompareWithRefs.*D=\(1.3\).*)",
        R"(.*ConvolutionLayerTest.CompareWithRefs.*D=\(3.1\).*)",
        R"(.*ConstantResultSubgraphTest.*IS=\(2\.3\.4\.5\).*)",
        R"(.*ConstantResultSubgraphTest.*inPrc=(U8|I8|I32|U64|I64|BOOL).*)",

        // TODO: Issue 57363 (Param -> Result subgraphs)
        R"(.*smoke_MemoryTest.*LOW_LATENCY.*iteration_count=1_.*)",
        // TODO: Issue 57368 (accuracy)
        R"(.*smoke_MemoryTest.*LOW_LATENCY.*IS=\(1.10\).*)",
        R"(.*smoke_MemoryTest.*iteration_count=3.*IS=\(1.10\).*)",
        R"(.*smoke_MemoryTest.*iteration_count=4.*IS=\(1.10\).*)",
        R"(.*smoke_MemoryTest.*iteration_count=10.*IS=\(1.10\).*)",
        R"(.*smoke_MemoryTest.*LOW_LATENCY.*iteration_count=10.*IS=\(1.2\).*)",
        // Not implemented yet
        R"(.*Behavior.*ExecutableNetworkBaseTest.*(canSetConfigToExecNet|canSetConfigToExecNetWithIncorrectConfig).*)",
        R"(.*Behavior.*ExecutableNetworkBaseTest.*(CheckExecGraphInfoBeforeExecution|CheckExecGraphInfoAfterExecution|CheckExecGraphInfoSerialization).*)",
        R"(.*Behavior.*ExecutableNetworkBaseTest.*canExport.*)",
        R"(.*Behavior.*ExecutableNetworkBaseTest.*(CanCreateTwoExeNetworksAndCheckFunction).*)",
        R"(.*Behavior.*ExecutableNetworkBaseTest.*(checkGetExecGraphInfoIsNotNullptr).*)",
        // Not expected behavior
        R"(.*Behavior.*ExecNetSetPrecision.*canSetInputPrecisionForNetwork.*FP16.*)",
        R"(.*OVExecutableNetworkBaseTest.*canLoadCorrectNetworkToGetExecutableWithIncorrectConfig.*)",
        R"(.*OVExecutableNetworkBaseTest.*CanSetConfigToExecNet.*)",
        R"(.*OVExecutableNetworkBaseTest.*CanGetInputsInfoAndCheck.*)",
        R"(.*OVExecutableNetworkBaseTest.*getOutputsFromSplitFunctionWithSeveralOutputs.*)",
        R"(.*OVClassHeteroExecutableNetworkGetMetricTest_TARGET_FALLBACK.*GetMetricNoThrow.*)",
        R"(.*Behavior.*OVExecutableNetworkBaseTest.*get(Inputs|Outputs)FromFunctionWithSeveral(Inputs|Outputs).*)",
        // TODO: Issue: 29577
        R"(.*QueryNetwork.*)",
        // TODO: GNA plugin does not support ExecGraph
        R"(.*ExecGraphTests.*)",
        // Issue connected with OV2.0
        R"(.*EltwiseLayerTest.*NetType=f16.*)",
<<<<<<< HEAD
=======
        // TODO: Issue: CVS-69639
        R"(.*EltwiseLayerTest.*OpType=Prod.*)",
        R"(.*EltwiseLayerTest.*OpType=Sum.*PARAMETER.*VECTOR.*)",
>>>>>>> a693859d
    };
}<|MERGE_RESOLUTION|>--- conflicted
+++ resolved
@@ -73,11 +73,8 @@
         R"(.*ExecGraphTests.*)",
         // Issue connected with OV2.0
         R"(.*EltwiseLayerTest.*NetType=f16.*)",
-<<<<<<< HEAD
-=======
         // TODO: Issue: CVS-69639
         R"(.*EltwiseLayerTest.*OpType=Prod.*)",
         R"(.*EltwiseLayerTest.*OpType=Sum.*PARAMETER.*VECTOR.*)",
->>>>>>> a693859d
     };
 }