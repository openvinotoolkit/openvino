--- conflicted
+++ resolved
@@ -50,10 +50,7 @@
         R"(.*smoke_MemoryTest.*iteration_count=3.*IS=\(1.10\).*)",
         R"(.*smoke_MemoryTest.*iteration_count=4.*IS=\(1.10\).*)",
         R"(.*smoke_MemoryTest.*iteration_count=10.*IS=\(1.10\).*)",
-<<<<<<< HEAD
-        R"(.*smoke_MemoryTest.*LOW_LATENCY.*iteration_count=10.*IS=\(1.2\).*)",/**/
-        // CVS-58963: Not implemented yet
-        R"(.*Behavior.*InferRequest.*OutOfFirstOutIsInputForSecondNetwork.*)",
+        R"(.*smoke_MemoryTest.*LOW_LATENCY.*iteration_count=10.*IS=\(1.2\).*)",
         // Not implemented yet
         R"(.*Behavior.*ExecutableNetworkBaseTest.*(canSetConfigToExecNet|canSetConfigToExecNetWithIncorrectConfig).*)",
         R"(.*Behavior.*ExecutableNetworkBaseTest.*(CheckExecGraphInfoBeforeExecution|CheckExecGraphInfoAfterExecution|CheckExecGraphInfoSerialization).*)",
@@ -66,9 +63,6 @@
         R"(.*OVExecutableNetworkBaseTest.*CanSetConfigToExecNet.*)",
         R"(.*OVExecutableNetworkBaseTest.*CanGetInputsInfoAndCheck.*)",
         R"(.*OVClassHeteroExecutableNetworkGetMetricTest_TARGET_FALLBACK.*GetMetricNoThrow.*)",
-=======
-        R"(.*smoke_MemoryTest.*LOW_LATENCY.*iteration_count=10.*IS=\(1.2\).*)",
->>>>>>> a4788989
         // TODO: Issue: 29577
         R"(.*QueryNetwork.*)",
     };
