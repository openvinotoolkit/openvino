--- conflicted
+++ resolved
@@ -68,7 +68,7 @@
     void SetUp() override {
         SKIP_IF_CURRENT_TEST_IS_DISABLED()
         std::tie(function, inOutShapes, targetDevice, configuration) = this->GetParam();
-        ie = PluginCache::get().ie(targetDevice);
+        ie = ov::test::PluginCache::get().core(targetDevice);
     }
 
     void TearDown() override {
@@ -77,13 +77,8 @@
         }
     }
 
-<<<<<<< HEAD
-    std::shared_ptr<InferenceEngine::Core> ie;
-    std::shared_ptr<ngraph::Function> function;
-=======
     std::shared_ptr<ov::runtime::Core> ie = ov::test::PluginCache::get().core();
     std::shared_ptr<ov::Function> function;
->>>>>>> a883b5c0
     std::string targetDevice;
     std::map<std::string, std::string> configuration;
     std::vector<std::pair<std::vector<size_t>, std::vector<size_t>>> inOutShapes;
