// Copyright (C) 2018-2021 Intel Corporation
// SPDX-License-Identifier: Apache-2.0
//

#include "behavior/preprocessing/set_preprocess.hpp"
#include "conformance.hpp"

namespace {

using namespace BehaviorTestsDefinitions;

const std::vector<InferenceEngine::Precision> netPrecisions = {
        InferenceEngine::Precision::FP32,
        InferenceEngine::Precision::FP16
};

const std::vector<std::map<std::string, std::string>> configs = {
        {},
};

const std::vector<std::map<std::string, std::string>> generateHeteroConfigs() {
       return {{{ "TARGET_FALLBACK" , ConformanceTests::targetDevice }}};
}

const std::vector<std::map<std::string, std::string>> generateAutoConfigs() {
    return {{{ InferenceEngine::KEY_AUTO_DEVICE_LIST , ConformanceTests::targetDevice }}};
}

<<<<<<< HEAD
const std::vector<std::map<std::string, std::string>> generateMultiConfig() {
    return {{{ InferenceEngine::MultiDeviceConfigParams::KEY_MULTI_DEVICE_PRIORITIES , ConformanceTests::targetDevice }}};
}
=======
const std::vector<std::map<std::string, std::string>> autoConfigs = {
        {{ InferenceEngine::MultiDeviceConfigParams::KEY_MULTI_DEVICE_PRIORITIES , targetDevice}}
};
>>>>>>> 1858fa38

INSTANTIATE_TEST_SUITE_P(smoke_BehaviorTests, InferRequestPreprocessTest,
                        ::testing::Combine(
                                ::testing::ValuesIn(netPrecisions),
                                ::testing::Values(ConformanceTests::targetDevice),
                                ::testing::ValuesIn(configs)),
                         InferRequestPreprocessTest::getTestCaseName);

INSTANTIATE_TEST_SUITE_P(smoke_Hetero_BehaviorTests, InferRequestPreprocessTest,
                        ::testing::Combine(
                                ::testing::ValuesIn(netPrecisions),
                                ::testing::Values(CommonTestUtils::DEVICE_HETERO),
                                ::testing::ValuesIn(generateHeteroConfigs())),
                         InferRequestPreprocessTest::getTestCaseName);

INSTANTIATE_TEST_SUITE_P(smoke_Multi_BehaviorTests, InferRequestPreprocessTest,
                        ::testing::Combine(
                                ::testing::ValuesIn(netPrecisions),
                                ::testing::Values(CommonTestUtils::DEVICE_MULTI),
                                ::testing::ValuesIn(generateMultiConfig())),
                         InferRequestPreprocessTest::getTestCaseName);

INSTANTIATE_TEST_SUITE_P(smoke_Auto_BehaviorTests, InferRequestPreprocessTest,
                        ::testing::Combine(
                                ::testing::ValuesIn(netPrecisions),
                                ::testing::Values(CommonTestUtils::DEVICE_AUTO),
                                ::testing::ValuesIn(generateAutoConfigs())),
                         InferRequestPreprocessTest::getTestCaseName);


const std::vector<InferenceEngine::Precision> ioPrecisions = {
    InferenceEngine::Precision::FP32,
    InferenceEngine::Precision::U8
};
const std::vector<InferenceEngine::Layout> netLayouts = {
    InferenceEngine::Layout::NCHW,
    // InferenceEngine::Layout::NHWC
};

const std::vector<InferenceEngine::Layout> ioLayouts = {
    InferenceEngine::Layout::NCHW,
    InferenceEngine::Layout::NHWC
};

INSTANTIATE_TEST_SUITE_P(smoke_BehaviorTests, InferRequestPreprocessConversionTest,
                    ::testing::Combine(
                            ::testing::ValuesIn(netPrecisions),
                            ::testing::ValuesIn(ioPrecisions),
                            ::testing::ValuesIn(ioPrecisions),
                            ::testing::ValuesIn(netLayouts),
                            ::testing::ValuesIn(ioLayouts),
                            ::testing::ValuesIn(ioLayouts),
                            ::testing::Bool(),
                            ::testing::Bool(),
                            ::testing::Values(ConformanceTests::targetDevice),
                            ::testing::ValuesIn(configs)),
                    InferRequestPreprocessConversionTest::getTestCaseName);

INSTANTIATE_TEST_SUITE_P(smoke_BehaviorTests, InferRequestPreprocessDynamicallyInSetBlobTest,
                    ::testing::Combine(
                            ::testing::ValuesIn(netPrecisions),
                            ::testing::Bool(),
                            ::testing::Bool(),
                            ::testing::ValuesIn(netLayouts),
                            ::testing::Bool(),
                            ::testing::Bool(),
                            ::testing::Values(true), // only SetBlob
                            ::testing::Values(true), // only SetBlob
                            ::testing::Values(ConformanceTests::targetDevice),
                            ::testing::ValuesIn(configs)),
                    InferRequestPreprocessDynamicallyInSetBlobTest::getTestCaseName);

INSTANTIATE_TEST_SUITE_P(smoke_Hetero_BehaviorTests, InferRequestPreprocessConversionTest,
                    ::testing::Combine(
                            ::testing::ValuesIn(netPrecisions),
                            ::testing::ValuesIn(ioPrecisions),
                            ::testing::ValuesIn(ioPrecisions),
                            ::testing::ValuesIn(netLayouts),
                            ::testing::ValuesIn(ioLayouts),
                            ::testing::ValuesIn(ioLayouts),
                            ::testing::Bool(),
                            ::testing::Bool(),
                            ::testing::Values(CommonTestUtils::DEVICE_HETERO),
                            ::testing::ValuesIn(generateHeteroConfigs())),
                    InferRequestPreprocessConversionTest::getTestCaseName);

INSTANTIATE_TEST_SUITE_P(smoke_Hetero_BehaviorTests, InferRequestPreprocessDynamicallyInSetBlobTest,
                    ::testing::Combine(
                            ::testing::ValuesIn(netPrecisions),
                            ::testing::Bool(),
                            ::testing::Bool(),
                            ::testing::ValuesIn(netLayouts),
                            ::testing::Bool(),
                            ::testing::Bool(),
                            ::testing::Values(true), // only SetBlob
                            ::testing::Values(true), // only SetBlob
                            ::testing::Values(CommonTestUtils::DEVICE_HETERO),
                            ::testing::ValuesIn(generateHeteroConfigs())),
                    InferRequestPreprocessDynamicallyInSetBlobTest::getTestCaseName);

INSTANTIATE_TEST_SUITE_P(smoke_Multi_BehaviorTests, InferRequestPreprocessConversionTest,
                    ::testing::Combine(
                            ::testing::ValuesIn(netPrecisions),
                            ::testing::ValuesIn(ioPrecisions),
                            ::testing::ValuesIn(ioPrecisions),
                            ::testing::ValuesIn(netLayouts),
                            ::testing::ValuesIn(ioLayouts),
                            ::testing::ValuesIn(ioLayouts),
                            ::testing::Bool(),
                            ::testing::Bool(),
                            ::testing::Values(CommonTestUtils::DEVICE_MULTI),
                            ::testing::ValuesIn(generateMultiConfig())),
                    InferRequestPreprocessConversionTest::getTestCaseName);

INSTANTIATE_TEST_SUITE_P(smoke_Multi_BehaviorTests, InferRequestPreprocessDynamicallyInSetBlobTest,
                    ::testing::Combine(
                            ::testing::ValuesIn(netPrecisions),
                            ::testing::Bool(),
                            ::testing::Bool(),
                            ::testing::ValuesIn(netLayouts),
                            ::testing::Bool(),
                            ::testing::Bool(),
                            ::testing::Values(true), // only SetBlob
                            ::testing::Values(true), // only SetBlob
                            ::testing::Values(CommonTestUtils::DEVICE_MULTI),
                            ::testing::ValuesIn(generateMultiConfig())),
                    InferRequestPreprocessDynamicallyInSetBlobTest::getTestCaseName);

INSTANTIATE_TEST_SUITE_P(smoke_Auto_BehaviorTests, InferRequestPreprocessConversionTest,
                    ::testing::Combine(
                            ::testing::ValuesIn(netPrecisions),
                            ::testing::ValuesIn(ioPrecisions),
                            ::testing::ValuesIn(ioPrecisions),
                            ::testing::ValuesIn(netLayouts),
                            ::testing::ValuesIn(ioLayouts),
                            ::testing::ValuesIn(ioLayouts),
                            ::testing::Bool(),
                            ::testing::Bool(),
                            ::testing::Values(CommonTestUtils::DEVICE_AUTO),
                            ::testing::ValuesIn(generateAutoConfigs())),
                    InferRequestPreprocessConversionTest::getTestCaseName);

INSTANTIATE_TEST_SUITE_P(smoke_Auto_BehaviorTests, InferRequestPreprocessDynamicallyInSetBlobTest,
                    ::testing::Combine(
                            ::testing::ValuesIn(netPrecisions),
                            ::testing::Bool(),
                            ::testing::Bool(),
                            ::testing::ValuesIn(netLayouts),
                            ::testing::Bool(),
                            ::testing::Bool(),
                            ::testing::Values(true), // only SetBlob
                            ::testing::Values(true), // only SetBlob
                            ::testing::Values(CommonTestUtils::DEVICE_AUTO),
                            ::testing::ValuesIn(generateAutoConfigs())),
                    InferRequestPreprocessDynamicallyInSetBlobTest::getTestCaseName);

}  // namespace<|MERGE_RESOLUTION|>--- conflicted
+++ resolved
@@ -22,19 +22,9 @@
        return {{{ "TARGET_FALLBACK" , ConformanceTests::targetDevice }}};
 }
 
-const std::vector<std::map<std::string, std::string>> generateAutoConfigs() {
-    return {{{ InferenceEngine::KEY_AUTO_DEVICE_LIST , ConformanceTests::targetDevice }}};
-}
-
-<<<<<<< HEAD
 const std::vector<std::map<std::string, std::string>> generateMultiConfig() {
     return {{{ InferenceEngine::MultiDeviceConfigParams::KEY_MULTI_DEVICE_PRIORITIES , ConformanceTests::targetDevice }}};
 }
-=======
-const std::vector<std::map<std::string, std::string>> autoConfigs = {
-        {{ InferenceEngine::MultiDeviceConfigParams::KEY_MULTI_DEVICE_PRIORITIES , targetDevice}}
-};
->>>>>>> 1858fa38
 
 INSTANTIATE_TEST_SUITE_P(smoke_BehaviorTests, InferRequestPreprocessTest,
                         ::testing::Combine(
