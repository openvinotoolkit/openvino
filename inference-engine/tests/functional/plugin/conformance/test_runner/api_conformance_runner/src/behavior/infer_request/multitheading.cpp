// Copyright (C) 2018-2021 Intel Corporation
// SPDX-License-Identifier: Apache-2.0
//

#include <vector>

#include "behavior/infer_request/multithreading.hpp"
#include "ie_plugin_config.hpp"

#include "conformance.hpp"

namespace {

using namespace ConformanceTests;
using namespace BehaviorTestsDefinitions;

const std::vector<std::map<std::string, std::string>> configsMultithreading = {
        {},
};

const std::vector<std::map<std::string, std::string>> generateMulticonfigsMultithreading() {
        return {{{ MULTI_CONFIG_KEY(DEVICE_PRIORITIES), targetDevice }}};
}

<<<<<<< HEAD
const std::vector<std::map<std::string, std::string>> AutoconfigsMultithreading() {
        return {{{ AUTO_CONFIG_KEY(DEVICE_LIST), targetDevice}}};
}
=======
const std::vector<std::map<std::string, std::string>> AutoconfigsMultithreading = {
        {{ MULTI_CONFIG_KEY(DEVICE_PRIORITIES), targetDevice}}
};
>>>>>>> 1858fa38

INSTANTIATE_TEST_SUITE_P(smoke_BehaviorTests, InferRequestMultithreadingTests,
                        ::testing::Combine(
                                ::testing::Values(targetDevice),
                                ::testing::ValuesIn(configsMultithreading)),
                         InferRequestMultithreadingTests::getTestCaseName);

INSTANTIATE_TEST_SUITE_P(smoke_Multi_BehaviorTests, InferRequestMultithreadingTests,
                        ::testing::Combine(
                                ::testing::Values(CommonTestUtils::DEVICE_MULTI),
                                ::testing::ValuesIn(generateMulticonfigsMultithreading())),
                         InferRequestMultithreadingTests::getTestCaseName);

INSTANTIATE_TEST_SUITE_P(smoke_Auto_BehaviorTests, InferRequestMultithreadingTests,
                        ::testing::Combine(
                                ::testing::Values(CommonTestUtils::DEVICE_AUTO),
                                ::testing::ValuesIn(generateMulticonfigsMultithreading())),
                         InferRequestMultithreadingTests::getTestCaseName);

}  // namespace<|MERGE_RESOLUTION|>--- conflicted
+++ resolved
@@ -22,15 +22,9 @@
         return {{{ MULTI_CONFIG_KEY(DEVICE_PRIORITIES), targetDevice }}};
 }
 
-<<<<<<< HEAD
 const std::vector<std::map<std::string, std::string>> AutoconfigsMultithreading() {
-        return {{{ AUTO_CONFIG_KEY(DEVICE_LIST), targetDevice}}};
+        return {{{ MULTI_CONFIG_KEY(DEVICE_PRIORITIES), targetDevice}}};
 }
-=======
-const std::vector<std::map<std::string, std::string>> AutoconfigsMultithreading = {
-        {{ MULTI_CONFIG_KEY(DEVICE_PRIORITIES), targetDevice}}
-};
->>>>>>> 1858fa38
 
 INSTANTIATE_TEST_SUITE_P(smoke_BehaviorTests, InferRequestMultithreadingTests,
                         ::testing::Combine(
