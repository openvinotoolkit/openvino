--- conflicted
+++ resolved
@@ -24,12 +24,8 @@
             { "GNA", "ov_intel_gna_plugin" },
             { "GPU", "ov_intel_gpu_plugin" },
             { "HETERO", "ov_hetero_plugin" },
-<<<<<<< HEAD
             { "BATCH", "AutoBatchPlugin" },
-            { "MULTI", "MultiDevicePlugin" },
-=======
             { "MULTI", "ov_multi_plugin" },
->>>>>>> fd6035c9
             { "MYRIAD", "myriadPlugin" },
             { "TEMPLATE", "templatePlugin" },
     };
