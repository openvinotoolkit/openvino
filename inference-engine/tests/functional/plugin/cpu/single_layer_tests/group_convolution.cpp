<<<<<<< HEAD
// Copyright (C) 2020-2021 Intel Corporation
=======
// Copyright (C) 2018-2021 Intel Corporation
>>>>>>> 64874fa6
// SPDX-License-Identifier: Apache-2.0
//

#include <shared_test_classes/single_layer/group_convolution.hpp>
#include "test_utils/cpu_test_utils.hpp"
#include "test_utils/fusing_test_utils.hpp"

using namespace InferenceEngine;
using namespace CPUTestUtils;

namespace CPULayerTestsDefinitions {

using groupConvLayerTestParamsSet = LayerTestsDefinitions::groupConvLayerTestParamsSet;
using groupConvSpecificParams = LayerTestsDefinitions::groupConvSpecificParams;

typedef std::tuple<
        groupConvLayerTestParamsSet,
        CPUSpecificParams,
        fusingSpecificParams> groupConvLayerCPUTestParamsSet;

class GroupConvolutionLayerCPUTest : public testing::WithParamInterface<groupConvLayerCPUTestParamsSet>,
                                     virtual public LayerTestsUtils::LayerTestsCommon, public CpuTestWithFusing {
public:
    static std::string getTestCaseName(testing::TestParamInfo<groupConvLayerCPUTestParamsSet> obj) {
        groupConvLayerTestParamsSet basicParamsSet;
        CPUSpecificParams cpuParams;
        fusingSpecificParams fusingParams;
        std::tie(basicParamsSet, cpuParams, fusingParams) = obj.param;

        std::ostringstream result;
        result << LayerTestsDefinitions::GroupConvolutionLayerTest::getTestCaseName(testing::TestParamInfo<groupConvLayerTestParamsSet>(
                basicParamsSet, 0));

        result << CPUTestsBase::getTestCaseName(cpuParams);
        result << CpuTestWithFusing::getTestCaseName(fusingParams);

        return result.str();
    }

protected:
    void SetUp() {
        groupConvLayerTestParamsSet basicParamsSet;
        CPUSpecificParams cpuParams;
        fusingSpecificParams fusingParams;
        std::tie(basicParamsSet, cpuParams, fusingParams) = this->GetParam();

        std::tie(inFmts, outFmts, priority, selectedType) = cpuParams;
        std::tie(postOpMgrPtr, fusedOps) = fusingParams;

        groupConvSpecificParams groupConvParams;
        std::vector<size_t> inputShape;
        auto netPrecision   = InferenceEngine::Precision::UNSPECIFIED;
        std::tie(groupConvParams, netPrecision, inPrc, outPrc, inLayout, outLayout, inputShape, targetDevice) = basicParamsSet;

        if (inPrc == Precision::UNSPECIFIED) {
            selectedType += std::string("_") + Precision(Precision::FP32).name();
        } else {
            selectedType += std::string("_") + inPrc.name();
        }

        ngraph::op::PadType padType;
        InferenceEngine::SizeVector kernel, stride, dilation;
        std::vector<ptrdiff_t> padBegin, padEnd;
        size_t convOutChannels, numGroups;
        std::tie(kernel, stride, padBegin, padEnd, dilation, convOutChannels, numGroups, padType) = groupConvParams;

        auto ngPrc = FuncTestUtils::PrecisionUtils::convertIE2nGraphPrc(netPrecision);
        auto params = ngraph::builder::makeParams(ngPrc, {inputShape});
        auto paramOuts = ngraph::helpers::convert2OutputVector(
                ngraph::helpers::castOps2Nodes<ngraph::op::Parameter>(params));
        auto groupConv = std::dynamic_pointer_cast<ngraph::opset1::GroupConvolution>(
                ngraph::builder::makeGroupConvolution(paramOuts[0], ngPrc, kernel, stride, padBegin,
                                                      padEnd, dilation, padType, convOutChannels, numGroups));
        function = makeNgraphFunction(ngPrc, params, groupConv, "groupConvolution");
    }
};

TEST_P(GroupConvolutionLayerCPUTest, CompareWithRefs) {
    SKIP_IF_CURRENT_TEST_IS_DISABLED()

    Run();
    CheckPluginRelatedResults(executableNetwork, "Convolution");
}

namespace {

/* GROUP CONV TEST UTILS */
std::vector<groupConvLayerCPUTestParamsSet> filterParamsSetForDevice(std::vector<groupConvLayerCPUTestParamsSet> paramsSet) {
    std::vector<groupConvLayerCPUTestParamsSet> resParamsSet;
    const int cpuParamsIndex = 1;
    const int selectedTypeIndex = 3;

    for (auto param : paramsSet) {
        auto cpuParams = std::get<cpuParamsIndex>(param);
        auto selectedTypeStr = std::get<selectedTypeIndex>(cpuParams);

        if (selectedTypeStr.find("jit") != std::string::npos && !with_cpu_x86_sse42())
            continue;
        if (selectedTypeStr.find("sse42") != std::string::npos && !with_cpu_x86_sse42())
            continue;
        if (selectedTypeStr.find("avx2") != std::string::npos && !with_cpu_x86_avx2())
            continue;
        if (selectedTypeStr.find("avx512") != std::string::npos && !with_cpu_x86_avx512f())
            continue;

        resParamsSet.push_back(param);
    }

    return resParamsSet;
}
/* ===================== */

/* COMMON PARAMS */
std::vector<fusingSpecificParams> fusingParamsSet {
        emptyFusingSpec,
        // activations
        fusingRelu,
        fusingElu,
        fusingSigmoid,
        fusingClamp,
        fusingPRelu,
        fusingSwish,
        fusingHSwish,
        fusingMish,
        // other patterns
        fusingReluScaleShift,
        fusingFakeQuantizePerTensorRelu,
        fusingFakeQuantizePerChannelRelu,
        fusingSumEluFQ,
        fusingSum,
};


/* ============= GroupConvolution params (planar layout) ============= */
const SizeVector numOutChannels_Planar = {6};
const SizeVector numGroups_Planar = {2, 3};

/* ============= GroupConvolution params (blocked layout) ============= */
const SizeVector numOutChannels_Blocked = {64};
const SizeVector numGroups_Blocked = {2, 4};

/* ============= GroupConvolution params (DW) ============= */
const SizeVector numOutChannels_DW = {32};
const SizeVector numGroups_DW = {32};

/* ============= GroupConvolution params (2D) ============= */
const std::vector<SizeVector> kernels2d = {{3, 3}, {1, 1}};
const std::vector<SizeVector> strides2d = {{1, 1}, {2, 2}};
const std::vector<std::vector<ptrdiff_t>> padBegins2d = {{0, 0}, {1, 1}};
const std::vector<std::vector<ptrdiff_t>> padEnds2d = {{0, 0}};
const std::vector<SizeVector> dilations2d = {{1, 1}, {2, 2}};

/* ============= GroupConvolution params (3D) ============= */
const std::vector<SizeVector> kernels3d = {{3, 3, 3}, {1, 1, 1}};
const std::vector<SizeVector> strides3d = {{1, 1, 1}, {2, 2, 2}};
const std::vector<std::vector<ptrdiff_t>> padBegins3d = {{0, 0, 0}, {1, 1, 1}};
const std::vector<std::vector<ptrdiff_t>> padEnds3d = {{0, 0, 0}};
const std::vector<SizeVector> dilations3d = {{1, 1, 1}, {2, 2, 2}};
/* ============= */


/* INSTANCES */
/* ============= GroupConvolution (Planar 2D) ============= */
const auto groupConvParams_ExplicitPadding_Planar_2D = ::testing::Combine(
        ::testing::ValuesIn(kernels2d),
        ::testing::ValuesIn(strides2d),
        ::testing::ValuesIn(padBegins2d),
        ::testing::ValuesIn(padEnds2d),
        ::testing::ValuesIn(dilations2d),
        ::testing::ValuesIn(numOutChannels_Planar),
        ::testing::ValuesIn(numGroups_Planar),
        ::testing::Values(ngraph::op::PadType::EXPLICIT)
);

const std::vector<CPUSpecificParams> CPUParams_Planar_2D = {
        conv_gemm_2D
};

INSTANTIATE_TEST_CASE_P(smoke_GroupConv_2D_Planar_FP32, GroupConvolutionLayerCPUTest,
                        ::testing::Combine(
                                ::testing::Combine(
                                        groupConvParams_ExplicitPadding_Planar_2D,
                                        ::testing::Values(Precision::FP32),
                                        ::testing::Values(InferenceEngine::Precision::UNSPECIFIED),
                                        ::testing::Values(InferenceEngine::Precision::UNSPECIFIED),
                                        ::testing::Values(InferenceEngine::Layout::ANY),
                                        ::testing::Values(InferenceEngine::Layout::ANY),
                                        ::testing::Values(std::vector<size_t >({2, 12, 7, 7})),
                                        ::testing::Values(CommonTestUtils::DEVICE_CPU)),
                                ::testing::ValuesIn(filterCPUInfoForDevice(CPUParams_Planar_2D)),
                                ::testing::ValuesIn(fusingParamsSet)),
                        GroupConvolutionLayerCPUTest::getTestCaseName);

/* ============= GroupConvolution (Planar 3D) ============= */
const auto groupConvParams_ExplicitPadding_Planar_3D = ::testing::Combine(
        ::testing::ValuesIn(kernels3d),
        ::testing::ValuesIn(strides3d),
        ::testing::ValuesIn(padBegins3d),
        ::testing::ValuesIn(padEnds3d),
        ::testing::ValuesIn(dilations3d),
        ::testing::ValuesIn(numOutChannels_Planar),
        ::testing::ValuesIn(numGroups_Planar),
        ::testing::Values(ngraph::op::PadType::EXPLICIT)
);

const std::vector<CPUSpecificParams> CPUParams_Planar_3D = {
        conv_gemm_3D
};

INSTANTIATE_TEST_CASE_P(smoke_GroupConv_3D_Planar_FP32, GroupConvolutionLayerCPUTest,
                        ::testing::Combine(
                                ::testing::Combine(
                                        groupConvParams_ExplicitPadding_Planar_3D,
                                        ::testing::Values(Precision::FP32),
                                        ::testing::Values(InferenceEngine::Precision::UNSPECIFIED),
                                        ::testing::Values(InferenceEngine::Precision::UNSPECIFIED),
                                        ::testing::Values(InferenceEngine::Layout::ANY),
                                        ::testing::Values(InferenceEngine::Layout::ANY),
                                        ::testing::Values(std::vector<size_t >({2, 12, 7, 7, 7})),
                                        ::testing::Values(CommonTestUtils::DEVICE_CPU)),
                                ::testing::ValuesIn(filterCPUInfoForDevice(CPUParams_Planar_3D)),
                                ::testing::ValuesIn(fusingParamsSet)),
                        GroupConvolutionLayerCPUTest::getTestCaseName);

/* ============= GroupConvolution (Blocked 2D) ============= */
const auto groupConvParams_ExplicitPadding_Blocked_2D = ::testing::Combine(
        ::testing::ValuesIn(kernels2d),
        ::testing::ValuesIn(strides2d),
        ::testing::ValuesIn(padBegins2d),
        ::testing::ValuesIn(padEnds2d),
        ::testing::ValuesIn(dilations2d),
        ::testing::ValuesIn(numOutChannels_Blocked),
        ::testing::ValuesIn(numGroups_Blocked),
        ::testing::Values(ngraph::op::PadType::EXPLICIT)
);

const std::vector<CPUSpecificParams> CPUParams_Blocked_2D = {
        conv_sse42_2D,
        conv_avx2_2D,
        conv_avx512_2D
};

INSTANTIATE_TEST_CASE_P(smoke_GroupConv_2D_Blocked_FP32, GroupConvolutionLayerCPUTest,
                        ::testing::Combine(
                                ::testing::Combine(
                                        groupConvParams_ExplicitPadding_Blocked_2D,
                                        ::testing::Values(Precision::FP32),
                                        ::testing::Values(InferenceEngine::Precision::UNSPECIFIED),
                                        ::testing::Values(InferenceEngine::Precision::UNSPECIFIED),
                                        ::testing::Values(InferenceEngine::Layout::ANY),
                                        ::testing::Values(InferenceEngine::Layout::ANY),
                                        ::testing::Values(std::vector<size_t >({2, 64, 7, 7})),
                                        ::testing::Values(CommonTestUtils::DEVICE_CPU)),
                                ::testing::ValuesIn(filterCPUInfoForDevice(CPUParams_Blocked_2D)),
                                ::testing::ValuesIn(fusingParamsSet)),
                        GroupConvolutionLayerCPUTest::getTestCaseName);

/* ============= GroupConvolution (Blocked 3D) ============= */
const auto groupConvParams_ExplicitPadding_Blocked_3D = ::testing::Combine(
        ::testing::ValuesIn(kernels3d),
        ::testing::ValuesIn(strides3d),
        ::testing::ValuesIn(padBegins3d),
        ::testing::ValuesIn(padEnds3d),
        ::testing::ValuesIn(dilations3d),
        ::testing::ValuesIn(numOutChannels_Blocked),
        ::testing::ValuesIn(numGroups_Blocked),
        ::testing::Values(ngraph::op::PadType::EXPLICIT)
);

const std::vector<CPUSpecificParams> CPUParams_Blocked_3D = {
//        conv_sse42_3D, // not supported jit_sse42 for 3d
        conv_avx2_3D,
        conv_avx512_3D
};

INSTANTIATE_TEST_CASE_P(smoke_GroupConv_3D_Blocked_FP32, GroupConvolutionLayerCPUTest,
                        ::testing::Combine(
                                ::testing::Combine(
                                        groupConvParams_ExplicitPadding_Blocked_3D,
                                        ::testing::Values(Precision::FP32),
                                        ::testing::Values(InferenceEngine::Precision::UNSPECIFIED),
                                        ::testing::Values(InferenceEngine::Precision::UNSPECIFIED),
                                        ::testing::Values(InferenceEngine::Layout::ANY),
                                        ::testing::Values(InferenceEngine::Layout::ANY),
                                        ::testing::Values(std::vector<size_t >({2, 64, 7, 7, 7})),
                                        ::testing::Values(CommonTestUtils::DEVICE_CPU)),
                                ::testing::ValuesIn(filterCPUInfoForDevice(CPUParams_Blocked_3D)),
                                ::testing::ValuesIn(fusingParamsSet)),
                        GroupConvolutionLayerCPUTest::getTestCaseName);

/* ============= GroupConvolution (DW 2D) ============= */
const auto groupConvParams_ExplicitPadding_DW_2D = ::testing::Combine(
        ::testing::ValuesIn(kernels2d),
        ::testing::ValuesIn(strides2d),
        ::testing::ValuesIn(padBegins2d),
        ::testing::ValuesIn(padEnds2d),
        ::testing::ValuesIn(dilations2d),
        ::testing::ValuesIn(numOutChannels_DW),
        ::testing::ValuesIn(numGroups_DW),
        ::testing::Values(ngraph::op::PadType::EXPLICIT)
);

const std::vector<CPUSpecificParams> CPUParams_DW_2D = {
        conv_sse42_dw_2D,
        conv_avx2_dw_2D,
        conv_avx512_dw_2D
};

INSTANTIATE_TEST_CASE_P(smoke_GroupConv_2D_DW_FP32, GroupConvolutionLayerCPUTest,
                        ::testing::Combine(
                                ::testing::Combine(
                                        groupConvParams_ExplicitPadding_DW_2D,
                                        ::testing::Values(Precision::FP32),
                                        ::testing::Values(InferenceEngine::Precision::UNSPECIFIED),
                                        ::testing::Values(InferenceEngine::Precision::UNSPECIFIED),
                                        ::testing::Values(InferenceEngine::Layout::ANY),
                                        ::testing::Values(InferenceEngine::Layout::ANY),
                                        ::testing::Values(std::vector<size_t >({2, 32, 7, 7})),
                                        ::testing::Values(CommonTestUtils::DEVICE_CPU)),
                                ::testing::ValuesIn(filterCPUInfoForDevice(CPUParams_DW_2D)),
                                ::testing::ValuesIn(fusingParamsSet)),
                        GroupConvolutionLayerCPUTest::getTestCaseName);

/* ============= GroupConvolution (DW 3D) ============= */
const auto groupConvParams_ExplicitPadding_DW_3D = ::testing::Combine(
        ::testing::ValuesIn(kernels3d),
        ::testing::ValuesIn(strides3d),
        ::testing::ValuesIn(padBegins3d),
        ::testing::ValuesIn(padEnds3d),
        ::testing::ValuesIn(dilations3d),
        ::testing::ValuesIn(numOutChannels_DW),
        ::testing::ValuesIn(numGroups_DW),
        ::testing::Values(ngraph::op::PadType::EXPLICIT)
);

const std::vector<CPUSpecificParams> CPUParams_DW_3D = {
        conv_sse42_dw_3D,
        conv_avx2_dw_3D,
        conv_avx512_dw_3D
};

INSTANTIATE_TEST_CASE_P(smoke_GroupConv_3D_DW_FP32, GroupConvolutionLayerCPUTest,
                        ::testing::Combine(
                                ::testing::Combine(
                                        groupConvParams_ExplicitPadding_DW_3D,
                                        ::testing::Values(Precision::FP32),
                                        ::testing::Values(InferenceEngine::Precision::UNSPECIFIED),
                                        ::testing::Values(InferenceEngine::Precision::UNSPECIFIED),
                                        ::testing::Values(InferenceEngine::Layout::ANY),
                                        ::testing::Values(InferenceEngine::Layout::ANY),
                                        ::testing::Values(std::vector<size_t >({2, 32, 7, 7, 7})),
                                        ::testing::Values(CommonTestUtils::DEVICE_CPU)),
                                ::testing::ValuesIn(filterCPUInfoForDevice(CPUParams_DW_3D)),
                                ::testing::ValuesIn(fusingParamsSet)),
                        GroupConvolutionLayerCPUTest::getTestCaseName);
/* ========= */


/* ============= SINGLE TEST CASES ============= */
groupConvLayerCPUTestParamsSet makeSingleGroupConvCPUTestCase(SizeVector kernels, SizeVector strides, SizeVector dilations,
                                                        std::vector<ptrdiff_t> padBegins, std::vector<ptrdiff_t> padEnds, ngraph::op::PadType padType,
                                                        int groups, int mb, SizeVector spDims, int inGroupSize, int outGroupSize,
                                                        CPUSpecificParams CPUParams) {
    int inChannels = groups * inGroupSize;
    int outChannels = groups * outGroupSize;

    SizeVector inputShapes;
    inputShapes.push_back(mb);
    inputShapes.push_back(inChannels);
    inputShapes.insert(inputShapes.end(), spDims.begin(), spDims.end());

    groupConvSpecificParams specificParams(kernels, strides, padBegins, padEnds, dilations, outChannels, groups, padType);
    groupConvLayerTestParamsSet basicParamsSet(specificParams, Precision::FP32,
        InferenceEngine::Precision::UNSPECIFIED,
        InferenceEngine::Precision::UNSPECIFIED,
        InferenceEngine::Layout::ANY,
        InferenceEngine::Layout::ANY, inputShapes, CommonTestUtils::DEVICE_CPU);
    return groupConvLayerCPUTestParamsSet(basicParamsSet, CPUParams, emptyFusingSpec);
}

/* ============= GEMM GroupConvolution ============= */
const std::vector<groupConvLayerCPUTestParamsSet> gemmGroupConvTestCases = {
        //  1. is_depthwise (true, false)
        //  2. jcp.im2col_sz (=0,>0)
        //  3. is_blocking_applicable (true, false)

        //  is_depthwise == false, im2col_sz > 0
        makeSingleGroupConvCPUTestCase({3, 3}, {1, 1}, {1, 1}, {0, 0}, {0, 0}, ngraph::op::PadType::VALID, 2, 1, {5, 5}, 2, 2, conv_gemm_2D),
        //  is_depthwise == true
        makeSingleGroupConvCPUTestCase({3, 3}, {1, 1}, {1, 1}, {0, 0}, {0, 0}, ngraph::op::PadType::VALID, 2, 1, {5, 5}, 1, 1, conv_gemm_2D),
        //  im2col_sz == 0, is_blocking_applicable == true
        makeSingleGroupConvCPUTestCase({1, 1}, {1, 1}, {1, 1}, {0, 0}, {0, 0}, ngraph::op::PadType::VALID, 2, 1, {5, 5}, 2, 2, conv_gemm_2D),
        //  is_blocking_applicable == false ((jcp.im2col_sz == 0) && (jcp.ic / jcp.oc >= 42))
        makeSingleGroupConvCPUTestCase({1, 1}, {1, 1}, {1, 1}, {0, 0}, {0, 0}, ngraph::op::PadType::VALID, 2, 1, {5, 5}, 42, 1, conv_gemm_2D),

        //  "hard" cases
        makeSingleGroupConvCPUTestCase({3, 3}, {2, 2}, {1, 1}, {1, 1}, {1, 1}, ngraph::op::PadType::EXPLICIT, 3, 2, {129, 129}, 4, 2, conv_gemm_2D),
        makeSingleGroupConvCPUTestCase({2, 4}, {1, 2}, {3, 2}, {2, 1}, {1, 0}, ngraph::op::PadType::EXPLICIT, 2, 1, {10, 10}, 3, 3, conv_gemm_2D),
        makeSingleGroupConvCPUTestCase({3, 3, 3}, {2, 2, 2}, {1, 1, 1}, {1, 1, 1}, {1, 1, 1}, ngraph::op::PadType::EXPLICIT,
                3, 2, {33, 33, 33}, 4, 2, conv_gemm_3D),
        makeSingleGroupConvCPUTestCase({2, 3, 4}, {1, 2, 2}, {3, 1, 2}, {2, 2, 1}, {1, 1, 0}, ngraph::op::PadType::EXPLICIT,
                2, 1, {10, 10, 10}, 3, 3, conv_gemm_3D),
};

INSTANTIATE_TEST_CASE_P(smoke_GEMM_GroupConv, GroupConvolutionLayerCPUTest, ::testing::ValuesIn(filterParamsSetForDevice(gemmGroupConvTestCases)));

/* ============= JIT SSE42 GroupConvolution ============= */
const std::vector<groupConvLayerCPUTestParamsSet> JIT_SSE42_GroupConvTestCases = {
        //  1. jcp.ur_w (=3,<3)
        //  2. jcp.ur_w_tail (=0,>0)
        //  3. jcp.kw (>7,<=7)
        //  4. jcp.nb_oc = jcp.oc / jcp.oc_block;
        //  5. jcp.nb_ic = jcp.ic / jcp.ic_block;
        //  6. ocb_work

        //  jcp.ur_w == 3, jcp.ur_w_tail == 2
        makeSingleGroupConvCPUTestCase({3, 3}, {1, 1}, {1, 1}, {0, 0}, {0, 0}, ngraph::op::PadType::VALID, 2, 1, {5, 10}, 8, 8, conv_sse42_2D),
        //  jcp.ur_w < 3 (jcp.ur_w == jcp.ow)
        makeSingleGroupConvCPUTestCase({3, 3}, {1, 1}, {1, 1}, {0, 0}, {0, 0}, ngraph::op::PadType::VALID, 2, 1, {5, 4}, 8, 8, conv_sse42_2D),
        //  jcp.ur_w == 3, jcp.ur_w_tail == 0
        makeSingleGroupConvCPUTestCase({3, 3}, {1, 1}, {1, 1}, {0, 0}, {0, 0}, ngraph::op::PadType::VALID, 2, 1, {5, 11}, 8, 8, conv_sse42_2D),
        //  jcp.kw > 7
        makeSingleGroupConvCPUTestCase({3, 8}, {1, 1}, {1, 1}, {0, 0}, {0, 0}, ngraph::op::PadType::VALID, 2, 1, {5, 10}, 8, 8, conv_sse42_2D),
        //  jcp.nb_oc == 2
        makeSingleGroupConvCPUTestCase({3, 3}, {1, 1}, {1, 1}, {0, 0}, {0, 0}, ngraph::op::PadType::VALID, 2, 1, {5, 5}, 8, 16, conv_sse42_2D),
        //  jcp.nb_ic == 2
        makeSingleGroupConvCPUTestCase({3, 3}, {1, 1}, {1, 1}, {0, 0}, {0, 0}, ngraph::op::PadType::VALID, 2, 1, {5, 5}, 16, 8, conv_sse42_2D),
        //  ocb_work > 1 (ocb_work == 2)
        makeSingleGroupConvCPUTestCase({3, 3}, {1, 1}, {1, 1}, {0, 0}, {0, 0}, ngraph::op::PadType::VALID, 2, 1, {5, 5}, 8, 40, conv_sse42_2D),
        //  jcp.nb_ic == 2, ocb_work == 2
        makeSingleGroupConvCPUTestCase({3, 3}, {1, 1}, {1, 1}, {0, 0}, {0, 0}, ngraph::op::PadType::VALID, 2, 1, {5, 5}, 16, 40, conv_sse42_2D),

        //  "hard" cases
        makeSingleGroupConvCPUTestCase({3, 3}, {2, 2}, {1, 1}, {1, 1}, {1, 1}, ngraph::op::PadType::EXPLICIT, 3, 2, {129, 129}, 8, 8, conv_sse42_2D),
        makeSingleGroupConvCPUTestCase({2, 4}, {1, 2}, {3, 2}, {2, 1}, {1, 0}, ngraph::op::PadType::EXPLICIT, 2, 1, {10, 10}, 8, 8, conv_sse42_2D),

        //  not supported jit_sse42 for 3d
        //  makeSingleGroupConvCPUTestCase({3, 3, 3}, {2, 2, 2}, {1, 1, 1}, {1, 1, 1}, {1, 1, 1}, ngraph::op::PadType::EXPLICIT,
        //                              3, 2, {33, 33, 33}, 8, 8, cpuParams_sse42_3D),
        //  makeSingleGroupConvCPUTestCase({2, 3, 4}, {1, 2, 2}, {3, 1, 2}, {2, 2, 1}, {1, 1, 0}, ngraph::op::PadType::EXPLICIT,
        //                              2, 1, {10, 10, 10}, 8, 8, cpuParams_sse42_3D),
};

INSTANTIATE_TEST_CASE_P(smoke_JIT_SSE42_GroupConv, GroupConvolutionLayerCPUTest, ::testing::ValuesIn(filterParamsSetForDevice(JIT_SSE42_GroupConvTestCases)));

/* ============= JIT AVX2 GroupConvolution ============= */
const std::vector<groupConvLayerCPUTestParamsSet> JIT_AVX2_GroupConvTestCases = {
        //  1. jcp.ur_w (=3,<3)
        //  2. jcp.ur_w_tail (=0,>0)
        //  3. jcp.kw (>7,<=7)
        //  4. jcp.nb_oc = jcp.oc / jcp.oc_block;
        //  5. jcp.nb_ic = jcp.ic / jcp.ic_block;
        //  6. ocb_work

        //  jcp.ur_w == 3, jcp.ur_w_tail == 2
        makeSingleGroupConvCPUTestCase({3, 3}, {1, 1}, {1, 1}, {0, 0}, {0, 0}, ngraph::op::PadType::VALID, 2, 1, {5, 10}, 8, 8, conv_avx2_2D),
        //  jcp.ur_w < 3 (jcp.ur_w == jcp.ow)
        makeSingleGroupConvCPUTestCase({3, 3}, {1, 1}, {1, 1}, {0, 0}, {0, 0}, ngraph::op::PadType::VALID, 2, 1, {5, 4}, 8, 8, conv_avx2_2D),
        //  jcp.ur_w == 3, jcp.ur_w_tail == 0
        makeSingleGroupConvCPUTestCase({3, 3}, {1, 1}, {1, 1}, {0, 0}, {0, 0}, ngraph::op::PadType::VALID, 2, 1, {5, 11}, 8, 8, conv_avx2_2D),
        //  jcp.kw > 7
        makeSingleGroupConvCPUTestCase({3, 8}, {1, 1}, {1, 1}, {0, 0}, {0, 0}, ngraph::op::PadType::VALID, 2, 1, {5, 10}, 8, 8, conv_avx2_2D),
        //  jcp.nb_oc == 2
        makeSingleGroupConvCPUTestCase({3, 3}, {1, 1}, {1, 1}, {0, 0}, {0, 0}, ngraph::op::PadType::VALID, 2, 1, {5, 5}, 8, 16, conv_avx2_2D),
        //  jcp.nb_ic == 2
        makeSingleGroupConvCPUTestCase({3, 3}, {1, 1}, {1, 1}, {0, 0}, {0, 0}, ngraph::op::PadType::VALID, 2, 1, {5, 5}, 16, 8, conv_avx2_2D),
        //  ocb_work > 1 (ocb_work == 2)
        makeSingleGroupConvCPUTestCase({3, 3}, {1, 1}, {1, 1}, {0, 0}, {0, 0}, ngraph::op::PadType::VALID, 2, 1, {5, 5}, 8, 40, conv_avx2_2D),
        //  jcp.nb_ic == 2, ocb_work == 2
        makeSingleGroupConvCPUTestCase({3, 3}, {1, 1}, {1, 1}, {0, 0}, {0, 0}, ngraph::op::PadType::VALID, 2, 1, {5, 5}, 16, 40, conv_avx2_2D),

        //  "hard" cases
        makeSingleGroupConvCPUTestCase({3, 3}, {2, 2}, {1, 1}, {1, 1}, {1, 1}, ngraph::op::PadType::EXPLICIT, 3, 2, {129, 129}, 8, 8, conv_avx2_2D),
        makeSingleGroupConvCPUTestCase({2, 4}, {1, 2}, {3, 2}, {2, 1}, {1, 0}, ngraph::op::PadType::EXPLICIT, 2, 1, {10, 10}, 8, 8, conv_avx2_2D),
        makeSingleGroupConvCPUTestCase({3, 3, 3}, {2, 2, 2}, {1, 1, 1}, {1, 1, 1}, {1, 1, 1}, ngraph::op::PadType::EXPLICIT,
                                    3, 2, {33, 33, 33}, 8, 8, conv_avx2_3D),
        makeSingleGroupConvCPUTestCase({2, 3, 4}, {1, 2, 2}, {3, 1, 2}, {2, 2, 1}, {1, 1, 0}, ngraph::op::PadType::EXPLICIT,
                                    2, 1, {10, 10, 10}, 8, 8, conv_avx2_3D),
};

INSTANTIATE_TEST_CASE_P(smoke_JIT_AVX2_GroupConv, GroupConvolutionLayerCPUTest, ::testing::ValuesIn(filterParamsSetForDevice(JIT_AVX2_GroupConvTestCases)));

/* ============= JIT AVX512 GroupConvolution ============= */
const std::vector<groupConvLayerCPUTestParamsSet> JIT_AVX512_GroupConvTestCases = {
        //  1. "blocked to blocked" or "planar to blocked"
        //  2. jcp.nb_ic, jcp.nb_oc

        //  blocked to blocked
        makeSingleGroupConvCPUTestCase({3, 3}, {1, 1}, {1, 1}, {0, 0}, {0, 0}, ngraph::op::PadType::VALID, 2, 1, {5, 5}, 16, 16, conv_avx512_2D),
        //  jcp.nb_ic == 2
        makeSingleGroupConvCPUTestCase({3, 3}, {1, 1}, {1, 1}, {0, 0}, {0, 0}, ngraph::op::PadType::VALID, 2, 1, {5, 5}, 32, 16, conv_avx512_2D),
        //  jcp.nb_oc == 2
        makeSingleGroupConvCPUTestCase({3, 3}, {1, 1}, {1, 1}, {0, 0}, {0, 0}, ngraph::op::PadType::VALID, 2, 1, {5, 5}, 16, 32, conv_avx512_2D),

        //  "hard" cases
        makeSingleGroupConvCPUTestCase({3, 3}, {2, 2}, {1, 1}, {1, 1}, {1, 1}, ngraph::op::PadType::EXPLICIT, 3, 2, {129, 129}, 16, 16,
                                       conv_avx512_2D),
        makeSingleGroupConvCPUTestCase({2, 4}, {1, 2}, {3, 2}, {2, 1}, {1, 0}, ngraph::op::PadType::EXPLICIT, 2, 1, {10, 10}, 16, 16, conv_avx512_2D),
        makeSingleGroupConvCPUTestCase({3, 3, 3}, {2, 2, 2}, {1, 1, 1}, {1, 1, 1}, {1, 1, 1}, ngraph::op::PadType::EXPLICIT,
                                    3, 2, {33, 33, 33}, 16, 16, conv_avx512_3D),
        makeSingleGroupConvCPUTestCase({2, 3, 4}, {1, 2, 2}, {3, 1, 2}, {2, 2, 1}, {1, 1, 0}, ngraph::op::PadType::EXPLICIT,
                                    2, 1, {10, 10, 10}, 16, 16, conv_avx512_3D),
};

INSTANTIATE_TEST_CASE_P(smoke_JIT_AVX512_GroupConv, GroupConvolutionLayerCPUTest, ::testing::ValuesIn(filterParamsSetForDevice(JIT_AVX512_GroupConvTestCases)));

/* ============= JIT SSE42 DW GroupConvolution ============= */
const std::vector<groupConvLayerCPUTestParamsSet> JIT_SSE42_DW_GroupConvTestCases = {
        //  1. jcp.ngroups % simd_w (=0,!=0)
        //  2. jcp.nb_ch
        //  3. jcp.nb_ch_blocking (=2,<2)
        //  4. jcp.ur_w == 3

        //  jcp.ngroups % simd_w == 0, jcp.nb_ch == 1, jcp.nb_ch_blocking == 1 (jcp.ngroups == 8)
        makeSingleGroupConvCPUTestCase({3, 3}, {1, 1}, {1, 1}, {0, 0}, {0, 0}, ngraph::op::PadType::VALID, 8, 1, {5, 5}, 1, 1, conv_sse42_dw_2D),
        //  jcp.ngroups % simd_w == 0, jcp.nb_ch == 2, jcp.nb_ch_blocking == 2 (jcp.ngroups == 16)
        makeSingleGroupConvCPUTestCase({3, 3}, {1, 1}, {1, 1}, {0, 0}, {0, 0}, ngraph::op::PadType::VALID, 16, 1, {5, 5}, 1, 1, conv_sse42_dw_2D),
        //  jcp.ngroups % simd_w != 0, jcp.nb_ch == 3, jcp.nb_ch_blocking == 2 (jcp.ngroups == 17) TODO: pad channels not supported for SSE42
        //  makeSingleGroupConvCPUTestCase({3, 3}, {1, 1}, {1, 1}, {0, 0}, {0, 0}, ngraph::op::PadType::VALID, 17, 1, {5, 5}, 1, 1, conv_sse42_dw_2D),
        //  jcp.ow > jcp.ur_w (jcp.ow == 7)
        makeSingleGroupConvCPUTestCase({3, 3}, {1, 1}, {1, 1}, {0, 0}, {0, 0}, ngraph::op::PadType::VALID, 8, 1, {5, 9}, 1, 1, conv_sse42_dw_2D),

        //  "hard" cases
        makeSingleGroupConvCPUTestCase({3, 3}, {2, 2}, {1, 1}, {1, 1}, {1, 1}, ngraph::op::PadType::EXPLICIT, 8, 2, {129, 129}, 1, 1,
                                       conv_sse42_dw_2D),
        makeSingleGroupConvCPUTestCase({2, 4}, {1, 2}, {3, 2}, {2, 1}, {1, 0}, ngraph::op::PadType::EXPLICIT, 8, 1, {10, 10}, 1, 1, conv_sse42_dw_2D),
        makeSingleGroupConvCPUTestCase({3, 3, 3}, {2, 2, 2}, {1, 1, 1}, {1, 1, 1}, {1, 1, 1}, ngraph::op::PadType::EXPLICIT,
                                    8, 2, {33, 33, 33}, 1, 1, conv_sse42_dw_3D),
        makeSingleGroupConvCPUTestCase({2, 3, 4}, {1, 2, 2}, {3, 1, 2}, {2, 2, 1}, {1, 1, 0}, ngraph::op::PadType::EXPLICIT,
                                    8, 1, {10, 10, 10}, 1, 1, conv_sse42_dw_3D),
};

INSTANTIATE_TEST_CASE_P(smoke_JIT_SSE42_DW_GroupConv, GroupConvolutionLayerCPUTest, ::testing::ValuesIn(filterParamsSetForDevice
(JIT_SSE42_DW_GroupConvTestCases)));

/* ============= JIT AVX2 DW GroupConvolution ============= */
const std::vector<groupConvLayerCPUTestParamsSet> JIT_AVX2_DW_GroupConvTestCases = {
        //  1. jcp.ngroups % simd_w (=0,!=0)
        //  2. jcp.nb_ch
        //  3. jcp.nb_ch_blocking (=3,<3)
        //  4. jcp.ur_w == 4

        //  jcp.ngroups % simd_w == 0, jcp.nb_ch == 1, jcp.nb_ch_blocking == 1 (jcp.ngroups == 8)
        makeSingleGroupConvCPUTestCase({3, 3}, {1, 1}, {1, 1}, {0, 0}, {0, 0}, ngraph::op::PadType::VALID, 8, 1, {5, 5}, 1, 1, conv_avx2_dw_2D),
        //  jcp.ngroups % simd_w == 0, jcp.nb_ch == 3, jcp.nb_ch_blocking == 3 (jcp.ngroups == 24)
        makeSingleGroupConvCPUTestCase({3, 3}, {1, 1}, {1, 1}, {0, 0}, {0, 0}, ngraph::op::PadType::VALID, 24, 1, {5, 5}, 1, 1, conv_avx2_dw_2D),
        //  jcp.ngroups % simd_w != 0, jcp.nb_ch == 4, jcp.nb_ch_blocking == 3 (jcp.ngroups == 25)
        makeSingleGroupConvCPUTestCase({3, 3}, {1, 1}, {1, 1}, {0, 0}, {0, 0}, ngraph::op::PadType::VALID, 25, 1, {5, 5}, 1, 1, conv_avx2_dw_2D),
        //  jcp.ow > jcp.ur_w (jcp.ow == 7)
        makeSingleGroupConvCPUTestCase({3, 3}, {1, 1}, {1, 1}, {0, 0}, {0, 0}, ngraph::op::PadType::VALID, 8, 1, {5, 9}, 1, 1, conv_avx2_dw_2D),

        //  "hard" cases
        makeSingleGroupConvCPUTestCase({3, 3}, {2, 2}, {1, 1}, {1, 1}, {1, 1}, ngraph::op::PadType::EXPLICIT, 8, 2, {129, 129}, 1, 1,
                                       conv_avx2_dw_2D),
        makeSingleGroupConvCPUTestCase({2, 4}, {1, 2}, {3, 2}, {2, 1}, {1, 0}, ngraph::op::PadType::EXPLICIT, 8, 1, {10, 10}, 1, 1, conv_avx2_dw_2D),
        makeSingleGroupConvCPUTestCase({3, 3, 3}, {2, 2, 2}, {1, 1, 1}, {1, 1, 1}, {1, 1, 1}, ngraph::op::PadType::EXPLICIT,
                                    8, 2, {33, 33, 33}, 1, 1, conv_avx2_dw_3D),
        makeSingleGroupConvCPUTestCase({2, 3, 4}, {1, 2, 2}, {3, 1, 2}, {2, 2, 1}, {1, 1, 0}, ngraph::op::PadType::EXPLICIT,
                                    8, 1, {10, 10, 10}, 1, 1, conv_avx2_dw_3D),
};

INSTANTIATE_TEST_CASE_P(smoke_JIT_AVX2_DW_GroupConv, GroupConvolutionLayerCPUTest, ::testing::ValuesIn(filterParamsSetForDevice
(JIT_AVX2_DW_GroupConvTestCases)));

/* ============= JIT AVX512 DW GroupConvolution ============= */
const std::vector<groupConvLayerCPUTestParamsSet> JIT_AVX512_DW_GroupConvTestCases = {
        //  1. jcp.ngroups % simd_w (=0,!=0)
        //  2. jcp.nb_ch
        //  3. jcp.nb_ch_blocking (=4,<4)
        //  4. jcp.ur_w == 6

        //  jcp.ngroups % simd_w == 0, jcp.nb_ch == 1, jcp.nb_ch_blocking == 1 (jcp.ngroups == 16)
        makeSingleGroupConvCPUTestCase({3, 3}, {1, 1}, {1, 1}, {0, 0}, {0, 0}, ngraph::op::PadType::VALID, 16, 1, {5, 5}, 1, 1, conv_avx512_dw_2D),
        //  jcp.ngroups % simd_w == 0, jcp.nb_ch == 4, jcp.nb_ch_blocking == 4 (jcp.ngroups == 64)
        makeSingleGroupConvCPUTestCase({3, 3}, {1, 1}, {1, 1}, {0, 0}, {0, 0}, ngraph::op::PadType::VALID, 64, 1, {5, 5}, 1, 1, conv_avx512_dw_2D),
        //  jcp.ngroups % simd_w != 0, jcp.nb_ch == 5, jcp.nb_ch_blocking == 4 (jcp.ngroups == 65)
        makeSingleGroupConvCPUTestCase({3, 3}, {1, 1}, {1, 1}, {0, 0}, {0, 0}, ngraph::op::PadType::VALID, 65, 1, {5, 5}, 1, 1, conv_avx512_dw_2D),
        //  jcp.ow > jcp.ur_w (jcp.ow == 7)
        makeSingleGroupConvCPUTestCase({3, 3}, {1, 1}, {1, 1}, {0, 0}, {0, 0}, ngraph::op::PadType::VALID, 8, 1, {5, 9}, 1, 1, conv_avx512_dw_2D),

        //  "hard" cases
        makeSingleGroupConvCPUTestCase({3, 3}, {2, 2}, {1, 1}, {1, 1}, {1, 1}, ngraph::op::PadType::EXPLICIT, 16, 2, {129, 129}, 1, 1,
                                       conv_avx512_dw_2D),
        makeSingleGroupConvCPUTestCase({2, 4}, {1, 2}, {3, 2}, {2, 1}, {1, 0}, ngraph::op::PadType::EXPLICIT, 16, 1, {10, 10}, 1, 1,
                                       conv_avx512_dw_2D),
        makeSingleGroupConvCPUTestCase({3, 3, 3}, {2, 2, 2}, {1, 1, 1}, {1, 1, 1}, {1, 1, 1}, ngraph::op::PadType::EXPLICIT,
                                    16, 2, {33, 33, 33}, 1, 1, conv_avx512_dw_3D),
        makeSingleGroupConvCPUTestCase({2, 3, 4}, {1, 2, 2}, {3, 1, 2}, {2, 2, 1}, {1, 1, 0}, ngraph::op::PadType::EXPLICIT,
                                    16, 1, {10, 10, 10}, 1, 1, conv_avx512_dw_3D),
};

INSTANTIATE_TEST_CASE_P(smoke_JIT_AVX512_DW_GroupConv, GroupConvolutionLayerCPUTest, ::testing::ValuesIn(filterParamsSetForDevice
(JIT_AVX512_DW_GroupConvTestCases)));

/* ============= JIT SSE42 1x1 Convolution (not supported with groups) ============= */
/* ============= JIT AVX2 1x1 Convolution (not supported with groups) ============= */
/* ============= JIT AVX512 1x1 Convolution (not supported with groups) ============= */
/* ============= JIT AVX2 PLANAR Convolution (not supported with groups) ============= */
/* ============= JIT AVX5122 PLANAR Convolution (not supported with groups) ============= */
/* ============================================= */

} // namespace

} // namespace CPULayerTestsDefinitions<|MERGE_RESOLUTION|>--- conflicted
+++ resolved
@@ -1,8 +1,5 @@
-<<<<<<< HEAD
 // Copyright (C) 2020-2021 Intel Corporation
-=======
 // Copyright (C) 2018-2021 Intel Corporation
->>>>>>> 64874fa6
 // SPDX-License-Identifier: Apache-2.0
 //
 
