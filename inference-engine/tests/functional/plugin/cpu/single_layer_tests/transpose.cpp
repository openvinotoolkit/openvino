--- conflicted
+++ resolved
@@ -1,4 +1,3 @@
-<<<<<<< HEAD
 //// Copyright (C) 2018-2021 Intel Corporation
 //// SPDX-License-Identifier: Apache-2.0
 ////
@@ -24,7 +23,7 @@
 //        CPUSpecificParams> TransposeLayerCPUTestParamSet;
 //
 //class TransposeLayerCPUTest : public testing::WithParamInterface<TransposeLayerCPUTestParamSet>,
-//                            virtual public LayerTestsUtils::LayerTestsCommon, public CPUTestsBase {
+//                              virtual public LayerTestsUtils::LayerTestsCommon, public CPUTestsBase {
 //public:
 //    static std::string getTestCaseName(testing::TestParamInfo<TransposeLayerCPUTestParamSet> obj) {
 //        Precision netPrecision;
@@ -74,8 +73,8 @@
 //
 //        const auto inOrderShape = inputOrder.empty() ? ov::Shape({0}) : ov::Shape({inputDataShape.size()});
 //        const auto inputOrderOp = std::make_shared<ov::op::v0::Constant>(ov::element::i64,
-//                                                                             inOrderShape,
-//                                                                             inputOrder);
+//                                                                         inOrderShape,
+//                                                                         inputOrder);
 //        const auto transpose = std::make_shared<ov::op::v1::Transpose>(paramOuts.at(0), inputOrderOp);
 //        transpose->get_rt_info() = getCPUInfo();
 //        const ov::ResultVector results{std::make_shared<ov::op::v0::Result>(transpose)};
@@ -116,13 +115,53 @@
 //        Precision::FP32
 //};
 //
-//const std::vector<inputShapesPair>
-//    staticInputShapes4D = {
-//        {{}, {{{2, 32, 10, 20}}}}
-//};
-//const std::vector<inputShapesPair>
-//    dynamicInputShapes4D = {
-//        {{{2, ov::Dimension(20, 40), 10, 20}}, {{{2, 32, 10, 20}, {2, 10, 10, 20}}}}
+//const std::vector<inputShapesPair> staticInputShapes4D = {
+//        {
+//                {},
+//                { // Static shapes
+//                        {{2, 16, 21, 10}}
+//                }
+//        },
+//        {
+//                {},
+//                { // Static shapes
+//                        {{3, 16, 11, 12}}
+//                }
+//        },
+//        {
+//                {},
+//                { // Static shapes
+//                        {{4, 32, 16, 14}}
+//                }
+//        },
+//        {
+//                {},
+//                { // Static shapes
+//                        {{16, 32, 5, 16}}
+//                }
+//        }
+//};
+//const std::vector<inputShapesPair> dynamicInputShapes4D = {
+//        {
+//                { // Origin dynamic shapes
+//                        {ov::Dimension(1, 20), ov::Dimension(10, 40), ov::Dimension(10, 40), ov::Dimension(10, 40)}
+//                },
+//                { // Dynamic shapes instances
+//                        {{1, 32, 21, 10}},
+//                        {{2, 25, 11, 12}},
+//                        {{4, 15, 16, 14}},
+//                        {{7, 10, 20, 16}}
+//                }
+//        },
+//        {
+//                { // Origin dynamic shapes
+//                        {-1, -1, -1, -1}
+//                },
+//                { // Dynamic shapes instances
+//                        {{1, 24, 21, 8}},
+//                        {{2, 16, 11, 6}}
+//                }
+//        }
 //};
 //
 //const std::vector<std::vector<size_t>> inputOrder4D = {
@@ -147,52 +186,68 @@
 //};
 //
 //INSTANTIATE_TEST_SUITE_P(smoke_staticShapes4D_Transpose, TransposeLayerCPUTest,
-//                        ::testing::Combine(
-//                            ::testing::ValuesIn(staticInputShapes4D),
-//                            ::testing::ValuesIn(inputOrder4D),
-//                            ::testing::ValuesIn(netPrecisions),
-//                            ::testing::Values(CommonTestUtils::DEVICE_CPU),
-//                            ::testing::Values(additional_config),
-//                            ::testing::ValuesIn(CPUParams4D)),
-//                        TransposeLayerCPUTest::getTestCaseName);
+//                         ::testing::Combine(
+//                                 ::testing::ValuesIn(staticInputShapes4D),
+//                                 ::testing::ValuesIn(inputOrder4D),
+//                                 ::testing::ValuesIn(netPrecisions),
+//                                 ::testing::Values(CommonTestUtils::DEVICE_CPU),
+//                                 ::testing::Values(additional_config),
+//                                 ::testing::ValuesIn(CPUParams4D)),
+//                         TransposeLayerCPUTest::getTestCaseName);
 //
 //INSTANTIATE_TEST_SUITE_P(smoke_dynamicShapes4D_Transpose, TransposeLayerCPUTest,
-//                        ::testing::Combine(
-//                            ::testing::ValuesIn(dynamicInputShapes4D),
-//                            ::testing::ValuesIn(inputOrder4D),
-//                            ::testing::ValuesIn(netPrecisions),
-//                            ::testing::Values(CommonTestUtils::DEVICE_CPU),
-//                            ::testing::Values(additional_config),
-//                            ::testing::ValuesIn(std::vector<CPUSpecificParams>{})),
-//                        TransposeLayerCPUTest::getTestCaseName);
+//                         ::testing::Combine(
+//                                 ::testing::ValuesIn(dynamicInputShapes4D),
+//                                 ::testing::ValuesIn(inputOrder4D),
+//                                 ::testing::ValuesIn(netPrecisions),
+//                                 ::testing::Values(CommonTestUtils::DEVICE_CPU),
+//                                 ::testing::Values(additional_config),
+//                                 ::testing::Values(CPUSpecificParams{})),
+//                         TransposeLayerCPUTest::getTestCaseName);
 //
 //INSTANTIATE_TEST_SUITE_P(smoke_staticShapes4D_PermutePerChannels, TransposeLayerCPUTest,
-//                        ::testing::Combine(
-//                            ::testing::ValuesIn(staticInputShapes4D),
-//                            ::testing::ValuesIn(inputOrderPerChannels4D),
-//                            ::testing::ValuesIn(netPrecisionsPerChannels),
-//                            ::testing::Values(CommonTestUtils::DEVICE_CPU),
-//                            ::testing::Values(additional_config),
-//                            ::testing::Values(cpuParams_nhwc)),
-//                        TransposeLayerCPUTest::getTestCaseName);
+//                         ::testing::Combine(
+//                                 ::testing::ValuesIn(staticInputShapes4D),
+//                                 ::testing::ValuesIn(inputOrderPerChannels4D),
+//                                 ::testing::ValuesIn(netPrecisionsPerChannels),
+//                                 ::testing::Values(CommonTestUtils::DEVICE_CPU),
+//                                 ::testing::Values(additional_config),
+//                                 ::testing::Values(cpuParams_nhwc)),
+//                         TransposeLayerCPUTest::getTestCaseName);
 //
 //INSTANTIATE_TEST_SUITE_P(smoke_dynamicShapes4D_PermutePerChannels, TransposeLayerCPUTest,
-//                        ::testing::Combine(
-//                            ::testing::ValuesIn(dynamicInputShapes4D),
-//                            ::testing::ValuesIn(inputOrderPerChannels4D),
-//                            ::testing::ValuesIn(netPrecisionsPerChannels),
-//                            ::testing::Values(CommonTestUtils::DEVICE_CPU),
-//                            ::testing::Values(additional_config),
-//                            ::testing::Values(cpuParams_nhwc)),
-//                        TransposeLayerCPUTest::getTestCaseName);
-//
-//const std::vector<inputShapesPair>
-//    staticInputShapes5D = {
-//        {{}, {{{2, 32, 5, 10, 20}}}}
-//};
-//const std::vector<inputShapesPair>
-//    dynamicInputShapes5D = {
-//        {{{2, ov::Dimension(20, 40), 5, 10, 20}}, {{{2, 32, 5, 10, 20}, {2, 20, 5, 10, 20}}}}
+//                         ::testing::Combine(
+//                                 ::testing::ValuesIn(dynamicInputShapes4D),
+//                                 ::testing::ValuesIn(inputOrderPerChannels4D),
+//                                 ::testing::ValuesIn(netPrecisionsPerChannels),
+//                                 ::testing::Values(CommonTestUtils::DEVICE_CPU),
+//                                 ::testing::Values(additional_config),
+//                                 ::testing::Values(CPUSpecificParams{})),
+//                         TransposeLayerCPUTest::getTestCaseName);
+//
+//const std::vector<inputShapesPair> staticInputShapes5D = {
+//        {
+//                {},
+//                { // Static shapes
+//                        {{2, 16, 5, 6, 5}},
+//                        {{3, 16, 6, 5, 6}},
+//                        {{4, 32, 5, 6, 5}},
+//                        {{5, 32, 6, 5, 6}}
+//                }
+//        }
+//};
+//const std::vector<inputShapesPair> dynamicInputShapes5D = {
+//        {
+//                { // Origin dynamic shapes
+//                        {ov::Dimension(1, 20), ov::Dimension(5, 150), ov::Dimension(5, 40), ov::Dimension(5, 40), ov::Dimension(5, 40)}
+//                },
+//                { // Dynamic shapes instances
+//                        {{1, 32, 5, 6, 5}},
+//                        {{2, 32, 6, 5, 6}},
+//                        {{4, 55, 5, 6, 5}},
+//                        {{3, 129, 6, 5, 6}}
+//                }
+//        }
 //};
 //
 //const std::vector<std::vector<size_t>> inputOrder5D = {
@@ -225,369 +280,44 @@
 //};
 //
 //INSTANTIATE_TEST_SUITE_P(smoke_staticShapes5D_Transpose, TransposeLayerCPUTest,
-//                        ::testing::Combine(
-//                            ::testing::ValuesIn(staticInputShapes5D),
-//                            ::testing::ValuesIn(inputOrder5D),
-//                            ::testing::ValuesIn(netPrecisions),
-//                            ::testing::Values(CommonTestUtils::DEVICE_CPU),
-//                            ::testing::Values(additional_config),
-//                            ::testing::ValuesIn(CPUParams5D)),
-//                        TransposeLayerCPUTest::getTestCaseName);
+//                         ::testing::Combine(
+//                                 ::testing::ValuesIn(staticInputShapes5D),
+//                                 ::testing::ValuesIn(inputOrder5D),
+//                                 ::testing::ValuesIn(netPrecisions),
+//                                 ::testing::Values(CommonTestUtils::DEVICE_CPU),
+//                                 ::testing::Values(additional_config),
+//                                 ::testing::ValuesIn(CPUParams5D)),
+//                         TransposeLayerCPUTest::getTestCaseName);
 //
 //INSTANTIATE_TEST_SUITE_P(smoke_dynamicShapes5D_Transpose, TransposeLayerCPUTest,
-//                        ::testing::Combine(
-//                            ::testing::ValuesIn(dynamicInputShapes5D),
-//                            ::testing::ValuesIn(inputOrder5D),
-//                            ::testing::ValuesIn(netPrecisions),
-//                            ::testing::Values(CommonTestUtils::DEVICE_CPU),
-//                            ::testing::Values(additional_config),
-//                            ::testing::ValuesIn(std::vector<CPUSpecificParams>{})),
-//                        TransposeLayerCPUTest::getTestCaseName);
+//                         ::testing::Combine(
+//                                 ::testing::ValuesIn(dynamicInputShapes5D),
+//                                 ::testing::ValuesIn(inputOrder5D),
+//                                 ::testing::ValuesIn(netPrecisions),
+//                                 ::testing::Values(CommonTestUtils::DEVICE_CPU),
+//                                 ::testing::Values(additional_config),
+//                                 ::testing::Values(CPUSpecificParams{})),
+//                         TransposeLayerCPUTest::getTestCaseName);
 //
 //INSTANTIATE_TEST_SUITE_P(smoke_staticShapes5D_PermutePerChannels, TransposeLayerCPUTest,
-//                        ::testing::Combine(
-//                            ::testing::ValuesIn(staticInputShapes5D),
-//                            ::testing::ValuesIn(inputOrderPerChannels5D),
-//                            ::testing::ValuesIn(netPrecisionsPerChannels),
-//                            ::testing::Values(CommonTestUtils::DEVICE_CPU),
-//                            ::testing::Values(additional_config),
-//                            ::testing::Values(cpuParams_ndhwc)),
-//                        TransposeLayerCPUTest::getTestCaseName);
+//                         ::testing::Combine(
+//                                 ::testing::ValuesIn(staticInputShapes5D),
+//                                 ::testing::ValuesIn(inputOrderPerChannels5D),
+//                                 ::testing::ValuesIn(netPrecisionsPerChannels),
+//                                 ::testing::Values(CommonTestUtils::DEVICE_CPU),
+//                                 ::testing::Values(additional_config),
+//                                 ::testing::Values(cpuParams_ndhwc)),
+//                         TransposeLayerCPUTest::getTestCaseName);
 //
 //INSTANTIATE_TEST_SUITE_P(smoke_dynamicShapes5D_PermutePerChannels, TransposeLayerCPUTest,
-//                        ::testing::Combine(
-//                            ::testing::ValuesIn(dynamicInputShapes5D),
-//                            ::testing::ValuesIn(inputOrderPerChannels5D),
-//                            ::testing::ValuesIn(netPrecisionsPerChannels),
-//                            ::testing::Values(CommonTestUtils::DEVICE_CPU),
-//                            ::testing::Values(additional_config),
-//                            ::testing::Values(cpuParams_ndhwc)),
-//                        TransposeLayerCPUTest::getTestCaseName);
+//                         ::testing::Combine(
+//                                 ::testing::ValuesIn(dynamicInputShapes5D),
+//                                 ::testing::ValuesIn(inputOrderPerChannels5D),
+//                                 ::testing::ValuesIn(netPrecisionsPerChannels),
+//                                 ::testing::Values(CommonTestUtils::DEVICE_CPU),
+//                                 ::testing::Values(additional_config),
+//                                 ::testing::Values(CPUSpecificParams{})),
+//                         TransposeLayerCPUTest::getTestCaseName);
 //
 //} // namespace
-//} // namespace CPULayerTestsDefinitions
-=======
-// Copyright (C) 2018-2021 Intel Corporation
-// SPDX-License-Identifier: Apache-2.0
-//
-
-#include "test_utils/cpu_test_utils.hpp"
-#include "ngraph_functions/builders.hpp"
-
-// Since the Transpose ngraph operation is converted to the transpose node, we will use it in the transpose test
-
-using namespace InferenceEngine;
-using namespace CPUTestUtils;
-
-namespace CPULayerTestsDefinitions {
-
-using inputShapesPair = std::pair<std::vector<ov::PartialShape>, std::vector<std::vector<ov::Shape>>>;
-
-typedef std::tuple<
-        inputShapesPair,                    // Input shapes
-        std::vector<size_t>,                // Input order
-        InferenceEngine::Precision,         // Net precision
-        std::string,                        // Target device name
-        std::map<std::string, std::string>, // Additional network configuration
-        CPUSpecificParams> TransposeLayerCPUTestParamSet;
-
-class TransposeLayerCPUTest : public testing::WithParamInterface<TransposeLayerCPUTestParamSet>,
-                            virtual public LayerTestsUtils::LayerTestsCommon, public CPUTestsBase {
-public:
-    static std::string getTestCaseName(testing::TestParamInfo<TransposeLayerCPUTestParamSet> obj) {
-        Precision netPrecision;
-        inputShapesPair inputShapes;
-        std::vector<size_t> inputOrder;
-        std::string targetDevice;
-        CPUSpecificParams cpuParams;
-        std::map<std::string, std::string> additionalConfig;
-        std::tie(inputShapes, inputOrder, netPrecision, targetDevice, additionalConfig, cpuParams) = obj.param;
-
-        std::ostringstream result;
-        result << "DynShapes=" << CommonTestUtils::partialShape2str(inputShapes.first) << "_";
-        result << "StatShapes=" << CommonTestUtils::vec2str(inputShapes.second) << "_";
-        result << "inputOrder=" << CommonTestUtils::vec2str(inputOrder) << "_";
-        result << "netPRC=" << netPrecision.name() << "_";
-        result << "trgDev=" << targetDevice;
-        result << CPUTestsBase::getTestCaseName(cpuParams);
-        return result.str();
-    }
-protected:
-    void SetUp() override {
-        Precision netPrecision;
-        inputShapesPair inputShapes;
-        std::vector<size_t> inputOrder;
-        CPUSpecificParams cpuParams;
-        std::map<std::string, std::string> additionalConfig;
-        std::tie(inputShapes, inputOrder, netPrecision, targetDevice, additionalConfig, cpuParams) = this->GetParam();
-        configuration.insert(additionalConfig.begin(), additionalConfig.end());
-        inPrc = outPrc = netPrecision; // since the layer does not convert precisions
-
-        std::tie(inFmts, outFmts, priority, selectedType) = cpuParams;
-
-        selectedType = std::string("unknown_") + inPrc.name();
-
-        targetStaticShapes.reserve(inputShapes.second.size());
-        for (const auto& staticShape : inputShapes.second) {
-            targetStaticShapes.push_back({staticShape});
-        }
-        inputDynamicShapes = { inputShapes.first };
-
-        ov::Shape inputDataShape = targetStaticShapes.front().front();
-
-        auto ngPrc = FuncTestUtils::PrecisionUtils::convertIE2nGraphPrc(netPrecision);
-        auto params = ngraph::builder::makeParams(ngPrc, {inputDataShape});
-        auto paramOuts = ngraph::helpers::convert2OutputVector(
-                ngraph::helpers::castOps2Nodes<ov::op::v0::Parameter>(params));
-
-        const auto inOrderShape = inputOrder.empty() ? ov::Shape({0}) : ov::Shape({inputDataShape.size()});
-        const auto inputOrderOp = std::make_shared<ov::op::v0::Constant>(ov::element::i64,
-                                                                             inOrderShape,
-                                                                             inputOrder);
-        const auto transpose = std::make_shared<ov::op::v1::Transpose>(paramOuts.at(0), inputOrderOp);
-        transpose->get_rt_info() = getCPUInfo();
-        const ov::ResultVector results{std::make_shared<ov::op::v0::Result>(transpose)};
-        function = std::make_shared<ov::Function>(results, params, "Transpose");
-    }
-};
-
-TEST_P(TransposeLayerCPUTest, CompareWithRefs) {
-    SKIP_IF_CURRENT_TEST_IS_DISABLED()
-
-    Run();
-    CheckPluginRelatedResults(executableNetwork, "Transpose");
-}
-
-namespace {
-std::map<std::string, std::string> additional_config;
-
-const auto cpuParams_nChw16c = CPUSpecificParams {{nChw16c}, {}, {}, {}};
-const auto cpuParams_nCdhw16c = CPUSpecificParams {{nCdhw16c}, {}, {}, {}};
-
-const auto cpuParams_nChw8c = CPUSpecificParams {{nChw8c}, {}, {}, {}};
-const auto cpuParams_nCdhw8c = CPUSpecificParams {{nCdhw8c}, {}, {}, {}};
-
-const auto cpuParams_nhwc = CPUSpecificParams {{nhwc}, {}, {}, {}};
-const auto cpuParams_ndhwc = CPUSpecificParams {{ndhwc}, {}, {}, {}};
-
-const auto cpuParams_nchw = CPUSpecificParams {{nchw}, {}, {}, {}};
-const auto cpuParams_ncdhw = CPUSpecificParams {{ncdhw}, {}, {}, {}};
-
-const std::vector<InferenceEngine::Precision> netPrecisions = {
-        Precision::I8,
-        Precision::BF16,
-        Precision::FP32
-};
-
-const std::vector<InferenceEngine::Precision> netPrecisionsPerChannels = {
-        Precision::I8,
-        Precision::FP32
-};
-
-const std::vector<inputShapesPair> staticInputShapes4D = {
-    {
-        {},
-        { // Static shapes
-            {{2, 16, 21, 10}}
-        }
-    },
-    {
-        {},
-        { // Static shapes
-            {{3, 16, 11, 12}}
-        }
-    },
-    {
-        {},
-        { // Static shapes
-            {{4, 32, 16, 14}}
-        }
-    },
-    {
-        {},
-        { // Static shapes
-            {{16, 32, 5, 16}}
-        }
-    }
-};
-const std::vector<inputShapesPair> dynamicInputShapes4D = {
-    {
-        { // Origin dynamic shapes
-            {ov::Dimension(1, 20), ov::Dimension(10, 40), ov::Dimension(10, 40), ov::Dimension(10, 40)}
-        },
-        { // Dynamic shapes instances
-            {{1, 32, 21, 10}},
-            {{2, 25, 11, 12}},
-            {{4, 15, 16, 14}},
-            {{7, 10, 20, 16}}
-        }
-    },
-    {
-        { // Origin dynamic shapes
-            {-1, -1, -1, -1}
-        },
-        { // Dynamic shapes instances
-            {{1, 24, 21, 8}},
-            {{2, 16, 11, 6}}
-        }
-    }
-};
-
-const std::vector<std::vector<size_t>> inputOrder4D = {
-        std::vector<size_t>{0, 1, 2, 3},
-        std::vector<size_t>{0, 2, 3, 1},
-        std::vector<size_t>{0, 2, 1, 3},
-        std::vector<size_t>{1, 0, 2, 3},
-        std::vector<size_t>{},
-};
-
-const std::vector<std::vector<size_t>> inputOrderPerChannels4D = {
-        std::vector<size_t>{0, 1, 2, 3},
-        std::vector<size_t>{0, 2, 1, 3},
-        std::vector<size_t>{1, 0, 2, 3},
-        std::vector<size_t>{},
-};
-
-const std::vector<CPUSpecificParams> CPUParams4D = {
-        cpuParams_nChw16c,
-        cpuParams_nChw8c,
-        cpuParams_nchw,
-};
-
-INSTANTIATE_TEST_SUITE_P(smoke_staticShapes4D_Transpose, TransposeLayerCPUTest,
-                        ::testing::Combine(
-                            ::testing::ValuesIn(staticInputShapes4D),
-                            ::testing::ValuesIn(inputOrder4D),
-                            ::testing::ValuesIn(netPrecisions),
-                            ::testing::Values(CommonTestUtils::DEVICE_CPU),
-                            ::testing::Values(additional_config),
-                            ::testing::ValuesIn(CPUParams4D)),
-                        TransposeLayerCPUTest::getTestCaseName);
-
-INSTANTIATE_TEST_SUITE_P(smoke_dynamicShapes4D_Transpose, TransposeLayerCPUTest,
-                        ::testing::Combine(
-                            ::testing::ValuesIn(dynamicInputShapes4D),
-                            ::testing::ValuesIn(inputOrder4D),
-                            ::testing::ValuesIn(netPrecisions),
-                            ::testing::Values(CommonTestUtils::DEVICE_CPU),
-                            ::testing::Values(additional_config),
-                            ::testing::Values(CPUSpecificParams{})),
-                        TransposeLayerCPUTest::getTestCaseName);
-
-INSTANTIATE_TEST_SUITE_P(smoke_staticShapes4D_PermutePerChannels, TransposeLayerCPUTest,
-                        ::testing::Combine(
-                            ::testing::ValuesIn(staticInputShapes4D),
-                            ::testing::ValuesIn(inputOrderPerChannels4D),
-                            ::testing::ValuesIn(netPrecisionsPerChannels),
-                            ::testing::Values(CommonTestUtils::DEVICE_CPU),
-                            ::testing::Values(additional_config),
-                            ::testing::Values(cpuParams_nhwc)),
-                        TransposeLayerCPUTest::getTestCaseName);
-
-INSTANTIATE_TEST_SUITE_P(smoke_dynamicShapes4D_PermutePerChannels, TransposeLayerCPUTest,
-                        ::testing::Combine(
-                            ::testing::ValuesIn(dynamicInputShapes4D),
-                            ::testing::ValuesIn(inputOrderPerChannels4D),
-                            ::testing::ValuesIn(netPrecisionsPerChannels),
-                            ::testing::Values(CommonTestUtils::DEVICE_CPU),
-                            ::testing::Values(additional_config),
-                            ::testing::Values(CPUSpecificParams{})),
-                        TransposeLayerCPUTest::getTestCaseName);
-
-const std::vector<inputShapesPair> staticInputShapes5D = {
-    {
-        {},
-        { // Static shapes
-            {{2, 16, 5, 6, 5}},
-            {{3, 16, 6, 5, 6}},
-            {{4, 32, 5, 6, 5}},
-            {{5, 32, 6, 5, 6}}
-        }
-    }
-};
-const std::vector<inputShapesPair> dynamicInputShapes5D = {
-    {
-        { // Origin dynamic shapes
-            {ov::Dimension(1, 20), ov::Dimension(5, 150), ov::Dimension(5, 40), ov::Dimension(5, 40), ov::Dimension(5, 40)}
-        },
-        { // Dynamic shapes instances
-            {{1, 32, 5, 6, 5}},
-            {{2, 32, 6, 5, 6}},
-            {{4, 55, 5, 6, 5}},
-            {{3, 129, 6, 5, 6}}
-        }
-    }
-};
-
-const std::vector<std::vector<size_t>> inputOrder5D = {
-        std::vector<size_t>{0, 1, 2, 3, 4},
-        std::vector<size_t>{0, 4, 2, 3, 1},
-        std::vector<size_t>{0, 4, 2, 1, 3},
-        std::vector<size_t>{0, 2, 3, 4, 1},
-        std::vector<size_t>{0, 2, 4, 3, 1},
-        std::vector<size_t>{0, 3, 2, 4, 1},
-        std::vector<size_t>{0, 3, 1, 4, 2},
-        std::vector<size_t>{1, 0, 2, 3, 4},
-        std::vector<size_t>{},
-};
-
-const std::vector<std::vector<size_t>> inputOrderPerChannels5D = {
-        std::vector<size_t>{0, 1, 2, 3, 4},
-        std::vector<size_t>{0, 4, 2, 3, 1},
-        std::vector<size_t>{0, 4, 2, 1, 3},
-        std::vector<size_t>{0, 2, 4, 3, 1},
-        std::vector<size_t>{0, 3, 2, 4, 1},
-        std::vector<size_t>{0, 3, 1, 4, 2},
-        std::vector<size_t>{1, 0, 2, 3, 4},
-        std::vector<size_t>{},
-};
-
-const std::vector<CPUSpecificParams> CPUParams5D = {
-        cpuParams_nCdhw16c,
-        cpuParams_nCdhw8c,
-        cpuParams_ncdhw,
-};
-
-INSTANTIATE_TEST_SUITE_P(smoke_staticShapes5D_Transpose, TransposeLayerCPUTest,
-                        ::testing::Combine(
-                            ::testing::ValuesIn(staticInputShapes5D),
-                            ::testing::ValuesIn(inputOrder5D),
-                            ::testing::ValuesIn(netPrecisions),
-                            ::testing::Values(CommonTestUtils::DEVICE_CPU),
-                            ::testing::Values(additional_config),
-                            ::testing::ValuesIn(CPUParams5D)),
-                        TransposeLayerCPUTest::getTestCaseName);
-
-INSTANTIATE_TEST_SUITE_P(smoke_dynamicShapes5D_Transpose, TransposeLayerCPUTest,
-                        ::testing::Combine(
-                            ::testing::ValuesIn(dynamicInputShapes5D),
-                            ::testing::ValuesIn(inputOrder5D),
-                            ::testing::ValuesIn(netPrecisions),
-                            ::testing::Values(CommonTestUtils::DEVICE_CPU),
-                            ::testing::Values(additional_config),
-                            ::testing::Values(CPUSpecificParams{})),
-                        TransposeLayerCPUTest::getTestCaseName);
-
-INSTANTIATE_TEST_SUITE_P(smoke_staticShapes5D_PermutePerChannels, TransposeLayerCPUTest,
-                        ::testing::Combine(
-                            ::testing::ValuesIn(staticInputShapes5D),
-                            ::testing::ValuesIn(inputOrderPerChannels5D),
-                            ::testing::ValuesIn(netPrecisionsPerChannels),
-                            ::testing::Values(CommonTestUtils::DEVICE_CPU),
-                            ::testing::Values(additional_config),
-                            ::testing::Values(cpuParams_ndhwc)),
-                        TransposeLayerCPUTest::getTestCaseName);
-
-INSTANTIATE_TEST_SUITE_P(smoke_dynamicShapes5D_PermutePerChannels, TransposeLayerCPUTest,
-                        ::testing::Combine(
-                            ::testing::ValuesIn(dynamicInputShapes5D),
-                            ::testing::ValuesIn(inputOrderPerChannels5D),
-                            ::testing::ValuesIn(netPrecisionsPerChannels),
-                            ::testing::Values(CommonTestUtils::DEVICE_CPU),
-                            ::testing::Values(additional_config),
-                            ::testing::Values(CPUSpecificParams{})),
-                        TransposeLayerCPUTest::getTestCaseName);
-
-} // namespace
-} // namespace CPULayerTestsDefinitions
->>>>>>> a0a70ab5
+//} // namespace CPULayerTestsDefinitions