<<<<<<< HEAD
// Copyright (C) 2018-2021 Intel Corporation
// SPDX-License-Identifier: Apache-2.0
//

#include <shared_test_classes/single_layer/transpose.hpp>
#include "ngraph_functions/builders.hpp"
#include "test_utils/cpu_test_utils.hpp"

// Since the Transpose ngraph operation is converted to the transpose node, we will use it in the transpose test

using namespace InferenceEngine;
using namespace CPUTestUtils;

namespace CPULayerTestsDefinitions {

typedef std::tuple<
        std::vector<size_t>,            // Input order
        InferenceEngine::Precision,     // Net precision
        std::vector<size_t>,            // Input shapes
        std::string,                    // Target device name
        std::map<std::string, std::string>, // Additional network configuration
        CPUSpecificParams> TransposeLayerCPUTestParamSet;

class TransposeLayerCPUTest : public testing::WithParamInterface<TransposeLayerCPUTestParamSet>,
                            virtual public LayerTestsUtils::LayerTestsCommon, public CPUTestsBase {
public:
    static std::string getTestCaseName(testing::TestParamInfo<TransposeLayerCPUTestParamSet> obj) {
        Precision netPrecision;
        std::vector<size_t> inputShape, inputOrder;
        std::string targetDevice;
        CPUSpecificParams cpuParams;
        std::map<std::string, std::string> additionalConfig;
        std::tie(inputOrder, netPrecision, inputShape, targetDevice, additionalConfig, cpuParams) = obj.param;

        std::ostringstream result;
        result << "IS=" << CommonTestUtils::vec2str(inputShape) << "_";
        result << "inputOrder=" << CommonTestUtils::vec2str(inputOrder) << "_";
        result << "netPRC=" << netPrecision.name() << "_";
        result << "trgDev=" << targetDevice;
        result << CPUTestsBase::getTestCaseName(cpuParams);
        return result.str();
    }
protected:
    void SetUp() override {
        Precision netPrecision;
        std::vector<size_t> inputShape, inputOrder;
        CPUSpecificParams cpuParams;
        std::map<std::string, std::string> additionalConfig;
        std::tie(inputOrder, netPrecision, inputShape, targetDevice, additionalConfig, cpuParams) = this->GetParam();
        configuration.insert(additionalConfig.begin(), additionalConfig.end());
        inPrc = outPrc = netPrecision; // since the layer does not convert precisions

        std::tie(inFmts, outFmts, priority, selectedType) = cpuParams;

        selectedType = std::string("unknown_") + inPrc.name();

        auto ngPrc = FuncTestUtils::PrecisionUtils::convertIE2nGraphPrc(netPrecision);
        auto params = ngraph::builder::makeParams(ngPrc, {inputShape});
        auto paramOuts = ngraph::helpers::convert2OutputVector(
                ngraph::helpers::castOps2Nodes<ngraph::op::Parameter>(params));

        const auto inOrderShape = inputOrder.empty() ? ngraph::Shape({0}) : ngraph::Shape({inputShape.size()});
        const auto inputOrderOp = std::make_shared<ngraph::op::v0::Constant>(ngraph::element::i64,
                                                                             inOrderShape,
                                                                             inputOrder);
        const auto transpose = std::make_shared<ngraph::op::v1::Transpose>(paramOuts.at(0), inputOrderOp);
        transpose->get_rt_info() = getCPUInfo();
        const ngraph::ResultVector results{std::make_shared<ngraph::op::v0::Result>(transpose)};
        function = std::make_shared<ngraph::Function>(results, params, "Transpose");
    }
};

TEST_P(TransposeLayerCPUTest, CompareWithRefs) {
    SKIP_IF_CURRENT_TEST_IS_DISABLED()

    Run();
    CheckPluginRelatedResults(executableNetwork, "Transpose");
}

namespace {
std::map<std::string, std::string> additional_config;

const auto cpuParams_nChw16c = CPUSpecificParams {{nChw16c}, {}, {}, {}};
const auto cpuParams_nCdhw16c = CPUSpecificParams {{nCdhw16c}, {}, {}, {}};

const auto cpuParams_nChw8c = CPUSpecificParams {{nChw8c}, {}, {}, {}};
const auto cpuParams_nCdhw8c = CPUSpecificParams {{nCdhw8c}, {}, {}, {}};

const auto cpuParams_nhwc = CPUSpecificParams {{nhwc}, {}, {}, {}};
const auto cpuParams_ndhwc = CPUSpecificParams {{ndhwc}, {}, {}, {}};

const auto cpuParams_nchw = CPUSpecificParams {{nchw}, {}, {}, {}};
const auto cpuParams_ncdhw = CPUSpecificParams {{ncdhw}, {}, {}, {}};

const std::vector<InferenceEngine::Precision> netPrecisions = {
        Precision::I8,
        Precision::BF16,
        Precision::FP32
};

const std::vector<InferenceEngine::Precision> netPrecisionsPerChannels = {
        Precision::I8,
        Precision::FP32
};

const std::vector<std::vector<size_t>> inputShapes4D = {
    {2, 32, 10, 20}
};

const std::vector<std::vector<size_t>> inputOrder4D = {
        std::vector<size_t>{0, 1, 2, 3},
        std::vector<size_t>{0, 2, 3, 1},
        std::vector<size_t>{0, 2, 1, 3},
        std::vector<size_t>{1, 0, 2, 3},
        std::vector<size_t>{},
};

const std::vector<std::vector<size_t>> inputOrderPerChannels4D = {
        std::vector<size_t>{0, 1, 2, 3},
        std::vector<size_t>{0, 2, 1, 3},
        std::vector<size_t>{1, 0, 2, 3},
        std::vector<size_t>{},
};

const std::vector<CPUSpecificParams> CPUParams4D = {
        cpuParams_nChw16c,
        cpuParams_nChw8c,
        cpuParams_nchw,
};

const auto params4D = ::testing::Combine(
        ::testing::ValuesIn(inputOrder4D),
        ::testing::ValuesIn(netPrecisions),
        ::testing::ValuesIn(inputShapes4D),
        ::testing::Values(CommonTestUtils::DEVICE_CPU),
        ::testing::Values(additional_config),
        ::testing::ValuesIn(CPUParams4D));

INSTANTIATE_TEST_SUITE_P(smoke_Transpose4D_CPU, TransposeLayerCPUTest, params4D, TransposeLayerCPUTest::getTestCaseName);

const auto paramsPerChannels4D = ::testing::Combine(
        ::testing::ValuesIn(inputOrderPerChannels4D),
        ::testing::ValuesIn(netPrecisionsPerChannels),
        ::testing::ValuesIn(inputShapes4D),
        ::testing::Values(CommonTestUtils::DEVICE_CPU),
        ::testing::Values(additional_config),
        ::testing::Values(cpuParams_nhwc));

INSTANTIATE_TEST_SUITE_P(smoke_PermutePerChannels4D_CPU, TransposeLayerCPUTest, paramsPerChannels4D, TransposeLayerCPUTest::getTestCaseName);

const std::vector<std::vector<size_t>> inputShapes5D = {
        {2, 32, 5, 10, 20}
};

const std::vector<std::vector<size_t>> inputOrder5D = {
        std::vector<size_t>{0, 1, 2, 3, 4},
        std::vector<size_t>{0, 4, 2, 3, 1},
        std::vector<size_t>{0, 4, 2, 1, 3},
        std::vector<size_t>{0, 2, 3, 4, 1},
        std::vector<size_t>{0, 2, 4, 3, 1},
        std::vector<size_t>{0, 3, 2, 4, 1},
        std::vector<size_t>{0, 3, 1, 4, 2},
        std::vector<size_t>{1, 0, 2, 3, 4},
        std::vector<size_t>{},
};

const std::vector<std::vector<size_t>> inputOrderPerChannels5D = {
        std::vector<size_t>{0, 1, 2, 3, 4},
        std::vector<size_t>{0, 4, 2, 3, 1},
        std::vector<size_t>{0, 4, 2, 1, 3},
        std::vector<size_t>{0, 2, 4, 3, 1},
        std::vector<size_t>{0, 3, 2, 4, 1},
        std::vector<size_t>{0, 3, 1, 4, 2},
        std::vector<size_t>{1, 0, 2, 3, 4},
        std::vector<size_t>{},
};

const std::vector<CPUSpecificParams> CPUParams5D = {
        cpuParams_nCdhw16c,
        cpuParams_nCdhw8c,
        cpuParams_ncdhw,
};

const auto params5D = ::testing::Combine(
        ::testing::ValuesIn(inputOrder5D),
        ::testing::ValuesIn(netPrecisions),
        ::testing::ValuesIn(inputShapes5D),
        ::testing::Values(CommonTestUtils::DEVICE_CPU),
        ::testing::Values(additional_config),
        ::testing::ValuesIn(CPUParams5D));

INSTANTIATE_TEST_SUITE_P(smoke_Transpose5D_CPU, TransposeLayerCPUTest, params5D, TransposeLayerCPUTest::getTestCaseName);

const auto paramsPerChannels5D = ::testing::Combine(
        ::testing::ValuesIn(inputOrderPerChannels5D),
        ::testing::ValuesIn(netPrecisionsPerChannels),
        ::testing::ValuesIn(inputShapes5D),
        ::testing::Values(CommonTestUtils::DEVICE_CPU),
        ::testing::Values(additional_config),
        ::testing::Values(cpuParams_ndhwc));

INSTANTIATE_TEST_SUITE_P(smoke_PermutePerChannels5D_CPU, TransposeLayerCPUTest, paramsPerChannels5D, TransposeLayerCPUTest::getTestCaseName);

} // namespace
} // namespace CPULayerTestsDefinitions
=======
//// Copyright (C) 2018-2021 Intel Corporation
//// SPDX-License-Identifier: Apache-2.0
////
//
//#include "test_utils/cpu_test_utils.hpp"
//#include "ngraph_functions/builders.hpp"
//
//// Since the Transpose ngraph operation is converted to the transpose node, we will use it in the transpose test
//
//using namespace InferenceEngine;
//using namespace CPUTestUtils;
//
//namespace CPULayerTestsDefinitions {
//
//using inputShapesPair = std::pair<std::vector<ov::PartialShape>, std::vector<std::vector<ov::Shape>>>;
//
//typedef std::tuple<
//        inputShapesPair,                    // Input shapes
//        std::vector<size_t>,                // Input order
//        InferenceEngine::Precision,         // Net precision
//        std::string,                        // Target device name
//        std::map<std::string, std::string>, // Additional network configuration
//        CPUSpecificParams> TransposeLayerCPUTestParamSet;
//
//class TransposeLayerCPUTest : public testing::WithParamInterface<TransposeLayerCPUTestParamSet>,
//                              virtual public LayerTestsUtils::LayerTestsCommon, public CPUTestsBase {
//public:
//    static std::string getTestCaseName(testing::TestParamInfo<TransposeLayerCPUTestParamSet> obj) {
//        Precision netPrecision;
//        inputShapesPair inputShapes;
//        std::vector<size_t> inputOrder;
//        std::string targetDevice;
//        CPUSpecificParams cpuParams;
//        std::map<std::string, std::string> additionalConfig;
//        std::tie(inputShapes, inputOrder, netPrecision, targetDevice, additionalConfig, cpuParams) = obj.param;
//
//        std::ostringstream result;
//        result << "DynShapes=" << CommonTestUtils::partialShape2str(inputShapes.first) << "_";
//        result << "StatShapes=" << CommonTestUtils::vec2str(inputShapes.second) << "_";
//        result << "inputOrder=" << CommonTestUtils::vec2str(inputOrder) << "_";
//        result << "netPRC=" << netPrecision.name() << "_";
//        result << "trgDev=" << targetDevice;
//        result << CPUTestsBase::getTestCaseName(cpuParams);
//        return result.str();
//    }
//protected:
//    void SetUp() override {
//        Precision netPrecision;
//        inputShapesPair inputShapes;
//        std::vector<size_t> inputOrder;
//        CPUSpecificParams cpuParams;
//        std::map<std::string, std::string> additionalConfig;
//        std::tie(inputShapes, inputOrder, netPrecision, targetDevice, additionalConfig, cpuParams) = this->GetParam();
//        configuration.insert(additionalConfig.begin(), additionalConfig.end());
//        inPrc = outPrc = netPrecision; // since the layer does not convert precisions
//
//        std::tie(inFmts, outFmts, priority, selectedType) = cpuParams;
//
//        selectedType = std::string("unknown_") + inPrc.name();
//
//        targetStaticShapes.reserve(inputShapes.second.size());
//        for (const auto& staticShape : inputShapes.second) {
//            targetStaticShapes.push_back({staticShape});
//        }
//        inputDynamicShapes = { inputShapes.first };
//
//        ov::Shape inputDataShape = targetStaticShapes.front().front();
//
//        auto ngPrc = FuncTestUtils::PrecisionUtils::convertIE2nGraphPrc(netPrecision);
//        auto params = ngraph::builder::makeParams(ngPrc, {inputDataShape});
//        auto paramOuts = ngraph::helpers::convert2OutputVector(
//                ngraph::helpers::castOps2Nodes<ov::op::v0::Parameter>(params));
//
//        const auto inOrderShape = inputOrder.empty() ? ov::Shape({0}) : ov::Shape({inputDataShape.size()});
//        const auto inputOrderOp = std::make_shared<ov::op::v0::Constant>(ov::element::i64,
//                                                                         inOrderShape,
//                                                                         inputOrder);
//        const auto transpose = std::make_shared<ov::op::v1::Transpose>(paramOuts.at(0), inputOrderOp);
//        transpose->get_rt_info() = getCPUInfo();
//        const ov::ResultVector results{std::make_shared<ov::op::v0::Result>(transpose)};
//        function = std::make_shared<ov::Function>(results, params, "Transpose");
//    }
//};
//
//TEST_P(TransposeLayerCPUTest, CompareWithRefs) {
//    SKIP_IF_CURRENT_TEST_IS_DISABLED()
//
//    Run();
//    CheckPluginRelatedResults(executableNetwork, "Transpose");
//}
//
//namespace {
//std::map<std::string, std::string> additional_config;
//
//const auto cpuParams_nChw16c = CPUSpecificParams {{nChw16c}, {}, {}, {}};
//const auto cpuParams_nCdhw16c = CPUSpecificParams {{nCdhw16c}, {}, {}, {}};
//
//const auto cpuParams_nChw8c = CPUSpecificParams {{nChw8c}, {}, {}, {}};
//const auto cpuParams_nCdhw8c = CPUSpecificParams {{nCdhw8c}, {}, {}, {}};
//
//const auto cpuParams_nhwc = CPUSpecificParams {{nhwc}, {}, {}, {}};
//const auto cpuParams_ndhwc = CPUSpecificParams {{ndhwc}, {}, {}, {}};
//
//const auto cpuParams_nchw = CPUSpecificParams {{nchw}, {}, {}, {}};
//const auto cpuParams_ncdhw = CPUSpecificParams {{ncdhw}, {}, {}, {}};
//
//const std::vector<InferenceEngine::Precision> netPrecisions = {
//        Precision::I8,
//        Precision::BF16,
//        Precision::FP32
//};
//
//const std::vector<InferenceEngine::Precision> netPrecisionsPerChannels = {
//        Precision::I8,
//        Precision::FP32
//};
//
//const std::vector<inputShapesPair> staticInputShapes4D = {
//        {
//                {},
//                { // Static shapes
//                        {{2, 16, 21, 10}}
//                }
//        },
//        {
//                {},
//                { // Static shapes
//                        {{3, 16, 11, 12}}
//                }
//        },
//        {
//                {},
//                { // Static shapes
//                        {{4, 32, 16, 14}}
//                }
//        },
//        {
//                {},
//                { // Static shapes
//                        {{16, 32, 5, 16}}
//                }
//        }
//};
//const std::vector<inputShapesPair> dynamicInputShapes4D = {
//        {
//                { // Origin dynamic shapes
//                        {ov::Dimension(1, 20), ov::Dimension(10, 40), ov::Dimension(10, 40), ov::Dimension(10, 40)}
//                },
//                { // Dynamic shapes instances
//                        {{1, 32, 21, 10}},
//                        {{2, 25, 11, 12}},
//                        {{4, 15, 16, 14}},
//                        {{7, 10, 20, 16}}
//                }
//        },
//        {
//                { // Origin dynamic shapes
//                        {-1, -1, -1, -1}
//                },
//                { // Dynamic shapes instances
//                        {{1, 24, 21, 8}},
//                        {{2, 16, 11, 6}}
//                }
//        }
//};
//
//const std::vector<std::vector<size_t>> inputOrder4D = {
//        std::vector<size_t>{0, 1, 2, 3},
//        std::vector<size_t>{0, 2, 3, 1},
//        std::vector<size_t>{0, 2, 1, 3},
//        std::vector<size_t>{1, 0, 2, 3},
//        std::vector<size_t>{},
//};
//
//const std::vector<std::vector<size_t>> inputOrderPerChannels4D = {
//        std::vector<size_t>{0, 1, 2, 3},
//        std::vector<size_t>{0, 2, 1, 3},
//        std::vector<size_t>{1, 0, 2, 3},
//        std::vector<size_t>{},
//};
//
//const std::vector<CPUSpecificParams> CPUParams4D = {
//        cpuParams_nChw16c,
//        cpuParams_nChw8c,
//        cpuParams_nchw,
//};
//
//INSTANTIATE_TEST_SUITE_P(smoke_staticShapes4D_Transpose, TransposeLayerCPUTest,
//                         ::testing::Combine(
//                                 ::testing::ValuesIn(staticInputShapes4D),
//                                 ::testing::ValuesIn(inputOrder4D),
//                                 ::testing::ValuesIn(netPrecisions),
//                                 ::testing::Values(CommonTestUtils::DEVICE_CPU),
//                                 ::testing::Values(additional_config),
//                                 ::testing::ValuesIn(CPUParams4D)),
//                         TransposeLayerCPUTest::getTestCaseName);
//
//INSTANTIATE_TEST_SUITE_P(smoke_dynamicShapes4D_Transpose, TransposeLayerCPUTest,
//                         ::testing::Combine(
//                                 ::testing::ValuesIn(dynamicInputShapes4D),
//                                 ::testing::ValuesIn(inputOrder4D),
//                                 ::testing::ValuesIn(netPrecisions),
//                                 ::testing::Values(CommonTestUtils::DEVICE_CPU),
//                                 ::testing::Values(additional_config),
//                                 ::testing::Values(CPUSpecificParams{})),
//                         TransposeLayerCPUTest::getTestCaseName);
//
//INSTANTIATE_TEST_SUITE_P(smoke_staticShapes4D_PermutePerChannels, TransposeLayerCPUTest,
//                         ::testing::Combine(
//                                 ::testing::ValuesIn(staticInputShapes4D),
//                                 ::testing::ValuesIn(inputOrderPerChannels4D),
//                                 ::testing::ValuesIn(netPrecisionsPerChannels),
//                                 ::testing::Values(CommonTestUtils::DEVICE_CPU),
//                                 ::testing::Values(additional_config),
//                                 ::testing::Values(cpuParams_nhwc)),
//                         TransposeLayerCPUTest::getTestCaseName);
//
//INSTANTIATE_TEST_SUITE_P(smoke_dynamicShapes4D_PermutePerChannels, TransposeLayerCPUTest,
//                         ::testing::Combine(
//                                 ::testing::ValuesIn(dynamicInputShapes4D),
//                                 ::testing::ValuesIn(inputOrderPerChannels4D),
//                                 ::testing::ValuesIn(netPrecisionsPerChannels),
//                                 ::testing::Values(CommonTestUtils::DEVICE_CPU),
//                                 ::testing::Values(additional_config),
//                                 ::testing::Values(CPUSpecificParams{})),
//                         TransposeLayerCPUTest::getTestCaseName);
//
//const std::vector<inputShapesPair> staticInputShapes5D = {
//        {
//                {},
//                { // Static shapes
//                        {{2, 16, 5, 6, 5}},
//                        {{3, 16, 6, 5, 6}},
//                        {{4, 32, 5, 6, 5}},
//                        {{5, 32, 6, 5, 6}}
//                }
//        }
//};
//const std::vector<inputShapesPair> dynamicInputShapes5D = {
//        {
//                { // Origin dynamic shapes
//                        {ov::Dimension(1, 20), ov::Dimension(5, 150), ov::Dimension(5, 40), ov::Dimension(5, 40), ov::Dimension(5, 40)}
//                },
//                { // Dynamic shapes instances
//                        {{1, 32, 5, 6, 5}},
//                        {{2, 32, 6, 5, 6}},
//                        {{4, 55, 5, 6, 5}},
//                        {{3, 129, 6, 5, 6}}
//                }
//        }
//};
//
//const std::vector<std::vector<size_t>> inputOrder5D = {
//        std::vector<size_t>{0, 1, 2, 3, 4},
//        std::vector<size_t>{0, 4, 2, 3, 1},
//        std::vector<size_t>{0, 4, 2, 1, 3},
//        std::vector<size_t>{0, 2, 3, 4, 1},
//        std::vector<size_t>{0, 2, 4, 3, 1},
//        std::vector<size_t>{0, 3, 2, 4, 1},
//        std::vector<size_t>{0, 3, 1, 4, 2},
//        std::vector<size_t>{1, 0, 2, 3, 4},
//        std::vector<size_t>{},
//};
//
//const std::vector<std::vector<size_t>> inputOrderPerChannels5D = {
//        std::vector<size_t>{0, 1, 2, 3, 4},
//        std::vector<size_t>{0, 4, 2, 3, 1},
//        std::vector<size_t>{0, 4, 2, 1, 3},
//        std::vector<size_t>{0, 2, 4, 3, 1},
//        std::vector<size_t>{0, 3, 2, 4, 1},
//        std::vector<size_t>{0, 3, 1, 4, 2},
//        std::vector<size_t>{1, 0, 2, 3, 4},
//        std::vector<size_t>{},
//};
//
//const std::vector<CPUSpecificParams> CPUParams5D = {
//        cpuParams_nCdhw16c,
//        cpuParams_nCdhw8c,
//        cpuParams_ncdhw,
//};
//
//INSTANTIATE_TEST_SUITE_P(smoke_staticShapes5D_Transpose, TransposeLayerCPUTest,
//                         ::testing::Combine(
//                                 ::testing::ValuesIn(staticInputShapes5D),
//                                 ::testing::ValuesIn(inputOrder5D),
//                                 ::testing::ValuesIn(netPrecisions),
//                                 ::testing::Values(CommonTestUtils::DEVICE_CPU),
//                                 ::testing::Values(additional_config),
//                                 ::testing::ValuesIn(CPUParams5D)),
//                         TransposeLayerCPUTest::getTestCaseName);
//
//INSTANTIATE_TEST_SUITE_P(smoke_dynamicShapes5D_Transpose, TransposeLayerCPUTest,
//                         ::testing::Combine(
//                                 ::testing::ValuesIn(dynamicInputShapes5D),
//                                 ::testing::ValuesIn(inputOrder5D),
//                                 ::testing::ValuesIn(netPrecisions),
//                                 ::testing::Values(CommonTestUtils::DEVICE_CPU),
//                                 ::testing::Values(additional_config),
//                                 ::testing::Values(CPUSpecificParams{})),
//                         TransposeLayerCPUTest::getTestCaseName);
//
//INSTANTIATE_TEST_SUITE_P(smoke_staticShapes5D_PermutePerChannels, TransposeLayerCPUTest,
//                         ::testing::Combine(
//                                 ::testing::ValuesIn(staticInputShapes5D),
//                                 ::testing::ValuesIn(inputOrderPerChannels5D),
//                                 ::testing::ValuesIn(netPrecisionsPerChannels),
//                                 ::testing::Values(CommonTestUtils::DEVICE_CPU),
//                                 ::testing::Values(additional_config),
//                                 ::testing::Values(cpuParams_ndhwc)),
//                         TransposeLayerCPUTest::getTestCaseName);
//
//INSTANTIATE_TEST_SUITE_P(smoke_dynamicShapes5D_PermutePerChannels, TransposeLayerCPUTest,
//                         ::testing::Combine(
//                                 ::testing::ValuesIn(dynamicInputShapes5D),
//                                 ::testing::ValuesIn(inputOrderPerChannels5D),
//                                 ::testing::ValuesIn(netPrecisionsPerChannels),
//                                 ::testing::Values(CommonTestUtils::DEVICE_CPU),
//                                 ::testing::Values(additional_config),
//                                 ::testing::Values(CPUSpecificParams{})),
//                         TransposeLayerCPUTest::getTestCaseName);
//
//} // namespace
//} // namespace CPULayerTestsDefinitions
>>>>>>> a84d01cb
<|MERGE_RESOLUTION|>--- conflicted
+++ resolved
@@ -1,210 +1,3 @@
-<<<<<<< HEAD
-// Copyright (C) 2018-2021 Intel Corporation
-// SPDX-License-Identifier: Apache-2.0
-//
-
-#include <shared_test_classes/single_layer/transpose.hpp>
-#include "ngraph_functions/builders.hpp"
-#include "test_utils/cpu_test_utils.hpp"
-
-// Since the Transpose ngraph operation is converted to the transpose node, we will use it in the transpose test
-
-using namespace InferenceEngine;
-using namespace CPUTestUtils;
-
-namespace CPULayerTestsDefinitions {
-
-typedef std::tuple<
-        std::vector<size_t>,            // Input order
-        InferenceEngine::Precision,     // Net precision
-        std::vector<size_t>,            // Input shapes
-        std::string,                    // Target device name
-        std::map<std::string, std::string>, // Additional network configuration
-        CPUSpecificParams> TransposeLayerCPUTestParamSet;
-
-class TransposeLayerCPUTest : public testing::WithParamInterface<TransposeLayerCPUTestParamSet>,
-                            virtual public LayerTestsUtils::LayerTestsCommon, public CPUTestsBase {
-public:
-    static std::string getTestCaseName(testing::TestParamInfo<TransposeLayerCPUTestParamSet> obj) {
-        Precision netPrecision;
-        std::vector<size_t> inputShape, inputOrder;
-        std::string targetDevice;
-        CPUSpecificParams cpuParams;
-        std::map<std::string, std::string> additionalConfig;
-        std::tie(inputOrder, netPrecision, inputShape, targetDevice, additionalConfig, cpuParams) = obj.param;
-
-        std::ostringstream result;
-        result << "IS=" << CommonTestUtils::vec2str(inputShape) << "_";
-        result << "inputOrder=" << CommonTestUtils::vec2str(inputOrder) << "_";
-        result << "netPRC=" << netPrecision.name() << "_";
-        result << "trgDev=" << targetDevice;
-        result << CPUTestsBase::getTestCaseName(cpuParams);
-        return result.str();
-    }
-protected:
-    void SetUp() override {
-        Precision netPrecision;
-        std::vector<size_t> inputShape, inputOrder;
-        CPUSpecificParams cpuParams;
-        std::map<std::string, std::string> additionalConfig;
-        std::tie(inputOrder, netPrecision, inputShape, targetDevice, additionalConfig, cpuParams) = this->GetParam();
-        configuration.insert(additionalConfig.begin(), additionalConfig.end());
-        inPrc = outPrc = netPrecision; // since the layer does not convert precisions
-
-        std::tie(inFmts, outFmts, priority, selectedType) = cpuParams;
-
-        selectedType = std::string("unknown_") + inPrc.name();
-
-        auto ngPrc = FuncTestUtils::PrecisionUtils::convertIE2nGraphPrc(netPrecision);
-        auto params = ngraph::builder::makeParams(ngPrc, {inputShape});
-        auto paramOuts = ngraph::helpers::convert2OutputVector(
-                ngraph::helpers::castOps2Nodes<ngraph::op::Parameter>(params));
-
-        const auto inOrderShape = inputOrder.empty() ? ngraph::Shape({0}) : ngraph::Shape({inputShape.size()});
-        const auto inputOrderOp = std::make_shared<ngraph::op::v0::Constant>(ngraph::element::i64,
-                                                                             inOrderShape,
-                                                                             inputOrder);
-        const auto transpose = std::make_shared<ngraph::op::v1::Transpose>(paramOuts.at(0), inputOrderOp);
-        transpose->get_rt_info() = getCPUInfo();
-        const ngraph::ResultVector results{std::make_shared<ngraph::op::v0::Result>(transpose)};
-        function = std::make_shared<ngraph::Function>(results, params, "Transpose");
-    }
-};
-
-TEST_P(TransposeLayerCPUTest, CompareWithRefs) {
-    SKIP_IF_CURRENT_TEST_IS_DISABLED()
-
-    Run();
-    CheckPluginRelatedResults(executableNetwork, "Transpose");
-}
-
-namespace {
-std::map<std::string, std::string> additional_config;
-
-const auto cpuParams_nChw16c = CPUSpecificParams {{nChw16c}, {}, {}, {}};
-const auto cpuParams_nCdhw16c = CPUSpecificParams {{nCdhw16c}, {}, {}, {}};
-
-const auto cpuParams_nChw8c = CPUSpecificParams {{nChw8c}, {}, {}, {}};
-const auto cpuParams_nCdhw8c = CPUSpecificParams {{nCdhw8c}, {}, {}, {}};
-
-const auto cpuParams_nhwc = CPUSpecificParams {{nhwc}, {}, {}, {}};
-const auto cpuParams_ndhwc = CPUSpecificParams {{ndhwc}, {}, {}, {}};
-
-const auto cpuParams_nchw = CPUSpecificParams {{nchw}, {}, {}, {}};
-const auto cpuParams_ncdhw = CPUSpecificParams {{ncdhw}, {}, {}, {}};
-
-const std::vector<InferenceEngine::Precision> netPrecisions = {
-        Precision::I8,
-        Precision::BF16,
-        Precision::FP32
-};
-
-const std::vector<InferenceEngine::Precision> netPrecisionsPerChannels = {
-        Precision::I8,
-        Precision::FP32
-};
-
-const std::vector<std::vector<size_t>> inputShapes4D = {
-    {2, 32, 10, 20}
-};
-
-const std::vector<std::vector<size_t>> inputOrder4D = {
-        std::vector<size_t>{0, 1, 2, 3},
-        std::vector<size_t>{0, 2, 3, 1},
-        std::vector<size_t>{0, 2, 1, 3},
-        std::vector<size_t>{1, 0, 2, 3},
-        std::vector<size_t>{},
-};
-
-const std::vector<std::vector<size_t>> inputOrderPerChannels4D = {
-        std::vector<size_t>{0, 1, 2, 3},
-        std::vector<size_t>{0, 2, 1, 3},
-        std::vector<size_t>{1, 0, 2, 3},
-        std::vector<size_t>{},
-};
-
-const std::vector<CPUSpecificParams> CPUParams4D = {
-        cpuParams_nChw16c,
-        cpuParams_nChw8c,
-        cpuParams_nchw,
-};
-
-const auto params4D = ::testing::Combine(
-        ::testing::ValuesIn(inputOrder4D),
-        ::testing::ValuesIn(netPrecisions),
-        ::testing::ValuesIn(inputShapes4D),
-        ::testing::Values(CommonTestUtils::DEVICE_CPU),
-        ::testing::Values(additional_config),
-        ::testing::ValuesIn(CPUParams4D));
-
-INSTANTIATE_TEST_SUITE_P(smoke_Transpose4D_CPU, TransposeLayerCPUTest, params4D, TransposeLayerCPUTest::getTestCaseName);
-
-const auto paramsPerChannels4D = ::testing::Combine(
-        ::testing::ValuesIn(inputOrderPerChannels4D),
-        ::testing::ValuesIn(netPrecisionsPerChannels),
-        ::testing::ValuesIn(inputShapes4D),
-        ::testing::Values(CommonTestUtils::DEVICE_CPU),
-        ::testing::Values(additional_config),
-        ::testing::Values(cpuParams_nhwc));
-
-INSTANTIATE_TEST_SUITE_P(smoke_PermutePerChannels4D_CPU, TransposeLayerCPUTest, paramsPerChannels4D, TransposeLayerCPUTest::getTestCaseName);
-
-const std::vector<std::vector<size_t>> inputShapes5D = {
-        {2, 32, 5, 10, 20}
-};
-
-const std::vector<std::vector<size_t>> inputOrder5D = {
-        std::vector<size_t>{0, 1, 2, 3, 4},
-        std::vector<size_t>{0, 4, 2, 3, 1},
-        std::vector<size_t>{0, 4, 2, 1, 3},
-        std::vector<size_t>{0, 2, 3, 4, 1},
-        std::vector<size_t>{0, 2, 4, 3, 1},
-        std::vector<size_t>{0, 3, 2, 4, 1},
-        std::vector<size_t>{0, 3, 1, 4, 2},
-        std::vector<size_t>{1, 0, 2, 3, 4},
-        std::vector<size_t>{},
-};
-
-const std::vector<std::vector<size_t>> inputOrderPerChannels5D = {
-        std::vector<size_t>{0, 1, 2, 3, 4},
-        std::vector<size_t>{0, 4, 2, 3, 1},
-        std::vector<size_t>{0, 4, 2, 1, 3},
-        std::vector<size_t>{0, 2, 4, 3, 1},
-        std::vector<size_t>{0, 3, 2, 4, 1},
-        std::vector<size_t>{0, 3, 1, 4, 2},
-        std::vector<size_t>{1, 0, 2, 3, 4},
-        std::vector<size_t>{},
-};
-
-const std::vector<CPUSpecificParams> CPUParams5D = {
-        cpuParams_nCdhw16c,
-        cpuParams_nCdhw8c,
-        cpuParams_ncdhw,
-};
-
-const auto params5D = ::testing::Combine(
-        ::testing::ValuesIn(inputOrder5D),
-        ::testing::ValuesIn(netPrecisions),
-        ::testing::ValuesIn(inputShapes5D),
-        ::testing::Values(CommonTestUtils::DEVICE_CPU),
-        ::testing::Values(additional_config),
-        ::testing::ValuesIn(CPUParams5D));
-
-INSTANTIATE_TEST_SUITE_P(smoke_Transpose5D_CPU, TransposeLayerCPUTest, params5D, TransposeLayerCPUTest::getTestCaseName);
-
-const auto paramsPerChannels5D = ::testing::Combine(
-        ::testing::ValuesIn(inputOrderPerChannels5D),
-        ::testing::ValuesIn(netPrecisionsPerChannels),
-        ::testing::ValuesIn(inputShapes5D),
-        ::testing::Values(CommonTestUtils::DEVICE_CPU),
-        ::testing::Values(additional_config),
-        ::testing::Values(cpuParams_ndhwc));
-
-INSTANTIATE_TEST_SUITE_P(smoke_PermutePerChannels5D_CPU, TransposeLayerCPUTest, paramsPerChannels5D, TransposeLayerCPUTest::getTestCaseName);
-
-} // namespace
-} // namespace CPULayerTestsDefinitions
-=======
 //// Copyright (C) 2018-2021 Intel Corporation
 //// SPDX-License-Identifier: Apache-2.0
 ////
@@ -527,5 +320,4 @@
 //                         TransposeLayerCPUTest::getTestCaseName);
 //
 //} // namespace
-//} // namespace CPULayerTestsDefinitions
->>>>>>> a84d01cb
+//} // namespace CPULayerTestsDefinitions