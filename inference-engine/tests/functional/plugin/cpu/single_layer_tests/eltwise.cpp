--- conflicted
+++ resolved
@@ -1,398 +1,3 @@
-<<<<<<< HEAD
-// Copyright (C) 2018-2021 Intel Corporation
-// SPDX-License-Identifier: Apache-2.0
-//
-
-#include <shared_test_classes/single_layer/eltwise.hpp>
-#include <ngraph_functions/builders.hpp>
-#include "test_utils/cpu_test_utils.hpp"
-
-using namespace InferenceEngine;
-using namespace CPUTestUtils;
-
-namespace CPULayerTestsDefinitions {
-
-typedef std::tuple<
-        LayerTestsDefinitions::EltwiseTestParams,
-        CPUSpecificParams> EltwiseLayerCPUTestParamsSet;
-
-class EltwiseLayerCPUTest : public testing::WithParamInterface<EltwiseLayerCPUTestParamsSet>,
-                                     virtual public LayerTestsUtils::LayerTestsCommon, public CPUTestsBase {
-public:
-    static std::string getTestCaseName(testing::TestParamInfo<EltwiseLayerCPUTestParamsSet> obj) {
-        LayerTestsDefinitions::EltwiseTestParams basicParamsSet;
-        CPUSpecificParams cpuParams;
-        std::tie(basicParamsSet, cpuParams) = obj.param;
-
-        std::ostringstream result;
-        result << LayerTestsDefinitions::EltwiseLayerTest::getTestCaseName(testing::TestParamInfo<LayerTestsDefinitions::EltwiseTestParams>(
-                basicParamsSet, 0));
-        result << CPUTestsBase::getTestCaseName(cpuParams);
-
-        return result.str();
-    }
-
-protected:
-    void SetUp() override {
-        LayerTestsDefinitions::EltwiseTestParams basicParamsSet;
-        CPUSpecificParams cpuParams;
-        std::tie(basicParamsSet, cpuParams) = this->GetParam();
-
-        std::vector<std::vector<size_t>> inputShapes;
-        InferenceEngine::Precision netPrecision;
-        ngraph::helpers::InputLayerType secondaryInputType;
-        CommonTestUtils::OpType opType;
-        ngraph::helpers::EltwiseTypes eltwiseType;
-        std::map<std::string, std::string> additional_config;
-        std::tie(inputShapes, eltwiseType, secondaryInputType, opType, netPrecision, inPrc, outPrc, inLayout, targetDevice, additional_config) = basicParamsSet;
-        std::tie(inFmts, outFmts, priority, selectedType) = cpuParams;
-        auto ngPrc = FuncTestUtils::PrecisionUtils::convertIE2nGraphPrc(netPrecision);
-
-        selectedType = getPrimitiveType() + "_" + netPrecision.name();
-
-        std::vector<size_t> inputShape1, inputShape2;
-        if (inputShapes.size() == 1) {
-            inputShape1 = inputShape2 = inputShapes.front();
-        } else if (inputShapes.size() == 2) {
-            inputShape1 = inputShapes.front();
-            inputShape2 = inputShapes.back();
-        } else {
-            IE_THROW() << "Incorrect number of input shapes";
-        }
-
-        configuration.insert(additional_config.begin(), additional_config.end());
-        auto input = ngraph::builder::makeParams(ngPrc, {inputShape1});
-
-        std::vector<size_t> shape_input_secondary;
-        switch (opType) {
-            case CommonTestUtils::OpType::SCALAR: {
-                shape_input_secondary = std::vector<size_t>({1});
-                break;
-            }
-            case CommonTestUtils::OpType::VECTOR:
-                shape_input_secondary = inputShape2;
-                break;
-            default:
-                FAIL() << "Unsupported Secondary operation type";
-        }
-
-        std::shared_ptr<ngraph::Node> secondaryInput;
-        if (eltwiseType == ngraph::helpers::EltwiseTypes::DIVIDE ||
-            eltwiseType == ngraph::helpers::EltwiseTypes::MOD) {
-            std::vector<float> data(ngraph::shape_size(shape_input_secondary));
-            data = NGraphFunctions::Utils::generateVector<ngraph::element::Type_t::f32>(ngraph::shape_size(shape_input_secondary), 10, 2);
-            secondaryInput = ngraph::builder::makeConstant(ngPrc, shape_input_secondary, data);
-        } else if (eltwiseType == ngraph::helpers::EltwiseTypes::FLOOR_MOD)  {
-            int negative_data_size = ngraph::shape_size(shape_input_secondary) / 2;
-            int positive_data_size = ngraph::shape_size(shape_input_secondary) - negative_data_size;
-            std::vector<float> negative_data(negative_data_size);
-            std::vector<float> data(positive_data_size);
-            negative_data = NGraphFunctions::Utils::generateVector<ngraph::element::Type_t::f32>(negative_data_size, -10, -2);
-            data = NGraphFunctions::Utils::generateVector<ngraph::element::Type_t::f32>(positive_data_size, 10, 2);
-            data.insert(data.end(), negative_data.begin(), negative_data.end());
-            secondaryInput = ngraph::builder::makeConstant(ngPrc, shape_input_secondary, data);
-        } else {
-            secondaryInput = ngraph::builder::makeInputLayer(ngPrc, secondaryInputType, shape_input_secondary);
-            if (secondaryInputType == ngraph::helpers::InputLayerType::PARAMETER) {
-                input.push_back(std::dynamic_pointer_cast<ngraph::op::v0::Parameter>(secondaryInput));
-            }
-        }
-
-        auto eltwise = ngraph::builder::makeEltwise(input[0], secondaryInput, eltwiseType);
-
-        function = makeNgraphFunction(ngPrc, input, eltwise, "Eltwise");
-    }
-};
-
-TEST_P(EltwiseLayerCPUTest, CompareWithRefs) {
-    SKIP_IF_CURRENT_TEST_IS_DISABLED()
-
-    Run();
-    CheckPluginRelatedResults(executableNetwork, "Eltwise");
-}
-
-namespace {
-
-std::vector<ngraph::helpers::InputLayerType> secondaryInputTypes = {
-        ngraph::helpers::InputLayerType::CONSTANT,
-        ngraph::helpers::InputLayerType::PARAMETER,
-};
-
-std::vector<CommonTestUtils::OpType> opTypes = {
-        CommonTestUtils::OpType::VECTOR,
-};
-
-std::vector<ngraph::helpers::EltwiseTypes> eltwiseOpTypesBinInp = {
-        ngraph::helpers::EltwiseTypes::ADD,
-        ngraph::helpers::EltwiseTypes::MULTIPLY,
-        ngraph::helpers::EltwiseTypes::SUBTRACT,
-        ngraph::helpers::EltwiseTypes::DIVIDE,
-        ngraph::helpers::EltwiseTypes::FLOOR_MOD,
-        ngraph::helpers::EltwiseTypes::SQUARED_DIFF,
-};
-
-std::vector<ngraph::helpers::EltwiseTypes> eltwiseOpTypesDiffInp = { // Different number of input nodes depending on optimizations
-        ngraph::helpers::EltwiseTypes::POWER,
-        // ngraph::helpers::EltwiseTypes::MOD // Does not execute because of transformations
-};
-
-std::map<std::string, std::string> additional_config;
-
-std::vector<Precision> netPrc = {Precision::BF16, Precision::FP32};
-
-
-std::vector<std::vector<std::vector<size_t>>> inShapes_4D = {
-        {{2, 4, 4, 1}},
-        {{2, 17, 5, 4}},
-        {{2, 17, 5, 4}, {1, 17, 1, 1}},
-        {{2, 17, 5, 1}, {1, 17, 1, 4}},
-};
-
-std::vector<CPUSpecificParams> cpuParams_4D = {
-        CPUSpecificParams({nChw16c, nChw16c}, {nChw16c}, {}, {}),
-        CPUSpecificParams({nhwc, nhwc}, {nhwc}, {}, {}),
-        CPUSpecificParams({nchw, nchw}, {nchw}, {}, {})
-};
-
-const auto params_4D = ::testing::Combine(
-        ::testing::Combine(
-            ::testing::ValuesIn(inShapes_4D),
-            ::testing::ValuesIn(eltwiseOpTypesBinInp),
-            ::testing::ValuesIn(secondaryInputTypes),
-            ::testing::ValuesIn(opTypes),
-            ::testing::ValuesIn(netPrc),
-            ::testing::Values(InferenceEngine::Precision::FP32),
-            ::testing::Values(InferenceEngine::Precision::FP32),
-            ::testing::Values(InferenceEngine::Layout::ANY),
-            ::testing::Values(CommonTestUtils::DEVICE_CPU),
-            ::testing::Values(additional_config)),
-        ::testing::ValuesIn(filterCPUSpecificParams(cpuParams_4D)));
-
-INSTANTIATE_TEST_SUITE_P(smoke_CompareWithRefs_4D_MemOrder, EltwiseLayerCPUTest, params_4D, EltwiseLayerCPUTest::getTestCaseName);
-
-const auto params_4D_emptyCPUSpec = ::testing::Combine(
-        ::testing::Combine(
-                ::testing::ValuesIn(inShapes_4D),
-                ::testing::ValuesIn(eltwiseOpTypesDiffInp),
-                ::testing::ValuesIn(secondaryInputTypes),
-                ::testing::ValuesIn(opTypes),
-                ::testing::ValuesIn(netPrc),
-                ::testing::Values(InferenceEngine::Precision::FP32),
-                ::testing::Values(InferenceEngine::Precision::FP32),
-                ::testing::Values(InferenceEngine::Layout::ANY),
-                ::testing::Values(CommonTestUtils::DEVICE_CPU),
-                ::testing::Values(additional_config)),
-        ::testing::Values(emptyCPUSpec));
-
-INSTANTIATE_TEST_SUITE_P(smoke_CompareWithRefs_4D_emptyCPUSpec, EltwiseLayerCPUTest, params_4D_emptyCPUSpec, EltwiseLayerCPUTest::getTestCaseName);
-
-std::vector<std::vector<std::vector<size_t>>> inShapes_5D = {
-        {{2, 4, 3, 4, 1}},
-        {{2, 17, 7, 5, 4}},
-        {{2, 17, 6, 5, 4}, {1, 17, 6, 1, 1}},
-        {{2, 17, 6, 5, 1}, {1, 17, 1, 1, 4}},
-};
-
-std::vector<CPUSpecificParams> cpuParams_5D = {
-        CPUSpecificParams({nCdhw16c, nCdhw16c}, {nCdhw16c}, {}, {}),
-        CPUSpecificParams({ndhwc, ndhwc}, {ndhwc}, {}, {}),
-        CPUSpecificParams({ncdhw, ncdhw}, {ncdhw}, {}, {})
-};
-
-const auto params_5D = ::testing::Combine(
-        ::testing::Combine(
-            ::testing::ValuesIn(inShapes_5D),
-            ::testing::ValuesIn(eltwiseOpTypesBinInp),
-            ::testing::ValuesIn(secondaryInputTypes),
-            ::testing::ValuesIn(opTypes),
-            ::testing::ValuesIn(netPrc),
-            ::testing::Values(InferenceEngine::Precision::FP32),
-            ::testing::Values(InferenceEngine::Precision::FP32),
-            ::testing::Values(InferenceEngine::Layout::ANY),
-            ::testing::Values(CommonTestUtils::DEVICE_CPU),
-            ::testing::Values(additional_config)),
-        ::testing::ValuesIn(filterCPUSpecificParams(cpuParams_5D)));
-
-INSTANTIATE_TEST_SUITE_P(smoke_CompareWithRefs_5D_MemOrder, EltwiseLayerCPUTest, params_5D, EltwiseLayerCPUTest::getTestCaseName);
-
-const auto params_5D_emptyCPUSpec = ::testing::Combine(
-        ::testing::Combine(
-                ::testing::ValuesIn(inShapes_5D),
-                ::testing::ValuesIn(eltwiseOpTypesDiffInp),
-                ::testing::ValuesIn(secondaryInputTypes),
-                ::testing::ValuesIn(opTypes),
-                ::testing::ValuesIn(netPrc),
-                ::testing::Values(InferenceEngine::Precision::FP32),
-                ::testing::Values(InferenceEngine::Precision::FP32),
-                ::testing::Values(InferenceEngine::Layout::ANY),
-                ::testing::Values(CommonTestUtils::DEVICE_CPU),
-                ::testing::Values(additional_config)),
-        ::testing::Values(emptyCPUSpec));
-
-INSTANTIATE_TEST_SUITE_P(smoke_CompareWithRefs_5D, EltwiseLayerCPUTest, params_5D_emptyCPUSpec, EltwiseLayerCPUTest::getTestCaseName);
-
-std::vector<std::vector<std::vector<size_t>>> inShapes_4D_Blocked_Planar = {
-        {{2, 17, 31, 3}, {2, 1, 31, 3}},
-        {{2, 17, 5, 1}, {2, 1, 1, 4}},
-};
-
-std::vector<CPUSpecificParams> cpuParams_4D_Blocked_Planar = {
-        CPUSpecificParams({nChw16c, nchw}, {nChw16c}, {}, {}),
-};
-
-const auto params_4D_Blocked_Planar = ::testing::Combine(
-        ::testing::Combine(
-            ::testing::ValuesIn(inShapes_4D_Blocked_Planar),
-            ::testing::ValuesIn(eltwiseOpTypesBinInp),
-            ::testing::Values(ngraph::helpers::InputLayerType::CONSTANT),
-            ::testing::ValuesIn(opTypes),
-            ::testing::ValuesIn(netPrc),
-            ::testing::Values(InferenceEngine::Precision::FP32),
-            ::testing::Values(InferenceEngine::Precision::FP32),
-            ::testing::Values(InferenceEngine::Layout::ANY),
-            ::testing::Values(CommonTestUtils::DEVICE_CPU),
-            ::testing::Values(additional_config)),
-        ::testing::ValuesIn(filterCPUSpecificParams(cpuParams_4D_Blocked_Planar)));
-
-INSTANTIATE_TEST_SUITE_P(smoke_CompareWithRefs_4D_Blocked_Planar, EltwiseLayerCPUTest, params_4D_Blocked_Planar, EltwiseLayerCPUTest::getTestCaseName);
-
-
-std::vector<std::vector<std::vector<size_t>>> inShapes_4D_Planar_Blocked = {
-        {{2, 1, 31, 3}, {2, 17, 31, 3}},
-        {{2, 1, 1, 4}, {2, 17, 5, 1}},
-};
-
-std::vector<CPUSpecificParams> cpuParams_4D_Planar_Blocked = {
-        CPUSpecificParams({nchw, nChw16c}, {nChw16c}, {}, {}),
-};
-
-const auto params_4D_Planar_Blocked = ::testing::Combine(
-        ::testing::Combine(
-            ::testing::ValuesIn(inShapes_4D_Planar_Blocked),
-            ::testing::ValuesIn(eltwiseOpTypesBinInp),
-            ::testing::Values(ngraph::helpers::InputLayerType::CONSTANT),
-            ::testing::ValuesIn(opTypes),
-            ::testing::ValuesIn(netPrc),
-            ::testing::Values(InferenceEngine::Precision::FP32),
-            ::testing::Values(InferenceEngine::Precision::FP32),
-            ::testing::Values(InferenceEngine::Layout::ANY),
-            ::testing::Values(CommonTestUtils::DEVICE_CPU),
-            ::testing::Values(additional_config)),
-        ::testing::ValuesIn(filterCPUSpecificParams(cpuParams_4D_Planar_Blocked)));
-
-INSTANTIATE_TEST_SUITE_P(smoke_CompareWithRefs_4D_Planar_Blocked, EltwiseLayerCPUTest, params_4D_Planar_Blocked, EltwiseLayerCPUTest::getTestCaseName);
-
-
-std::vector<std::vector<std::vector<size_t>>> inShapes_5D_Blocked_Planar = {
-        {{2, 17, 31, 4, 3}, {2, 1, 31, 1, 3}},
-        {{2, 17, 5, 3, 1}, {2, 1, 1, 3, 4}},
-};
-
-std::vector<CPUSpecificParams> cpuParams_5D_Blocked_Planar = {
-        CPUSpecificParams({nCdhw16c, ncdhw}, {nCdhw16c}, {}, {}),
-};
-
-const auto params_5D_Blocked_Planar = ::testing::Combine(
-        ::testing::Combine(
-            ::testing::ValuesIn(inShapes_5D_Blocked_Planar),
-            ::testing::ValuesIn(eltwiseOpTypesBinInp),
-            ::testing::Values(ngraph::helpers::InputLayerType::CONSTANT),
-            ::testing::ValuesIn(opTypes),
-            ::testing::ValuesIn(netPrc),
-            ::testing::Values(InferenceEngine::Precision::FP32),
-            ::testing::Values(InferenceEngine::Precision::FP32),
-            ::testing::Values(InferenceEngine::Layout::ANY),
-            ::testing::Values(CommonTestUtils::DEVICE_CPU),
-            ::testing::Values(additional_config)),
-        ::testing::ValuesIn(filterCPUSpecificParams(cpuParams_5D_Blocked_Planar)));
-
-INSTANTIATE_TEST_SUITE_P(smoke_CompareWithRefs_5D_Blocked_Planar, EltwiseLayerCPUTest, params_5D_Blocked_Planar, EltwiseLayerCPUTest::getTestCaseName);
-
-
-std::vector<std::vector<std::vector<size_t>>> inShapes_5D_Planar_Blocked = {
-        {{2, 1, 31, 1, 3}, {2, 17, 31, 4, 3}},
-        {{2, 1, 1, 3, 4}, {2, 17, 5, 3, 1}},
-};
-
-std::vector<CPUSpecificParams> cpuParams_5D_Planar_Blocked = {
-        CPUSpecificParams({ncdhw, nCdhw16c}, {nCdhw16c}, {}, {}),
-};
-
-const auto params_5D_Planar_Blocked = ::testing::Combine(
-        ::testing::Combine(
-                ::testing::ValuesIn(inShapes_5D_Planar_Blocked),
-                ::testing::ValuesIn(eltwiseOpTypesBinInp),
-                ::testing::Values(ngraph::helpers::InputLayerType::CONSTANT),
-                ::testing::ValuesIn(opTypes),
-                ::testing::ValuesIn(netPrc),
-                ::testing::Values(InferenceEngine::Precision::FP32),
-                ::testing::Values(InferenceEngine::Precision::FP32),
-                ::testing::Values(InferenceEngine::Layout::ANY),
-                ::testing::Values(CommonTestUtils::DEVICE_CPU),
-                ::testing::Values(additional_config)),
-        ::testing::ValuesIn(filterCPUSpecificParams(cpuParams_5D_Planar_Blocked)));
-
-INSTANTIATE_TEST_SUITE_P(smoke_CompareWithRefs_5D_Planar_Blocked, EltwiseLayerCPUTest, params_5D_Planar_Blocked, EltwiseLayerCPUTest::getTestCaseName);
-
-
-std::vector<std::vector<std::vector<size_t>>> inShapes_4D_1D = {
-        {{2, 17, 5, 4}, {4}},
-        {{1, 3, 3, 3}, {3}},
-};
-
-std::vector<CPUSpecificParams> cpuParams_4D_1D = {
-        CPUSpecificParams({nChw16c, x}, {nChw16c}, {}, {}),
-        CPUSpecificParams({nhwc, x}, {nhwc}, {}, {}),
-        CPUSpecificParams({nchw, x}, {nchw}, {}, {})
-};
-
-const auto params_4D_1D = ::testing::Combine(
-        ::testing::Combine(
-                ::testing::ValuesIn(inShapes_4D_1D),
-                ::testing::Values(ngraph::helpers::EltwiseTypes::ADD, ngraph::helpers::EltwiseTypes::MULTIPLY),
-                ::testing::ValuesIn(secondaryInputTypes),
-                ::testing::ValuesIn(opTypes),
-                ::testing::ValuesIn(netPrc),
-                ::testing::Values(InferenceEngine::Precision::FP32),
-                ::testing::Values(InferenceEngine::Precision::FP32),
-                ::testing::Values(InferenceEngine::Layout::ANY),
-                ::testing::Values(CommonTestUtils::DEVICE_CPU),
-                ::testing::Values(additional_config)),
-        ::testing::ValuesIn(filterCPUSpecificParams(cpuParams_4D_1D)));
-
-INSTANTIATE_TEST_SUITE_P(smoke_CompareWithRefs_4D_1D, EltwiseLayerCPUTest, params_4D_1D, EltwiseLayerCPUTest::getTestCaseName);
-
-std::vector<std::vector<std::vector<size_t>>> inShapes_5D_1D = {
-        {{2, 17, 5, 4, 10}, {10}},
-        {{1, 3, 3, 3, 3}, {3}},
-};
-
-std::vector<CPUSpecificParams> cpuParams_5D_1D = {
-        CPUSpecificParams({nCdhw16c, x}, {nCdhw16c}, {}, {}),
-        CPUSpecificParams({ndhwc, x}, {ndhwc}, {}, {}),
-        CPUSpecificParams({ncdhw, x}, {ncdhw}, {}, {})
-};
-
-const auto params_5D_1D = ::testing::Combine(
-        ::testing::Combine(
-                ::testing::ValuesIn(inShapes_5D_1D),
-                ::testing::Values(ngraph::helpers::EltwiseTypes::ADD, ngraph::helpers::EltwiseTypes::MULTIPLY),
-                ::testing::ValuesIn(secondaryInputTypes),
-                ::testing::ValuesIn(opTypes),
-                ::testing::ValuesIn(netPrc),
-                ::testing::Values(InferenceEngine::Precision::FP32),
-                ::testing::Values(InferenceEngine::Precision::FP32),
-                ::testing::Values(InferenceEngine::Layout::ANY),
-                ::testing::Values(CommonTestUtils::DEVICE_CPU),
-                ::testing::Values(additional_config)),
-        ::testing::ValuesIn(filterCPUSpecificParams(cpuParams_5D_1D)));
-
-INSTANTIATE_TEST_SUITE_P(smoke_CompareWithRefs_5D_1D, EltwiseLayerCPUTest, params_5D_1D, EltwiseLayerCPUTest::getTestCaseName);
-
-
-} // namespace
-} // namespace CPULayerTestsDefinitions
-=======
 //// Copyright (C) 2018-2021 Intel Corporation
 //// SPDX-License-Identifier: Apache-2.0
 ////
@@ -916,5 +521,4 @@
 //INSTANTIATE_TEST_SUITE_P(smoke_CompareWithRefs_5D_MemOrder_dyn_param, EltwiseLayerCPUTest, params_5D_dyn_param, EltwiseLayerCPUTest::getTestCaseName);
 //
 //} // namespace
-//} // namespace CPULayerTestsDefinitions
->>>>>>> a84d01cb
+//} // namespace CPULayerTestsDefinitions