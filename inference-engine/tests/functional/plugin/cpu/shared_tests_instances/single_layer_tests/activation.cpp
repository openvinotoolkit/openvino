// Copyright (C) 2018-2021 Intel Corporation
// SPDX-License-Identifier: Apache-2.0
//

#include <vector>
#include "single_layer_tests/activation.hpp"
#include "common_test_utils/test_constants.hpp"

using namespace LayerTestsDefinitions;
using namespace ngraph::helpers;
namespace {
// Common params
const std::vector<InferenceEngine::Precision> inputPrecisions = {
        InferenceEngine::Precision::FP32
        // TODO: Fix Issue-27390
        // InferenceEngine::Precision::I16,
        // InferenceEngine::Precision::U8
};

const std::vector<InferenceEngine::Precision> netPrecisions = {
        InferenceEngine::Precision::FP32,
        InferenceEngine::Precision::FP16
};

const std::vector<InferenceEngine::Precision> intPrecisions = {
        InferenceEngine::Precision::I32,
};

const std::map<ActivationTypes, std::vector<std::vector<float>>> activationTypes = {
        {Sigmoid,               {}},
        {Tanh,                  {}},
        {Relu,                  {}},
        {Exp,                   {}},
        {Log,                   {}},
        {Sign,                  {}},
        {Abs,                   {}},
        {Clamp,                 {{-2.0f, 2.0f}}},
        {Negative,              {}},
        {Acos,                  {}},
        {Asin,                  {}},
        {Atan,                  {}},
        {Cos,                   {}},
        {Cosh,                  {}},
        {Floor,                 {}},
        {Sin,                   {}},
        {Sinh,                  {}},
        {Sqrt,                  {}},
        {Tan,                   {}},
        {Elu,                   {{0.1f}}},
        {Erf,                   {}},
        {HardSigmoid,           {{0.2f, 0.5f}}},
        {Selu,                  {{1.6732f, 1.0507f}}},
        {Ceiling,               {}},
        {Mish,                  {}},
        {HSwish,                {}},
        {SoftPlus,              {}},
        {HSigmoid,              {}},
        {RoundHalfToEven,       {}},
        {RoundHalfAwayFromZero, {}},
        {Erf,                   {}},
        {GeluErf,               {}},
        {GeluTanh,              {}},
        {Swish,                 {{0.4f}}}
};

// List of operations that should be tested also with integer precision
const std::map<ActivationTypes, std::vector<std::vector<float>>> intActivationTypes = {
        {Negative,              {}},
        {Ceiling,               {}},
<<<<<<< HEAD
        {Sinh,                  {}},
=======
        {Cos,                   {}},
>>>>>>> 6d5e6de8
        {Sqrt,                  {}},
        {Tanh,                  {}},
};

const std::map<ActivationTypes, std::vector<std::vector<float>>> activationParamTypes = {
        {PReLu, {{}}}, // Slope will be filled with increasing values from -10 to match slope input shape
        {LeakyRelu, {{0.01f}}}
};

std::map<std::vector<size_t>, std::vector<std::vector<size_t>>> basic = {
        {{1, 50}, {{}}},
        {{1, 128}, {{}}},
};

std::map<std::vector<size_t>, std::vector<std::vector<size_t>>> preluBasic = {
        {{1, 50}, {{1}, {50}}},
        {{1, 128}, {{1}, {128}}},

        // Broadcast check
        {{3, 2}, {{1}, {2}, {3, 2}}},
        {{3, 2, 5}, {{1}, {2}, {5}, {2, 5}, {3, 1, 5}, {1, 2, 1}, {1, 1, 5}, {3, 1, 1}, {3, 2, 5}}},
        {{2, 1, 2}, {{2}, {2, 1, 1}}},
        {{3, 2, 5, 7}, {{1}, {7}, {2}, {5, 7}, {2, 5, 7}, {2, 1, 1}, {1, 2, 1, 1}, {3, 2, 1, 1}, {3, 2, 5, 7}}},
};

const auto basicCases = ::testing::Combine(
        ::testing::ValuesIn(CommonTestUtils::combineParams(activationTypes)),
        ::testing::ValuesIn(netPrecisions),
        ::testing::Values(InferenceEngine::Precision::UNSPECIFIED),
        ::testing::Values(InferenceEngine::Precision::UNSPECIFIED),
        ::testing::Values(InferenceEngine::Layout::ANY),
        ::testing::Values(InferenceEngine::Layout::ANY),
        ::testing::ValuesIn(CommonTestUtils::combineParams(basic)),
        ::testing::Values(CommonTestUtils::DEVICE_CPU)
);

const auto basicPreluCases = ::testing::Combine(
        ::testing::ValuesIn(CommonTestUtils::combineParams(activationParamTypes)),
        ::testing::ValuesIn(netPrecisions),
        ::testing::Values(InferenceEngine::Precision::UNSPECIFIED),
        ::testing::Values(InferenceEngine::Precision::UNSPECIFIED),
        ::testing::Values(InferenceEngine::Layout::ANY),
        ::testing::Values(InferenceEngine::Layout::ANY),
        ::testing::ValuesIn(CommonTestUtils::combineParams(preluBasic)),
        ::testing::Values(CommonTestUtils::DEVICE_CPU)
);

const auto basicIntegerOperations = ::testing::Combine(
            ::testing::ValuesIn(CommonTestUtils::combineParams(intActivationTypes)),
            ::testing::ValuesIn(intPrecisions),
            ::testing::ValuesIn(intPrecisions),
            ::testing::ValuesIn(intPrecisions),
            ::testing::Values(InferenceEngine::Layout::ANY),
            ::testing::Values(InferenceEngine::Layout::ANY),
            ::testing::ValuesIn(CommonTestUtils::combineParams(basic)),
            ::testing::Values(CommonTestUtils::DEVICE_CPU)
);

INSTANTIATE_TEST_SUITE_P(smoke_Activation_Basic, ActivationLayerTest, basicCases, ActivationLayerTest::getTestCaseName);
INSTANTIATE_TEST_SUITE_P(smoke_Activation_Basic, ActivationDynamicLayerTest, basicCases, ActivationLayerTest::getTestCaseName);
INSTANTIATE_TEST_SUITE_P(smoke_Integer_Activation_Basic, ActivationLayerTest, basicIntegerOperations, ActivationLayerTest::getTestCaseName);

INSTANTIATE_TEST_SUITE_P(smoke_Activation_Basic_Prelu_Const, ActivationLayerTest, basicPreluCases, ActivationLayerTest::getTestCaseName);
INSTANTIATE_TEST_SUITE_P(smoke_Activation_Basic_Prelu_Param, ActivationParamLayerTest, basicPreluCases, ActivationLayerTest::getTestCaseName);
}  // namespace<|MERGE_RESOLUTION|>--- conflicted
+++ resolved
@@ -67,11 +67,7 @@
 const std::map<ActivationTypes, std::vector<std::vector<float>>> intActivationTypes = {
         {Negative,              {}},
         {Ceiling,               {}},
-<<<<<<< HEAD
-        {Sinh,                  {}},
-=======
         {Cos,                   {}},
->>>>>>> 6d5e6de8
         {Sqrt,                  {}},
         {Tanh,                  {}},
 };
