--- conflicted
+++ resolved
@@ -64,11 +64,8 @@
 
 // List of operations that should be tested also with integer precision
 const std::map<ActivationTypes, std::vector<std::vector<float>>> intActivationTypes = {
-<<<<<<< HEAD
         {Negative,              {}},
-=======
         {Ceiling,               {}},
->>>>>>> 487aff7d
         {Sqrt,                  {}},
         {Tanh,                  {}},
 };
