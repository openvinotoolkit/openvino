--- conflicted
+++ resolved
@@ -72,10 +72,6 @@
                 std::dynamic_pointer_cast<const ::ngraph::opset2::SpaceToBatch>(node) ||
                 std::dynamic_pointer_cast<const ::ngraph::opset3::ShuffleChannels>(node);
         };
-<<<<<<< HEAD
-
-        clonedNetwork = std::make_shared<InferenceEngine::details::CNNNetworkImpl>(*clonedNetwork, transformations_callback);
-=======
         auto nGraphFunc = clonedNetwork->getFunction();
         // Disable shape inference (WA for generic operations)
         ::ngraph::op::GenericIE::DisableReshape noReshape(nGraphFunc);
@@ -86,7 +82,6 @@
         ngraph::pass::ConvertOpSet2ToOpSet1(transformations_callback).run_on_function(nGraphFunc);
         ngraph::pass::ConvertOpSet1ToLegacy(transformations_callback).run_on_function(nGraphFunc);
         clonedNetwork = InferenceEngine::details::convertFunctionToICNNNetwork(nGraphFunc, *clonedNetwork);
->>>>>>> b0dac5eb
     }
 
     auto implNetwork = std::dynamic_pointer_cast<InferenceEngine::details::CNNNetworkImpl>(clonedNetwork);
