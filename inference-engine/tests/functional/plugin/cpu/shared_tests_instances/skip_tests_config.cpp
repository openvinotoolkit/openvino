// Copyright (C) 2020 Intel Corporation
// SPDX-License-Identifier: Apache-2.0
//

#include <vector>
#include <string>

#include "functional_test_utils/skip_tests_config.hpp"

std::vector<std::string> disabledTestPatterns() {
    return {
        // TODO: Issue 26264
        R"(.*(MaxPool|AvgPool).*S\(1\.2\).*Rounding=CEIL.*)",
        // TODO: Issue 31841
        R"(.*(QuantGroupConvBackpropData3D).*)",
        // TODO: Issue 31843
        R"(.*(QuantConvBackpropData3D).*)",
        R"(.*(QuantConvBackpropData2D).*(QG=Perchannel).*)",
        R"(.*(QuantGroupConvBackpropData2D).*(QG=Perchannel).*)",
        // TODO: Issue 33886
        R"(.*(QuantGroupConv2D).*)",
        R"(.*(QuantGroupConv3D).*)",
        // TODO: Issue 31845
        R"(.*(FakeQuantizeLayerTest).*)",
        R"(.*(EltwiseLayerTest).*IS=\(.*\..*\..*\..*\..*\).*secondaryInputType=PARAMETER.*opType=SCALAR.*)",
        // TODO: Issue 32756
        R"(.*Transpose.*inputOrder=\(\).*)",
        // TODO: failed to downgrade to opset v0 in interpreter backend
        R"(.*Gather.*axis=-1.*)",
        // TODO: Issue 33151
        R"(.*Reduce.*type=Logical.*)",
        R"(.*Reduce.*axes=\(1\.-1\).*)",
        R"(.*Reduce.*axes=\(0\.3\)_type=Prod.*)",
        // TODO: Issue: 34518
        R"(.*RangeLayerTest.*)",
        R"(.*(RangeAddSubgraphTest).*Start=1.2.*Stop=(5.2|-5.2).*Step=(0.1|-0.1).*netPRC=FP16.*)",
        // TODO: Issue: 34083
#if (defined(_WIN32) || defined(_WIN64))
        R"(.*(CoreThreadingTestsWithIterations).*(smoke_LoadNetworkAccuracy).*)",
#endif
        // TODO: Issue: 34348
        R"(.*IEClassGetAvailableDevices.*)",
        // TODO: Issue: 25533
        R"(.*ConvertLikeLayerTest.*)",
        // TODO: Issue: 34516
        R"(.*ConvertLayerTest.*)",
        // TODO: Issue: 34055
        R"(.*ShapeOfLayerTest.*)",
        R"(.*ReluShapeOfSubgraphTest.*)",
        // TODO: Issue: 34805
        R"(.*ActivationLayerTest.*Ceiling.*)",
        // TODO: Issue: 32032
        R"(.*ActivationParamLayerTest.*)",
<<<<<<< HEAD
        R"(.*InterpolateLayerTest.*)"
=======
        // TODO: Issue: 30999 (Implement Interpolate reference in NGraph)
        R"(.*InterpolateLayerTest.*)",
        // TODO: Issue: 37862
        R"(.*ReverseSequenceLayerTest.*netPRC=(I8|U8).*)"
>>>>>>> 7c1b87c7
    };
}<|MERGE_RESOLUTION|>--- conflicted
+++ resolved
@@ -51,13 +51,9 @@
         R"(.*ActivationLayerTest.*Ceiling.*)",
         // TODO: Issue: 32032
         R"(.*ActivationParamLayerTest.*)",
-<<<<<<< HEAD
-        R"(.*InterpolateLayerTest.*)"
-=======
         // TODO: Issue: 30999 (Implement Interpolate reference in NGraph)
         R"(.*InterpolateLayerTest.*)",
         // TODO: Issue: 37862
         R"(.*ReverseSequenceLayerTest.*netPRC=(I8|U8).*)"
->>>>>>> 7c1b87c7
     };
 }