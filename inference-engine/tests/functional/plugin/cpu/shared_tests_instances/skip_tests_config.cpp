// Copyright (C) 2020 Intel Corporation
// SPDX-License-Identifier: Apache-2.0
//

#include <vector>
#include <string>

#include <ie_system_conf.h>
#include "functional_test_utils/skip_tests_config.hpp"

std::vector<std::string> disabledTestPatterns() {
    std::vector<std::string> retVector{
        // TODO: Issue 26264
        R"(.*(MaxPool|AvgPool).*S\(1\.2\).*Rounding=ceil.*)",
        // TODO: Issue 31841
        R"(.*(QuantGroupConvBackpropData3D).*)",
        // TODO: Issue 31843
        R"(.*(QuantConvBackpropData3D).*)",
        R"(.*(QuantConvBackpropData2D).*(QG=Perchannel).*)",
        R"(.*(QuantGroupConvBackpropData2D).*(QG=Perchannel).*)",
        // TODO: Issue 33886
        R"(.*(QuantGroupConv2D).*)",
        R"(.*(QuantGroupConv3D).*)",
        // TODO: failed to downgrade to opset v0 in interpreter backend
        R"(.*Gather.*axis=-1.*)",
        // TODO: Issue 33151
        R"(.*Reduce.*axes=\(1\.-1\).*)",
        // TODO: Issue: 34518
        R"(.*RangeLayerTest.*)",
        R"(.*(RangeAddSubgraphTest).*Start=1.2.*Stop=(5.2|-5.2).*Step=(0.1|-0.1).*netPRC=FP16.*)",
        R"(.*(RangeNumpyAddSubgraphTest).*netPRC=FP16.*)",
        // TODO: Issue: 34083
#if (defined(_WIN32) || defined(_WIN64))
        R"(.*(CoreThreadingTestsWithIterations).*(smoke_LoadNetworkAccuracy).*)",
#endif
        // TODO: Issue: 43793
        R"(.*(PreprocessTest).*(SetScalePreProcessSetBlob).*)",
        R"(.*(PreprocessTest).*(SetScalePreProcessGetBlob).*)",
        R"(.*(PreprocessTest).*(SetMeanValuePreProcessSetBlob).*)",
        R"(.*(PreprocessTest).*(SetMeanImagePreProcessSetBlob).*)",
        R"(.*(PreprocessTest).*(ReverseInputChannelsPreProcessGetBlob).*)",
        // TODO: Issue: 40957
        R"(.*(ConstantResultSubgraphTest).*)",
        // TODO: Issue: 34348
        R"(.*IEClassGetAvailableDevices.*)",
        // TODO: Issue: 25533
        R"(.*ConvertLikeLayerTest.*)",
        // TODO: Issue: 34055
        R"(.*ShapeOfLayerTest.*)",
        R"(.*ReluShapeOfSubgraphTest.*)",
        // TODO: Issue: 34805
        R"(.*ActivationLayerTest.*Ceiling.*)",
        // TODO: Issue: 32032
        R"(.*ActivationParamLayerTest.*)",
        // TODO: Issue: 38841
        R"(.*TopKLayerTest.*k=10.*mode=min.*sort=index.*)",
        R"(.*TopKLayerTest.*k=5.*sort=(none|index).*)",
        // TODO: Issue: 43314
        R"(.*Broadcast.*mode=BIDIRECTIONAL.*inNPrec=BOOL.*)",
        // TODO: Issue 43417 sporadic issue, looks like an issue in test, reproducible only on Windows platform
        R"(.*decomposition1_batch=5_hidden_size=10_input_size=30_.*tanh.relu.*_clip=0_linear_before_reset=1.*_targetDevice=CPU_.*)",
<<<<<<< HEAD
=======
        // Skip platforms that do not support BF16 (i.e. sse, avx, avx2)
        R"(.*BF16.*(jit_avx(?!5)|jit_sse).*)",
>>>>>>> 7454aa2d
    };

    if (!InferenceEngine::with_cpu_x86_avx512_core()) {
        // on platforms which do not support bfloat16, we are disabling bf16 tests since there are no bf16 primitives,
        // tests are useless on such platforms
       retVector.emplace_back(R"(.*BF16.*)");
    }

    return retVector;
}<|MERGE_RESOLUTION|>--- conflicted
+++ resolved
@@ -59,11 +59,8 @@
         R"(.*Broadcast.*mode=BIDIRECTIONAL.*inNPrec=BOOL.*)",
         // TODO: Issue 43417 sporadic issue, looks like an issue in test, reproducible only on Windows platform
         R"(.*decomposition1_batch=5_hidden_size=10_input_size=30_.*tanh.relu.*_clip=0_linear_before_reset=1.*_targetDevice=CPU_.*)",
-<<<<<<< HEAD
-=======
         // Skip platforms that do not support BF16 (i.e. sse, avx, avx2)
         R"(.*BF16.*(jit_avx(?!5)|jit_sse).*)",
->>>>>>> 7454aa2d
     };
 
     if (!InferenceEngine::with_cpu_x86_avx512_core()) {
