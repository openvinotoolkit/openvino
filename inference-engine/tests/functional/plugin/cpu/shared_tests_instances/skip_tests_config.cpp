// Copyright (C) 2018-2021 Intel Corporation
// SPDX-License-Identifier: Apache-2.0
//

#include <vector>
#include <string>

#include <ie_system_conf.h>
#include "functional_test_utils/skip_tests_config.hpp"

std::vector<std::string> disabledTestPatterns() {
    std::vector<std::string> retVector{
        // TODO: Issue 31841
        R"(.*(QuantGroupConvBackpropData3D).*)",
        // TODO: Issue 31843
        R"(.*(QuantConvBackpropData3D).*)",
        R"(.*(QuantConvBackpropData2D).*(QG=Perchannel).*)",
        R"(.*(QuantGroupConvBackpropData2D).*(QG=Perchannel).*)",
        // TODO: Issue 33886
        R"(.*(QuantGroupConv2D).*)",
        R"(.*(QuantGroupConv3D).*)",
        // TODO: Issue: 34518
        R"(.*RangeLayerTest.*)",
        R"(.*(RangeAddSubgraphTest).*Start=1.2.*Stop=(5.2|-5.2).*Step=(0.1|-0.1).*netPRC=FP16.*)",
        R"(.*(RangeNumpyAddSubgraphTest).*netPRC=FP16.*)",
        // TODO: Issue: 43793
        R"(.*InferRequestPreprocessDynamicallyInSetBlobTest.*iPRC=0.*_iLT=1.*)",
        R"(.*InferRequestPreprocessDynamicallyInSetBlobTest.*oPRC=0.*_oLT=1.*)",
        // TODO: Issue: 34348
        R"(.*IEClassGetAvailableDevices.*)",
        // TODO: Issue: 25533
        R"(.*ConvertLikeLayerTest.*)",
        // TODO: Issue: 34055
        R"(.*ShapeOfLayerTest.*)",
        R"(.*ReluShapeOfSubgraphTest.*)",
        // TODO: Issue: 43314
        R"(.*Broadcast.*mode=BIDIRECTIONAL.*inNPrec=BOOL.*)",
        // TODO: Issue 43417 sporadic issue, looks like an issue in test, reproducible only on Windows platform
        R"(.*decomposition1_batch=5_hidden_size=10_input_size=30_.*tanh.relu.*_clip=0_linear_before_reset=1.*_targetDevice=CPU_.*)",
        // Skip platforms that do not support BF16 (i.e. sse, avx, avx2)
        R"(.*BF16.*(jit_avx(?!5)|jit_sse|ref).*)",
        // TODO: Incorrect blob sizes for node BinaryConvolution_X
        R"(.*BinaryConvolutionLayerTest.*)",
        R"(.*ClampLayerTest.*netPrc=(I64|I32).*)",
        R"(.*ClampLayerTest.*netPrc=U64.*)",
        // TODO: 53618. BF16 gemm ncsp convolution crash
        R"(.*_GroupConv.*_inPRC=BF16.*_inFmts=nc.*_primitive=jit_gemm.*)",
        // TODO: 53578. fork DW bf16 convolution does not support 3d cases yet
        R"(.*_DW_GroupConv.*_inPRC=BF16.*_inFmts=(ndhwc|nCdhw16c).*)",
        // TODO: 56143. Enable nspc convolutions for bf16 precision
        R"(.*ConvolutionLayerCPUTest.*BF16.*_inFmts=(ndhwc|nhwc).*)",
        // TODO: 56827. Sporadic test failures
        R"(.*smoke_Conv.+_FP32.ConvolutionLayerCPUTest\.CompareWithRefs.IS=\(1\.67.+\).*inFmts=n.+c.*_primitive=jit_avx2.*)",
        // lpt transformation produce the same names for MatMul and Multiply
        R"(.*MatMulTransformation.*)",
        // incorrect jit_uni_planar_convolution with dilation = {1, 2, 1} and output channel 1
        R"(.*smoke_Convolution3D.*D=\(1.2.1\)_O=1.*)",

        // TODO: Issue: 35627. CPU Normalize supports from 2D to 4D blobs
        R"(.*NormalizeL2_1D.*)",
        R"(.*NormalizeL2_5D.*)",
        // Issue: 59788. mkldnn_normalize_nchw applies eps after sqrt for across_spatial
        R"(.*NormalizeL2_.*axes=\(1.2.*_eps=100.*)",

        // Unsupported operation of type: NormalizeL2 name : Doesn't support reduction axes: (2.2)
        R"(.*BF16NetworkRestore1.*)",
        R"(.*MobileNet_ssd_with_branching.*)",

        // TODO: 55656 AUTO plugin and QueryNetwork
        R"(.*CoreThreading.*smoke_QueryNetwork.*targetDevice=AUTO_config.*)",
        // Unsupported config KEY_ENFORCE_BF16 for AUTO plugin
<<<<<<< HEAD
        R"(.*Behavior_Auto.*InferRequestSetBlobByType.*)",
        // reference doesn't cover I8, U8 cases. Issue: 55842
        R"(.*Gather7LayerTest.*netPRC=I8.*)",
=======
        R"(.*smoke_SetBlobOfKindAUTO.*SetBlobOfKindTest.CompareWithRefs.*)",
>>>>>>> 864b3ba6
        // TODO: 57562 No dynamic output shape support
        R"(.*NonZeroLayerTest.*)",
        // need to implement Export / Import
        R"(.*IEClassImportExportTestP.*)"
    };
#ifdef __APPLE__
        // TODO: Issue 55717
        //retVector.emplace_back(R"(.*smoke_LPT.*ReduceMinTransformation.*f32.*)");
#endif
    if (!InferenceEngine::with_cpu_x86_avx512_core()) {
        // on platforms which do not support bfloat16, we are disabling bf16 tests since there are no bf16 primitives,
        // tests are useless on such platforms
       retVector.emplace_back(R"(.*BF16.*)");
       retVector.emplace_back(R"(.*bfloat16.*)");
    }

    return retVector;
}<|MERGE_RESOLUTION|>--- conflicted
+++ resolved
@@ -69,13 +69,7 @@
         // TODO: 55656 AUTO plugin and QueryNetwork
         R"(.*CoreThreading.*smoke_QueryNetwork.*targetDevice=AUTO_config.*)",
         // Unsupported config KEY_ENFORCE_BF16 for AUTO plugin
-<<<<<<< HEAD
         R"(.*Behavior_Auto.*InferRequestSetBlobByType.*)",
-        // reference doesn't cover I8, U8 cases. Issue: 55842
-        R"(.*Gather7LayerTest.*netPRC=I8.*)",
-=======
-        R"(.*smoke_SetBlobOfKindAUTO.*SetBlobOfKindTest.CompareWithRefs.*)",
->>>>>>> 864b3ba6
         // TODO: 57562 No dynamic output shape support
         R"(.*NonZeroLayerTest.*)",
         // need to implement Export / Import
