// Copyright (C) 2018-2021 Intel Corporation
// SPDX-License-Identifier: Apache-2.0
//

#include <vector>
#include <string>

#include <ie_system_conf.h>
#include "functional_test_utils/skip_tests_config.hpp"
#include "ie_parallel.hpp"

std::vector<std::string> disabledTestPatterns() {
    std::vector<std::string> retVector{
        // TODO: Issue 31841
        R"(.*(QuantGroupConvBackpropData3D).*)",
        // TODO: Issue 31843
        R"(.*(QuantConvBackpropData3D).*)",
        R"(.*(QuantConvBackpropData2D).*(QG=Perchannel).*)",
        R"(.*(QuantGroupConvBackpropData2D).*(QG=Perchannel).*)",
        // TODO: Issue 33886
        R"(.*(QuantGroupConv2D).*)",
        R"(.*(QuantGroupConv3D).*)",
        // TODO: Issue: 34518
        R"(.*RangeLayerTest.*)",
        R"(.*(RangeAddSubgraphTest).*Start=1.2.*Stop=(5.2|-5.2).*Step=(0.1|-0.1).*netPRC=FP16.*)",
        R"(.*(RangeNumpyAddSubgraphTest).*netPRC=FP16.*)",
        // TODO: Issue: 43793
        R"(.*InferRequestPreprocessDynamicallyInSetBlobTest.*iPRC=0.*_iLT=1.*)",
        R"(.*InferRequestPreprocessDynamicallyInSetBlobTest.*oPRC=0.*_oLT=1.*)",
        // TODO: Issue: 34348
        R"(.*IEClassGetAvailableDevices.*)",
        // TODO: Issue: 63469
        R"(.*ConversionLayerTest.*ConvertLike.*)",
        // TODO: Issue: 34055
        R"(.*ShapeOfLayerTest.*)",
        R"(.*ReluShapeOfSubgraphTest.*)",
        // TODO: Issue: 43314
        R"(.*Broadcast.*mode=BIDIRECTIONAL.*inNPrec=BOOL.*)",
        // TODO: Issue 43417 sporadic issue, looks like an issue in test, reproducible only on Windows platform
        R"(.*decomposition1_batch=5_hidden_size=10_input_size=30_.*tanh.relu.*_clip=0_linear_before_reset=1.*_targetDevice=CPU_.*)",
        // Skip platforms that do not support BF16 (i.e. sse, avx, avx2)
        R"(.*BF16.*(jit_avx(?!5)|jit_sse|ref).*)",
        // TODO: Incorrect blob sizes for node BinaryConvolution_X
        R"(.*BinaryConvolutionLayerTest.*)",
        R"(.*ClampLayerTest.*netPrc=(I64|I32).*)",
        R"(.*ClampLayerTest.*netPrc=U64.*)",
        // TODO: 53618. BF16 gemm ncsp convolution crash
        R"(.*_GroupConv.*_inPRC=BF16.*_inFmts=nc.*_primitive=jit_gemm.*)",
        // TODO: 53578. fork DW bf16 convolution does not support 3d cases yet
        R"(.*_DW_GroupConv.*_inPRC=BF16.*_inFmts=(ndhwc|nCdhw16c).*)",
        // TODO: 56143. Enable nspc convolutions for bf16 precision
        R"(.*ConvolutionLayerCPUTest.*BF16.*_inFmts=(ndhwc|nhwc).*)",
        // TODO: 56827. Sporadic test failures
        R"(.*smoke_Conv.+_FP32.ConvolutionLayerCPUTest\.CompareWithRefs.IS=\(1\.67.+\).*inFmts=n.+c.*_primitive=jit_avx2.*)",
        // incorrect jit_uni_planar_convolution with dilation = {1, 2, 1} and output channel 1
        R"(.*smoke_Convolution3D.*D=\(1.2.1\)_O=1.*)",

        // TODO: Issue: 35627. CPU Normalize supports from 2D to 4D blobs
        R"(.*NormalizeL2_1D.*)",
        R"(.*NormalizeL2_5D.*)",
        // Issue: 59788. mkldnn_normalize_nchw applies eps after sqrt for across_spatial
        R"(.*NormalizeL2_.*axes=\(1.2.*_eps=100.*)",
        R"(.*NormalizeL2_.*axes=\(2.1.*_eps=100.*)",
        R"(.*NormalizeL2_.*axes=\(3.1.2.*_eps=100.*)",

        // Unsupported operation of type: NormalizeL2 name : Doesn't support reduction axes: (2.2)
        R"(.*BF16NetworkRestore1.*)",
        R"(.*MobileNet_ssd_with_branching.*)",

        // TODO: 55656 AUTO plugin and QueryNetwork
        R"(.*CoreThreading.*smoke_QueryNetwork.*targetDevice=AUTO_config.*)",
        // Unsupported config KEY_ENFORCE_BF16 for AUTO plugin
        R"(.*Behavior_Auto.*InferRequestSetBlobByType.*)",
        // TODO: 57562 No dynamic output shape support
        R"(.*NonZeroLayerTest.*)",
        // need to implement Export / Import
        R"(.*IEClassImportExportTestP.*)",
        // CVS-58963: Not implemented yet
        R"(.*Behavior.*InferRequest.*OutOfFirstOutIsInputForSecondNetwork.*)",
        // Not expected behavior
        R"(.*Behavior.*InferRequestIOBBlobSetLayoutTest.*layout=(95|OIHW).*)",
        R"(.*Behavior.*InferRequestIOBBlobSetLayoutTest.*layout=(95|OIHW).*)",
        R"(.*Behavior.*InferRequestIOBBlobSetLayoutTest.*CanSetOutBlobWithDifferentLayouts.*layout=HW.*)",
        R"(.*Behavior.*InferRequestIOBBlobSetLayoutTest.*CanSetInBlobWithDifferentLayouts.*layout=NHWC.*targetDevice=(AUTO|MULTI).*)",
        R"(.*Behavior.*InferRequestIOBBlobSetLayoutTest.*CanSetOutBlobWithDifferentLayouts.*layout=CN.*targetDevice=(AUTO|MULTI).*)",
        R"(.*Behavior.*InferRequestSetBlobByType.*Batched.*)",
        R"(.*Auto_Behavior.*InferRequestIOBBlobTest.*canProcessDeallocatedOutputBlobAfterGetAndSetBlob.*)",
        R"(.*Auto.*Behavior.*ExecutableNetworkBaseTest.*canLoadCorrectNetworkToGetExecutableWithIncorrectConfig.*)",
        // azure is failing after #6199
        R"(.*/NmsLayerTest.*)",
<<<<<<< HEAD
        // Not implemented yet:
        R"(.*Behavior.*ExecutableNetworkBaseTest.*canSetConfigToExecNet.*)",
        R"(.*(Auto|Multi).*Behavior.*ExecutableNetworkBaseTest.*checkGetExecGraphInfo.*)",
        R"(.*(Auto|Multi).*Behavior.*ExecutableNetworkBaseTest.*CanCreateTwoExeNetworksAndCheckFunction.*)",
        R"(.*(Auto|Multi).*Behavior.*ExecutableNetworkBaseTest.*(CheckExecGraphInfoBeforeExecution|CheckExecGraphInfoAfterExecution|CheckExecGraphInfoSerialization).*)",
        R"(.*Behavior.*ExecutableNetworkBaseTest.*canExport.*)",
        R"(.*Behavior.*ExecutableNetworkBaseTest.*canSetConfigToExecNetWithIncorrectConfig.*)",
=======
        // TODO: 56520 Accuracy mismatch
        R"(.*ReduceOpsLayerTest.*type=Mean_.*netPRC=(I64|I32).*)",
        R"(.*ReduceOpsLayerTest.*type=Mean_.*netPRC=U64.*)"
>>>>>>> 72c34ceb
    };

#if ((IE_THREAD == IE_THREAD_TBB) || (IE_THREAD == IE_THREAD_TBB_AUTO))
    retVector.emplace_back(R"(.*ReusableCPUStreamsExecutor.*)");
#endif

#ifdef __APPLE__
        // TODO: Issue 55717
        //retVector.emplace_back(R"(.*smoke_LPT.*ReduceMinTransformation.*f32.*)");
#endif
    if (!InferenceEngine::with_cpu_x86_avx512_core()) {
        // on platforms which do not support bfloat16, we are disabling bf16 tests since there are no bf16 primitives,
        // tests are useless on such platforms
       retVector.emplace_back(R"(.*BF16.*)");
       retVector.emplace_back(R"(.*bfloat16.*)");
    }

    return retVector;
}<|MERGE_RESOLUTION|>--- conflicted
+++ resolved
@@ -88,7 +88,9 @@
         R"(.*Auto.*Behavior.*ExecutableNetworkBaseTest.*canLoadCorrectNetworkToGetExecutableWithIncorrectConfig.*)",
         // azure is failing after #6199
         R"(.*/NmsLayerTest.*)",
-<<<<<<< HEAD
+        // TODO: 56520 Accuracy mismatch
+        R"(.*ReduceOpsLayerTest.*type=Mean_.*netPRC=(I64|I32).*)",
+        R"(.*ReduceOpsLayerTest.*type=Mean_.*netPRC=U64.*)"
         // Not implemented yet:
         R"(.*Behavior.*ExecutableNetworkBaseTest.*canSetConfigToExecNet.*)",
         R"(.*(Auto|Multi).*Behavior.*ExecutableNetworkBaseTest.*checkGetExecGraphInfo.*)",
@@ -96,11 +98,6 @@
         R"(.*(Auto|Multi).*Behavior.*ExecutableNetworkBaseTest.*(CheckExecGraphInfoBeforeExecution|CheckExecGraphInfoAfterExecution|CheckExecGraphInfoSerialization).*)",
         R"(.*Behavior.*ExecutableNetworkBaseTest.*canExport.*)",
         R"(.*Behavior.*ExecutableNetworkBaseTest.*canSetConfigToExecNetWithIncorrectConfig.*)",
-=======
-        // TODO: 56520 Accuracy mismatch
-        R"(.*ReduceOpsLayerTest.*type=Mean_.*netPRC=(I64|I32).*)",
-        R"(.*ReduceOpsLayerTest.*type=Mean_.*netPRC=U64.*)"
->>>>>>> 72c34ceb
     };
 
 #if ((IE_THREAD == IE_THREAD_TBB) || (IE_THREAD == IE_THREAD_TBB_AUTO))
