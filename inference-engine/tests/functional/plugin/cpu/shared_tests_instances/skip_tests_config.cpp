--- conflicted
+++ resolved
@@ -53,12 +53,9 @@
         // TODO: Issue: 38841
         R"(.*TopKLayerTest.*k=10.*mode=min.*sort=index.*)",
         R"(.*TopKLayerTest.*k=5.*sort=(none|index).*)",
-<<<<<<< HEAD
+        // TODO: Issue: 43314
+        R"(.*Broadcast.*mode=BIDIRECTIONAL.*inNPrec=BOOL.*)",
         // TODO: Issue 43417 sporadic issue, looks like an issue in test, reproducible only on Windows platform
         R"(.*decomposition1_batch=5_hidden_size=10_input_size=30_.*tanh.relu.*_clip=0_linear_before_reset=1.*_targetDevice=CPU_.*)",
-=======
-        // TODO: Issue: 43314
-        R"(.*Broadcast.*mode=BIDIRECTIONAL.*inNPrec=BOOL.*)",
->>>>>>> 2f608d8f
     };
 }