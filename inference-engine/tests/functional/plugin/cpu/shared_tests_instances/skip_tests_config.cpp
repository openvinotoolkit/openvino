// Copyright (C) 2018-2021 Intel Corporation
// SPDX-License-Identifier: Apache-2.0
//

#include <vector>
#include <string>

#include <ie_system_conf.h>
#include "functional_test_utils/skip_tests_config.hpp"
#include "ie_parallel.hpp"

std::vector<std::string> disabledTestPatterns() {
    std::vector<std::string> retVector{
        // TODO: Issue 31841
        R"(.*(QuantGroupConvBackpropData3D).*)",
        // TODO: Issue 31843
        R"(.*(QuantConvBackpropData3D).*)",
        R"(.*(QuantConvBackpropData2D).*(QG=Perchannel).*)",
        R"(.*(QuantGroupConvBackpropData2D).*(QG=Perchannel).*)",
        // TODO: Issue 33886
        R"(.*(QuantGroupConv2D).*)",
        R"(.*(QuantGroupConv3D).*)",
        // TODO: Issue: 34518
        R"(.*RangeLayerTest.*)",
        R"(.*(RangeAddSubgraphTest).*Start=1.2.*Stop=(5.2|-5.2).*Step=(0.1|-0.1).*netPRC=FP16.*)",
        R"(.*(RangeNumpyAddSubgraphTest).*netPRC=FP16.*)",
        // TODO: Issue: 43793
        R"(.*InferRequestPreprocessDynamicallyInSetBlobTest.*iPRC=0.*_iLT=1.*)",
        R"(.*InferRequestPreprocessDynamicallyInSetBlobTest.*oPRC=0.*_oLT=1.*)",
        // TODO: Issue: 34348
        R"(.*IEClassGetAvailableDevices.*)",
        // TODO: Issue: 63469
        R"(.*ConversionLayerTest.*ConvertLike.*)",
        // TODO: Issue: 34055
        R"(.*ShapeOfLayerTest.*)",
        R"(.*ReluShapeOfSubgraphTest.*)",
        // TODO: Issue: 43314
        R"(.*Broadcast.*mode=BIDIRECTIONAL.*inNPrec=BOOL.*)",
        // TODO: Issue 43417 sporadic issue, looks like an issue in test, reproducible only on Windows platform
        R"(.*decomposition1_batch=5_hidden_size=10_input_size=30_.*tanh.relu.*_clip=0_linear_before_reset=1.*_targetDevice=CPU_.*)",
        // Skip platforms that do not support BF16 (i.e. sse, avx, avx2)
        R"(.*BF16.*(jit_avx(?!5)|jit_sse|ref).*)",
        // TODO: Incorrect blob sizes for node BinaryConvolution_X
        R"(.*BinaryConvolutionLayerTest.*)",
        R"(.*ClampLayerTest.*netPrc=(I64|I32).*)",
        R"(.*ClampLayerTest.*netPrc=U64.*)",
        // TODO: 53618. BF16 gemm ncsp convolution crash
        R"(.*_GroupConv.*_inPRC=BF16.*_inFmts=nc.*_primitive=jit_gemm.*)",
        // TODO: 53578. fork DW bf16 convolution does not support 3d cases yet
        R"(.*_DW_GroupConv.*_inPRC=BF16.*_inFmts=(ndhwc|nCdhw16c).*)",
        // TODO: 56143. Enable nspc convolutions for bf16 precision
        R"(.*ConvolutionLayerCPUTest.*BF16.*_inFmts=(ndhwc|nhwc).*)",
        // TODO: 56827. Sporadic test failures
        R"(.*smoke_Conv.+_FP32.ConvolutionLayerCPUTest\.CompareWithRefs.IS=\(1\.67.+\).*inFmts=n.+c.*_primitive=jit_avx2.*)",
        // incorrect jit_uni_planar_convolution with dilation = {1, 2, 1} and output channel 1
        R"(.*smoke_Convolution3D.*D=\(1.2.1\)_O=1.*)",

        // TODO: Issue: 35627. CPU Normalize supports from 2D to 4D blobs
        R"(.*NormalizeL2_1D.*)",
        R"(.*NormalizeL2_5D.*)",
        // Issue: 59788. mkldnn_normalize_nchw applies eps after sqrt for across_spatial
        R"(.*NormalizeL2_.*axes=\(1.2.*_eps=100.*)",
        R"(.*NormalizeL2_.*axes=\(2.1.*_eps=100.*)",
        R"(.*NormalizeL2_.*axes=\(3.1.2.*_eps=100.*)",

        // Unsupported operation of type: NormalizeL2 name : Doesn't support reduction axes: (2.2)
        R"(.*BF16NetworkRestore1.*)",
        R"(.*MobileNet_ssd_with_branching.*)",

        // TODO: 55656 AUTO plugin and QueryNetwork
        R"(.*CoreThreading.*smoke_QueryNetwork.*targetDevice=AUTO_config.*)",
        // Unsupported config KEY_ENFORCE_BF16 for AUTO plugin
        R"(.*Behavior_Auto.*InferRequestSetBlobByType.*)",
        // TODO: 57562 No dynamic output shape support
        R"(.*NonZeroLayerTest.*)",
        // need to implement Export / Import
        R"(.*IEClassImportExportTestP.*)",
        // CVS-58963: Not implemented yet
        R"(.*Behavior.*InferRequest.*OutOfFirstOutIsInputForSecondNetwork.*)",
        // Not expected behavior
        R"(.*Behavior.*InferRequestIOBBlobSetLayoutTest.*layout=(95|OIHW).*)",
        R"(.*Behavior.*InferRequestIOBBlobSetLayoutTest.*layout=(95|OIHW).*)",
        R"(.*Behavior.*InferRequestIOBBlobSetLayoutTest.*CanSetOutBlobWithDifferentLayouts.*layout=HW.*)",
        R"(.*Behavior.*InferRequestIOBBlobSetLayoutTest.*CanSetInBlobWithDifferentLayouts.*layout=NHWC.*targetDevice=(AUTO|MULTI).*)",
        R"(.*Behavior.*InferRequestIOBBlobSetLayoutTest.*CanSetOutBlobWithDifferentLayouts.*layout=CN.*targetDevice=(AUTO|MULTI).*)",
        R"(.*Behavior.*InferRequestSetBlobByType.*Batched.*)",
        R"(.*Auto_Behavior.*InferRequestIOBBlobTest.*canProcessDeallocatedOutputBlobAfterGetAndSetBlob.*)",
        R"(.*Auto.*Behavior.*ExecutableNetworkBaseTest.*canLoadCorrectNetworkToGetExecutableWithIncorrectConfig.*)",
        // azure is failing after #6199
        R"(.*/NmsLayerTest.*)",
        // TODO: 56520 Accuracy mismatch
        R"(.*ReduceOpsLayerTest.*type=Mean_.*netPRC=(I64|I32).*)",
        R"(.*ReduceOpsLayerTest.*type=Mean_.*netPRC=U64.*)",
<<<<<<< HEAD
        // Not implemented yet:
        R"(.*Behavior.*ExecutableNetworkBaseTest.*canSetConfigToExecNet.*)",
        R"(.*(Auto|Multi).*Behavior.*ExecutableNetworkBaseTest.*CanCreateTwoExeNetworksAndCheckFunction.*)",
        R"(.*Behavior.*ExecutableNetworkBaseTest.*canExport.*)",
=======

        // Issue: 62746
        R"(smoke_CachingSupportCase_CPU/LoadNetworkCacheTestBase.CompareWithRefImpl/ReadConcatSplitAssign_f32_batch1_CPU)"
>>>>>>> be8600af
    };

#define FIX_62820 0
#if FIX_62820 && ((IE_THREAD == IE_THREAD_TBB) || (IE_THREAD == IE_THREAD_TBB_AUTO))
    retVector.emplace_back(R"(.*ReusableCPUStreamsExecutor.*)");
#endif

#ifdef __APPLE__
        // TODO: Issue 55717
        //retVector.emplace_back(R"(.*smoke_LPT.*ReduceMinTransformation.*f32.*)");
#endif
    if (!InferenceEngine::with_cpu_x86_avx512_core()) {
        // on platforms which do not support bfloat16, we are disabling bf16 tests since there are no bf16 primitives,
        // tests are useless on such platforms
       retVector.emplace_back(R"(.*BF16.*)");
       retVector.emplace_back(R"(.*bfloat16.*)");
    }

    return retVector;
}<|MERGE_RESOLUTION|>--- conflicted
+++ resolved
@@ -91,16 +91,12 @@
         // TODO: 56520 Accuracy mismatch
         R"(.*ReduceOpsLayerTest.*type=Mean_.*netPRC=(I64|I32).*)",
         R"(.*ReduceOpsLayerTest.*type=Mean_.*netPRC=U64.*)",
-<<<<<<< HEAD
         // Not implemented yet:
         R"(.*Behavior.*ExecutableNetworkBaseTest.*canSetConfigToExecNet.*)",
         R"(.*(Auto|Multi).*Behavior.*ExecutableNetworkBaseTest.*CanCreateTwoExeNetworksAndCheckFunction.*)",
         R"(.*Behavior.*ExecutableNetworkBaseTest.*canExport.*)",
-=======
-
         // Issue: 62746
-        R"(smoke_CachingSupportCase_CPU/LoadNetworkCacheTestBase.CompareWithRefImpl/ReadConcatSplitAssign_f32_batch1_CPU)"
->>>>>>> be8600af
+        R"(smoke_CachingSupportCase_CPU/LoadNetworkCacheTestBase.CompareWithRefImpl/ReadConcatSplitAssign_f32_batch1_CPU)",
     };
 
 #define FIX_62820 0
