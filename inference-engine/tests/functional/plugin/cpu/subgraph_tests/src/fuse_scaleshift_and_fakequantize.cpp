// Copyright (C) 2021 Intel Corporation
// SPDX-License-Identifier: Apache-2.0
//

#include "shared_test_classes/base/layer_test_utils.hpp"
#include "test_utils/cpu_test_utils.hpp"
#include "ngraph_functions/builders.hpp"

using namespace ngraph;
using FuncTestUtils::PrecisionUtils::convertIE2nGraphPrc;

namespace CPUSubgraphTestsDefinitions {
typedef std::tuple<
        Shape,                                             // Input shape
        element::Type,                                     // Input precision
        std::pair<std::vector<float>, std::vector<float>>, // ScaleShift scales and shifts
        std::vector<std::vector<float>>,                   // Quantize intervals
        std::string                                        // Device name
> FuseScaleShiftAndQuantizeTuple;

class FuseScaleShiftAndFakeQuantizeTest : public testing::WithParamInterface<FuseScaleShiftAndQuantizeTuple>,
                                          virtual public LayerTestsUtils::LayerTestsCommon {
public:
    static std::string getTestCaseName(const testing::TestParamInfo<FuseScaleShiftAndQuantizeTuple> &obj) {
        Shape inputShape;
        element::Type inputPrecision;
        std::pair<std::vector<float>, std::vector<float>> scaleShift;
        std::vector<std::vector<float>> quantizeIntervals;
        std::string targetName;
        std::tie(inputShape, inputPrecision, scaleShift, quantizeIntervals, targetName) = obj.param;
        std::ostringstream results;

        results << "IS=" << inputShape
                << "_InPRC=" << inputPrecision
                << "_Scale=" << vector_to_string(scaleShift.first)
                << "_Shift=" << vector_to_string(scaleShift.second)
                << "_Intervals=";
        for (const auto vecInt : quantizeIntervals) {
            results << vector_to_string(vecInt) << ",";
        }

        results << "targetDevice=" << targetName;

        return results.str();
    }

protected:
    void SetUp() override {
        threshold = 0.1f;

        Shape inputShape;
        element::Type inputPrecision;
        std::pair<std::vector<float>, std::vector<float>> scaleShift;
        std::vector<std::vector<float>> quantizeIntervals;
        std::tie(inputShape, inputPrecision, scaleShift, quantizeIntervals, targetDevice) = this->GetParam();

        const auto param = std::make_shared<op::v0::Parameter>(inputPrecision, inputShape);
        Shape constShape = Shape(inputShape.size(), 1);
        constShape[1] = scaleShift.second.size();
        const auto subtract = std::make_shared<opset1::Subtract>(
                param,
<<<<<<< HEAD
                std::make_shared<op::v0::Constant>(inputPrecision, constShape, scaleShift.second));
        const auto multiply = std::make_shared<pass::low_precision::DequantizationMultiply>(
=======
                std::make_shared<opset6::Constant>(inputPrecision, constShape, scaleShift.second));
        const auto multiply = std::make_shared<opset1::Multiply>(
>>>>>>> a84d01cb
                param,
                std::make_shared<op::v0::Constant>(inputPrecision, constShape, scaleShift.first));
        Shape inConstShape = Shape(inputShape.size(), 1);
        inConstShape[1] = quantizeIntervals[0].size();
        const auto quantize = builder::makeFakeQuantize(
                multiply,
                inputPrecision,
                256,
                inConstShape,
                quantizeIntervals[0],
                quantizeIntervals[1],
                quantizeIntervals[2],
                quantizeIntervals[3]);
        ngraph::ResultVector results{std::make_shared<ngraph::op::v0::Result>(quantize)};
        function = std::make_shared<ngraph::Function>(results, ngraph::ParameterVector{param}, "FuseScaleShiftAndQuantize");
    }
};

TEST_P(FuseScaleShiftAndFakeQuantizeTest, CompareWithRefs) {
    SKIP_IF_CURRENT_TEST_IS_DISABLED()

    Run();
}

namespace {
std::vector<Shape> inputShapes {
    {1, 4, 16, 16}, {8, 4, 16, 16},
    {1, 4, 16, 16, 16}, {8, 4, 16, 16, 16},
    {1, 4, 16, 16, 16, 16}, {8, 4, 16, 16, 16, 16}
};

std::vector<std::pair<std::vector<float>, std::vector<float>>> scaleShifts {
    { {30.f}, {17.f} },      // actually fused in LPT
    { {-30.f}, {0.f} },      // fused with crop bound invert
    { {-17.f}, {12.f} },     // fused with crop bound invert
    { {-1.23e-44}, {0.f} },  // fused with denormal handling
    { {0.f}, {0.f} },        // not fused
    { {0.f}, {18.f} },       // not fused
};

std::vector<std::vector<std::vector<float>>> quantizes {
    { {-1.f}, {5.f}, {-5.f}, {1.f} },
    { {2.f}, {4.f}, {-4.f}, {-2.f} },
    { {-1.28f}, {1.27f}, {-1.28f}, {1.27f} },
    { {0.f}, {2.55f}, {0.f}, {2.55f} },
};

INSTANTIATE_TEST_SUITE_P(smoke_FuseScaleShiftAndFakeQuantize, FuseScaleShiftAndFakeQuantizeTest,
    ::testing::Combine(
        ::testing::ValuesIn(inputShapes),
        ::testing::Values(element::f32),
        ::testing::ValuesIn(scaleShifts),
        ::testing::ValuesIn(quantizes),
        ::testing::Values(CommonTestUtils::DEVICE_CPU)),
    FuseScaleShiftAndFakeQuantizeTest::getTestCaseName);
} // namespace
} // namespace CPUSubgraphTestsDefinitions<|MERGE_RESOLUTION|>--- conflicted
+++ resolved
@@ -54,20 +54,15 @@
         std::vector<std::vector<float>> quantizeIntervals;
         std::tie(inputShape, inputPrecision, scaleShift, quantizeIntervals, targetDevice) = this->GetParam();
 
-        const auto param = std::make_shared<op::v0::Parameter>(inputPrecision, inputShape);
+        const auto param = std::make_shared<opset6::Parameter>(inputPrecision, inputShape);
         Shape constShape = Shape(inputShape.size(), 1);
         constShape[1] = scaleShift.second.size();
         const auto subtract = std::make_shared<opset1::Subtract>(
                 param,
-<<<<<<< HEAD
-                std::make_shared<op::v0::Constant>(inputPrecision, constShape, scaleShift.second));
-        const auto multiply = std::make_shared<pass::low_precision::DequantizationMultiply>(
-=======
                 std::make_shared<opset6::Constant>(inputPrecision, constShape, scaleShift.second));
         const auto multiply = std::make_shared<opset1::Multiply>(
->>>>>>> a84d01cb
                 param,
-                std::make_shared<op::v0::Constant>(inputPrecision, constShape, scaleShift.first));
+                std::make_shared<opset6::Constant>(inputPrecision, constShape, scaleShift.first));
         Shape inConstShape = Shape(inputShape.size(), 1);
         inConstShape[1] = quantizeIntervals[0].size();
         const auto quantize = builder::makeFakeQuantize(
@@ -79,7 +74,7 @@
                 quantizeIntervals[1],
                 quantizeIntervals[2],
                 quantizeIntervals[3]);
-        ngraph::ResultVector results{std::make_shared<ngraph::op::v0::Result>(quantize)};
+        ngraph::ResultVector results{std::make_shared<ngraph::opset6::Result>(quantize)};
         function = std::make_shared<ngraph::Function>(results, ngraph::ParameterVector{param}, "FuseScaleShiftAndQuantize");
     }
 };
