<<<<<<< HEAD
// Copyright (C) 2018-2021 Intel Corporation
// SPDX-License-Identifier: Apache-2.0
//

#include <tuple>
#include <string>
#include <vector>
#include <memory>
#include <debug.h>
#include <shared_test_classes/base/layer_test_utils.hpp>
#include <ngraph_functions/builders.hpp>
#include <ie_precision.hpp>
#include "common_test_utils/common_utils.hpp"
#include "functional_test_utils/precision_utils.hpp"
#include "functional_test_utils/skip_tests_config.hpp"
#include "test_utils/cpu_test_utils.hpp"
#include "ie_system_conf.h"

using namespace CPUTestUtils;
using InferenceEngine::Precision;
using ngraph::helpers::EltwiseTypes;
using FuncTestUtils::PrecisionUtils::convertIE2nGraphPrc;

namespace CPUSubgraphTestsDefinitions {

typedef std::tuple<
        std::vector<std::vector<size_t>>,        // Input shapes
        std::vector<InferenceEngine::Precision>, // Input precisions
        std::vector<EltwiseTypes>,               // Eltwise operations
        bool,                                    // With quantization
        std::string                              // Device name
> EltwiseChainTuple;

class EltwiseChainTest : public testing::WithParamInterface<EltwiseChainTuple>,
                         virtual public LayerTestsUtils::LayerTestsCommon {
public:
    static std::string getTestCaseName(const testing::TestParamInfo<EltwiseChainTuple> &obj) {
        std::vector<std::vector<size_t>> inputShapes;
        std::vector<InferenceEngine::Precision> inputPrecisions;
        std::vector<EltwiseTypes> eltwiseOpTypes;
        bool withQuantization;
        std::string targetName;
        std::tie(inputShapes, inputPrecisions, eltwiseOpTypes, withQuantization, targetName) = obj.param;
        std::ostringstream results;

        for (int i = 0; i < inputShapes.size(); i++) {
            results << "IS" << std::to_string(i) << "=" << CommonTestUtils::vec2str(inputShapes[i]) << "_";
        }
        for (int i = 0; i < inputPrecisions.size(); i++) {
            results << "InPRC" << std::to_string(i) << "=" << inputPrecisions[i].name() << "_";
        }
        for (int i = 0; i < eltwiseOpTypes.size(); i++) {
            results << "Op" << std::to_string(i) << "=" << eltwiseOpTypes[i] << "_";
        }

        results << "WithQuant=" << withQuantization << "_";
        results << "targetDevice=" << targetName;

        return results.str();
    }

protected:
    void SetUp() override {
        threshold = 0.1f;

        std::vector<std::vector<size_t>> inputShapes;
        std::vector<InferenceEngine::Precision> inputPrecisions;
        std::vector<EltwiseTypes> eltwiseOpTypes;
        bool withQuantization;
        std::tie(inputShapes, inputPrecisions, eltwiseOpTypes, withQuantization, targetDevice) = this->GetParam();

        auto ngraphParam = ngraph::builder::makeParams(convertIE2nGraphPrc(inputPrecisions[0]), {inputShapes[0]});

        std::vector<std::shared_ptr<ngraph::Node>> ngraphInputs;
        for (int i = 1; i < inputPrecisions.size(); i++) {
            std::vector<float> ngraphInput1Data(ngraph::shape_size(ngraph::Shape{inputShapes[i]}));
            ngraphInputs.push_back(ngraph::builder::makeConstant(convertIE2nGraphPrc(inputPrecisions[i]), ngraph::Shape{inputShapes[i]},
                                                                 ngraphInput1Data, true));
        }

        if (withQuantization) {
            std::vector<std::shared_ptr<ngraph::Node>> eltwiseOps;
            eltwiseOps.push_back(ngraph::builder::makeEltwise(ngraphParam[0], ngraphInputs[0], eltwiseOpTypes[0]));
            for (int i = 1; i < eltwiseOpTypes.size() - 1; i++) {
                eltwiseOps.push_back(ngraph::builder::makeEltwise(eltwiseOps[eltwiseOps.size() - 1], ngraphInputs[i], eltwiseOpTypes[i]));
            }

            std::vector<size_t> constShape(inputShapes[0].size(), 1);
            constShape[1] = inputShapes[0][1];
            auto fq = ngraph::builder::makeFakeQuantize(eltwiseOps[eltwiseOps.size() - 1],
                                                        ::ngraph::element::Type(::ngraph::element::Type_t::f32),
                                                        256, constShape);

            eltwiseOps.push_back(ngraph::builder::makeEltwise(fq, ngraphInputs[eltwiseOpTypes.size() - 1], eltwiseOpTypes[eltwiseOpTypes.size() - 1]));

            ngraph::ResultVector results{std::make_shared<ngraph::op::v0::Result>(eltwiseOps[eltwiseOps.size() - 1])};
            function = std::make_shared<ngraph::Function>(results, ngraphParam, "eltwise_chain_fq");
        } else {
            std::vector<std::shared_ptr<ngraph::Node>> eltwiseOps;
            eltwiseOps.push_back(ngraph::builder::makeEltwise(ngraphParam[0], ngraphInputs[0], eltwiseOpTypes[0]));
            for (int i = 1; i < eltwiseOpTypes.size(); i++) {
                eltwiseOps.push_back(ngraph::builder::makeEltwise(eltwiseOps[eltwiseOps.size() - 1], ngraphInputs[i], eltwiseOpTypes[i]));
            }

            ngraph::ResultVector results{std::make_shared<ngraph::op::v0::Result>(eltwiseOps[eltwiseOps.size() - 1])};
            function = std::make_shared<ngraph::Function>(results, ngraphParam, "eltwise_chain");
        }
    }
};

TEST_P(EltwiseChainTest, CompareWithRefs) {
    SKIP_IF_CURRENT_TEST_IS_DISABLED()

    Run();
}

namespace {

std::vector<std::vector<std::vector<size_t>>> inputShapes {
        {
            {{1, 1, 2, 3}, {1, 1, 2, 3}, {1, 1, 2, 3}, {1, 1, 2, 3}},
            {{1, 48, 5, 6}, {1, 48, 1, 1}, {1, 48, 5, 6}, {1, 1, 5, 6}},
            {{1, 72, 28, 28}, {1, 72, 1, 1}, {1, 72, 1, 1}, {1, 72, 1, 1}},
            {{2, 33, 5, 5}, {2, 33, 5, 5}, {2, 33, 1, 5}, {2, 33, 5, 5}},
            {{1, 2, 3}, {3}, {3}, {3}},
            {{1, 12, 5, 5}, {5, 5}, {12, 5, 5}, {1}},
            {{3, 12, 5, 5}, {1, 12, 5, 1}, {3, 1, 1, 1}, {3, 12, 5, 5}},
            {{1, 1, 1, 1}, {1, 12, 5, 1}, {3, 12, 1, 5}, {3, 12, 5, 1}},
            {{1, 1, 1, 1, 6}, {1, 12, 5, 1, 6}, {3, 12, 1, 5, 1}, {3, 12, 5, 1, 1}}
        }
};

std::vector<std::vector<InferenceEngine::Precision>> inputPrecisions = {
        { Precision::FP32, Precision::FP32, Precision::FP32, Precision::FP32 },
        { Precision::I32, Precision::I32, Precision::I32, Precision::I32 }
};

std::vector<std::vector<EltwiseTypes>> eltwiseOps = {
        { EltwiseTypes::ADD, EltwiseTypes::MULTIPLY, EltwiseTypes::SUBTRACT },
        { EltwiseTypes::DIVIDE, EltwiseTypes::SQUARED_DIFF, EltwiseTypes::ADD },
};

INSTANTIATE_TEST_SUITE_P(smoke_EltwiseChain, EltwiseChainTest,
                        ::testing::Combine(
                                ::testing::ValuesIn(inputShapes),
                                ::testing::ValuesIn(inputPrecisions),
                                ::testing::ValuesIn(eltwiseOps),
                                ::testing::Values(false),
                                ::testing::Values(CommonTestUtils::DEVICE_CPU)),
                        EltwiseChainTest::getTestCaseName);

std::vector<std::vector<std::vector<size_t>>> inputShapesFQ {
        {
            {{1, 2, 2, 3}, {1, 2, 2, 3}, {1, 2, 2, 3}, {1, 2, 2, 3}},
            {{2, 33, 5, 5}, {2, 33, 5, 5}, {2, 33, 1, 5}, {2, 33, 5, 5}},
            {{2, 33, 5, 17}, {2, 33, 5, 17}, {2, 33, 5, 17}, {2, 33, 5, 17}},
            {{2, 33, 5, 256}, {2, 33, 5, 256}, {2, 33, 5, 256}, {2, 33, 5, 256}},
            {{2, 5, 7, 5}, {2, 5, 1, 5}, {2, 5, 7, 5}, {2, 5, 7, 5}},
            {{2, 17, 7, 5}, {2, 17, 7, 5}, {2, 17, 7, 5}, {2, 17, 7, 5}},
            {{2, 256, 7, 5}, {2, 256, 7, 5}, {2, 256, 1, 5}, {2, 256, 7, 5}},
            {{1, 36, 34, 34}, {1, 36, 34, 34}, {1, 36, 34, 34}, {1, 36, 34, 34}},
            {{1, 12, 1, 1, 6}, {1, 12, 5, 1, 6}, {3, 12, 1, 5, 1}, {3, 12, 5, 1, 1}},
            {{1, 12, 1, 1, 6}, {1, 12, 5, 5, 6}, {3, 12, 1, 5, 1}, {3, 12, 5, 5, 1}},
            {{1, 12, 1, 1, 1}, {1, 12, 5, 1, 7}, {3, 12, 1, 5, 7}, {3, 12, 5, 1, 7}},
            {{1, 7, 1, 1, 12}, {1, 7, 5, 1, 12}, {3, 7, 1, 5, 12}, {3, 7, 5, 1, 12}},
            {{1, 7, 1, 1, 12, 3, 7}, {1, 7, 5, 1, 12, 3, 7}, {3, 7, 1, 5, 12, 3, 7}, {3, 7, 5, 1, 12, 3, 7}},
            {{1, 7, 1, 1, 12, 3, 1}, {1, 7, 5, 1, 12, 3, 7}, {3, 7, 1, 5, 12, 1, 7}, {3, 7, 5, 1, 12, 3, 1}}
        }
};

std::vector<std::vector<InferenceEngine::Precision>> inputPrecisionsFQ {
        { Precision::FP32, Precision::FP32, Precision::FP32, Precision::FP32 }
};

INSTANTIATE_TEST_SUITE_P(smoke_EltwiseChainWithFQ, EltwiseChainTest,
                    ::testing::Combine(
                            ::testing::ValuesIn(inputShapesFQ),
                            ::testing::ValuesIn(inputPrecisionsFQ),
                            ::testing::ValuesIn(eltwiseOps),
                            ::testing::Values(true),
                            ::testing::Values(CommonTestUtils::DEVICE_CPU)),
                        EltwiseChainTest::getTestCaseName);

} // namespace
} // namespace CPUSubgraphTestsDefinitions
=======
//// Copyright (C) 2018-2021 Intel Corporation
//// SPDX-License-Identifier: Apache-2.0
////
//
//#include <tuple>
//#include <string>
//#include <vector>
//#include <memory>
//#include <debug.h>
//#include <shared_test_classes/base/layer_test_utils.hpp>
//#include <ngraph_functions/builders.hpp>
//#include <ie_precision.hpp>
//#include "common_test_utils/common_utils.hpp"
//#include "functional_test_utils/precision_utils.hpp"
//#include "functional_test_utils/skip_tests_config.hpp"
//#include "test_utils/cpu_test_utils.hpp"
//#include "ie_system_conf.h"
//
//using namespace CPUTestUtils;
//using InferenceEngine::Precision;
//using ngraph::helpers::EltwiseTypes;
//using FuncTestUtils::PrecisionUtils::convertIE2nGraphPrc;
//
//namespace CPUSubgraphTestsDefinitions {
//
//typedef std::tuple<
//        std::pair<std::vector<ngraph::PartialShape>, std::vector<std::vector<ngraph::Shape>>>, // Input shapes
//        ngraph::helpers::InputLayerType,                                                       // Secondary input type
//        std::vector<InferenceEngine::Precision>,                                               // Input precisions
//        std::vector<EltwiseTypes>,                                                             // Eltwise operations
//        bool,                                                                                  // With quantization
//        std::string                                                                            // Device name
//> EltwiseChainTuple;
//
//class EltwiseChainTest : public testing::WithParamInterface<EltwiseChainTuple>,
//                         virtual public LayerTestsUtils::LayerTestsCommon {
//public:
//    static std::string getTestCaseName(const testing::TestParamInfo<EltwiseChainTuple> &obj) {
//        std::pair<std::vector<ngraph::PartialShape>, std::vector<std::vector<ngraph::Shape>>> inputShapes;
//        ngraph::helpers::InputLayerType secondaryInputType;
//        std::vector<InferenceEngine::Precision> inputPrecisions;
//        std::vector<EltwiseTypes> eltwiseOpTypes;
//        bool withQuantization;
//        std::string targetName;
//        std::tie(inputShapes, secondaryInputType, inputPrecisions, eltwiseOpTypes, withQuantization, targetName) = obj.param;
//        std::ostringstream results;
//
//        results << "IS=" << CommonTestUtils::partialShape2str(inputShapes.first) << "_";
//        results << "TS=";
//        for (const auto& shape : inputShapes.second) {
//            results << "(";
//            for (const auto& item : shape) {
//                results << CommonTestUtils::vec2str(item) << "_";
//            }
//            results << ")_";
//        }
//        for (int i = 0; i < inputPrecisions.size(); i++) {
//            results << "InPRC" << std::to_string(i) << "=" << inputPrecisions[i].name() << "_";
//        }
//        for (int i = 0; i < eltwiseOpTypes.size(); i++) {
//            results << "Op" << std::to_string(i) << "=" << eltwiseOpTypes[i] << "_";
//        }
//        results << "secondaryInputType=" << secondaryInputType << "_";
//        results << "WithQuant=" << withQuantization << "_";
//        results << "targetDevice=" << targetName;
//
//        return results.str();
//    }
//
//    InferenceEngine::Blob::Ptr GenerateInput(const InferenceEngine::InputInfo &info) const override {
//        return FuncTestUtils::createAndFillBlob(info.getTensorDesc(), 10, 1);
//    }
//
//protected:
//    void SetUp() override {
//        threshold = 0.1f;
//
//        std::pair<std::vector<ngraph::PartialShape>, std::vector<std::vector<ngraph::Shape>>> inputShapes;
//        ngraph::helpers::InputLayerType secondaryInputType;
//        std::vector<InferenceEngine::Precision> inputPrecisions;
//        std::vector<EltwiseTypes> eltwiseOpTypes;
//        bool withQuantization;
//        std::tie(inputShapes, secondaryInputType, inputPrecisions, eltwiseOpTypes, withQuantization, targetDevice) = this->GetParam();
//
//        targetStaticShapes = inputShapes.second;
//        inputDynamicShapes = inputShapes.first;
//
//        ngraph::ParameterVector ngraphParam;
//        std::vector<std::shared_ptr<ngraph::Node>> ngraphInputs;
//        if (secondaryInputType == ngraph::helpers::InputLayerType::PARAMETER) {
//            for (size_t i = 0; i < targetStaticShapes[0].size(); i++) {
//                ngraphParam.push_back(std::make_shared<ngraph::opset1::Parameter>(convertIE2nGraphPrc(inputPrecisions[i]), targetStaticShapes[0][i]));
//                ngraphInputs.push_back(ngraphParam.back());
//            }
//        } else {
//            ngraphParam = ngraph::builder::makeParams(convertIE2nGraphPrc(inputPrecisions[0]), {targetStaticShapes[0][0]});
//            for (int i = 1; i < inputPrecisions.size(); i++) {
//                std::vector<float> ngraphInput1Data(ngraph::shape_size(targetStaticShapes[0][i]));
//                ngraphInputs.push_back(ngraph::builder::makeConstant(convertIE2nGraphPrc(inputPrecisions[i]), targetStaticShapes[0][i],
//                                                                     ngraphInput1Data, true));
//            }
//        }
//
//        if (withQuantization) {
//            std::vector<std::shared_ptr<ngraph::Node>> eltwiseOps;
//            eltwiseOps.push_back(ngraph::builder::makeEltwise(ngraphParam[0], ngraphInputs[0], eltwiseOpTypes[0]));
//            for (int i = 1; i < eltwiseOpTypes.size() - 1; i++) {
//                eltwiseOps.push_back(ngraph::builder::makeEltwise(eltwiseOps[eltwiseOps.size() - 1], ngraphInputs[i], eltwiseOpTypes[i]));
//            }
//
//            std::vector<size_t> constShape(targetStaticShapes[0][0].size(), 1);
//            constShape[1] = targetStaticShapes[0][0][1];
//            auto fq = ngraph::builder::makeFakeQuantize(eltwiseOps[eltwiseOps.size() - 1],
//                                                        ::ngraph::element::Type(::ngraph::element::Type_t::f32),
//                                                        256, constShape);
//
//            eltwiseOps.push_back(ngraph::builder::makeEltwise(fq, ngraphInputs[eltwiseOpTypes.size() - 1], eltwiseOpTypes[eltwiseOpTypes.size() - 1]));
//
//            ngraph::ResultVector results{std::make_shared<ngraph::opset1::Result>(eltwiseOps[eltwiseOps.size() - 1])};
//            function = std::make_shared<ngraph::Function>(results, ngraphParam, "eltwise_chain_fq");
//        } else {
//            std::vector<std::shared_ptr<ngraph::Node>> eltwiseOps;
//            eltwiseOps.push_back(ngraph::builder::makeEltwise(ngraphParam[0], ngraphInputs[0], eltwiseOpTypes[0]));
//            for (int i = 1; i < eltwiseOpTypes.size(); i++) {
//                eltwiseOps.push_back(ngraph::builder::makeEltwise(eltwiseOps[eltwiseOps.size() - 1], ngraphInputs[i], eltwiseOpTypes[i]));
//            }
//
//            ngraph::ResultVector results{std::make_shared<ngraph::opset1::Result>(eltwiseOps[eltwiseOps.size() - 1])};
//            function = std::make_shared<ngraph::Function>(results, ngraphParam, "eltwise_chain");
//        }
//    }
//};
//
//TEST_P(EltwiseChainTest, CompareWithRefs) {
//    SKIP_IF_CURRENT_TEST_IS_DISABLED()
//
//    Run();
//}
//
//namespace {
//
//std::vector<std::pair<std::vector<ngraph::PartialShape>, std::vector<std::vector<ngraph::Shape>>>> inputShapes = {
//    { {}, {{{1, 1, 2, 3}, {1, 1, 2, 3}, {1, 1, 2, 3}, {1, 1, 2, 3}}}},
//    { {}, {{{1, 48, 5, 6}, {1, 48, 1, 1}, {1, 48, 5, 6}, {1, 1, 5, 6}}}},
//    { {}, {{{1, 72, 28, 28}, {1, 72, 1, 1}, {1, 72, 1, 1}, {1, 72, 1, 1}}}},
//    { {}, {{{2, 33, 5, 5}, {2, 33, 5, 5}, {2, 33, 1, 5}, {2, 33, 5, 5}}}},
//    { {}, {{{1, 2, 3}, {3}, {3}, {3}}}},
//    { {}, {{{1, 12, 5, 5}, {5, 5}, {12, 5, 5}, {1}}}},
//    { {}, {{{3, 12, 5, 5}, {1, 12, 5, 1}, {3, 1, 1, 1}, {3, 12, 5, 5}}}},
//    { {}, {{{1, 1, 1, 1}, {1, 12, 5, 1}, {3, 12, 1, 5}, {3, 12, 5, 1}}}},
//    { {}, {{{1, 1, 1, 1, 6}, {1, 12, 5, 1, 6}, {3, 12, 1, 5, 1}, {3, 12, 5, 1, 1}}}}
//};
//
//std::vector<std::vector<InferenceEngine::Precision>> inputPrecisions = {
//        { Precision::FP32, Precision::FP32, Precision::FP32, Precision::FP32 },
//        { Precision::I32, Precision::I32, Precision::I32, Precision::I32 }
//};
//
//std::vector<std::vector<EltwiseTypes>> eltwiseOps = {
//        { EltwiseTypes::ADD, EltwiseTypes::MULTIPLY, EltwiseTypes::SUBTRACT },
//        { EltwiseTypes::DIVIDE, EltwiseTypes::SQUARED_DIFF, EltwiseTypes::ADD },
//};
//
//INSTANTIATE_TEST_SUITE_P(smoke_EltwiseChain, EltwiseChainTest,
//                        ::testing::Combine(
//                                ::testing::ValuesIn(inputShapes),
//                                ::testing::Values(ngraph::helpers::InputLayerType::CONSTANT),
//                                ::testing::ValuesIn(inputPrecisions),
//                                ::testing::ValuesIn(eltwiseOps),
//                                ::testing::Values(false),
//                                ::testing::Values(CommonTestUtils::DEVICE_CPU)),
//                        EltwiseChainTest::getTestCaseName);
//
//std::vector<std::pair<std::vector<ngraph::PartialShape>, std::vector<std::vector<ngraph::Shape>>>> inputShapesFQ = {
//    { {}, {{{1, 2, 2, 3}, {1, 2, 2, 3}, {1, 2, 2, 3}, {1, 2, 2, 3}}}},
//    { {}, {{{2, 33, 5, 5}, {2, 33, 5, 5}, {2, 33, 1, 5}, {2, 33, 5, 5}}}},
//    { {}, {{{2, 33, 5, 17}, {2, 33, 5, 17}, {2, 33, 5, 17}, {2, 33, 5, 17}}}},
//    { {}, {{{2, 33, 5, 256}, {2, 33, 5, 256}, {2, 33, 5, 256}, {2, 33, 5, 256}}}},
//    { {}, {{{2, 5, 7, 5}, {2, 5, 1, 5}, {2, 5, 7, 5}, {2, 5, 7, 5}}}},
//    { {}, {{{2, 17, 7, 5}, {2, 17, 7, 5}, {2, 17, 7, 5}, {2, 17, 7, 5}}}},
//    { {}, {{{2, 256, 7, 5}, {2, 256, 7, 5}, {2, 256, 1, 5}, {2, 256, 7, 5}}}},
//    { {}, {{{1, 36, 34, 34}, {1, 36, 34, 34}, {1, 36, 34, 34}, {1, 36, 34, 34}}}},
//    { {}, {{{1, 12, 1, 1, 6}, {1, 12, 5, 1, 6}, {3, 12, 1, 5, 1}, {3, 12, 5, 1, 1}}}},
//    { {}, {{{1, 12, 1, 1, 6}, {1, 12, 5, 5, 6}, {3, 12, 1, 5, 1}, {3, 12, 5, 5, 1}}}},
//    { {}, {{{1, 12, 1, 1, 1}, {1, 12, 5, 1, 7}, {3, 12, 1, 5, 7}, {3, 12, 5, 1, 7}}}},
//    { {}, {{{1, 7, 1, 1, 12}, {1, 7, 5, 1, 12}, {3, 7, 1, 5, 12}, {3, 7, 5, 1, 12}}}},
//    { {}, {{{1, 7, 1, 1, 12, 3, 7}, {1, 7, 5, 1, 12, 3, 7}, {3, 7, 1, 5, 12, 3, 7}, {3, 7, 5, 1, 12, 3, 7}}}},
//    { {}, {{{1, 7, 1, 1, 12, 3, 1}, {1, 7, 5, 1, 12, 3, 7}, {3, 7, 1, 5, 12, 1, 7}, {3, 7, 5, 1, 12, 3, 1}}}}
//};
//
//std::vector<std::vector<InferenceEngine::Precision>> inputPrecisionsFQ {
//        { Precision::FP32, Precision::FP32, Precision::FP32, Precision::FP32 }
//};
//
//INSTANTIATE_TEST_SUITE_P(smoke_EltwiseChainWithFQ, EltwiseChainTest,
//                    ::testing::Combine(
//                            ::testing::ValuesIn(inputShapesFQ),
//                            ::testing::Values(ngraph::helpers::InputLayerType::CONSTANT),
//                            ::testing::ValuesIn(inputPrecisionsFQ),
//                            ::testing::ValuesIn(eltwiseOps),
//                            ::testing::Values(true),
//                            ::testing::Values(CommonTestUtils::DEVICE_CPU)),
//                        EltwiseChainTest::getTestCaseName);
//
//// =============================================== dynamic ==============================================
//std::vector<std::pair<std::vector<ngraph::PartialShape>, std::vector<std::vector<ngraph::Shape>>>> inputShapes_dyn = {
//    {
//        // dynamic
//        {
//            {-1, -1, -1},
//            {-1},
//            {-1},
//            {-1}
//        },
//        // target
//        {
//            {{1, 2, 3}, {3}, {3}, {3}},
//            {{5, 2, 7}, {7}, {1}, {1}},
//            {{3, 1, 10}, {1}, {1}, {1}},
//        }
//    },
//    {
//        // dynamic
//        {
//            {-1, -1, -1, -1},
//            {-1, -1},
//            {-1, -1, -1},
//            {-1}
//        },
//        // target
//        {
//            {{1, 12, 5, 5}, {5, 5}, {12, 5, 5}, {1}},
//            {{5, 16, 1, 5}, {1, 5}, {1, 5, 1}, {1}},
//            {{2, 1, 1, 5}, {5, 1}, {16, 5, 5}, {5}},
//        }
//    },
//    {
//        // dynamic
//        {
//            {-1, -1, -1, -1},
//            {-1, -1, -1, -1},
//            {-1, -1, -1, -1},
//            {-1, -1, -1, -1}
//        },
//        // target
//        {
//            {{1, 2, 2, 3}, {1, 2, 2, 3}, {1, 2, 2, 3}, {1, 2, 2, 3}},
//            {{2, 33, 5, 5}, {2, 33, 5, 5}, {2, 33, 1, 5}, {2, 33, 5, 5}},
//            {{2, 33, 5, 17}, {2, 33, 5, 17}, {2, 33, 5, 17}, {2, 33, 5, 17}},
//            {{2, 33, 5, 256}, {2, 33, 5, 256}, {2, 33, 5, 256}, {2, 33, 5, 256}},
//            {{2, 5, 7, 5}, {2, 5, 1, 5}, {2, 5, 7, 5}, {2, 5, 7, 5}},
//            {{2, 17, 7, 5}, {2, 17, 7, 5}, {2, 17, 7, 5}, {2, 17, 7, 5}},
//            {{2, 256, 7, 5}, {2, 256, 7, 5}, {2, 256, 1, 5}, {2, 256, 7, 5}},
//            {{1, 36, 34, 34}, {1, 36, 34, 34}, {1, 36, 34, 34}, {1, 36, 34, 34}}
//        }
//    },
//    {
//        // dynamic
//        {
//            {-1, -1, -1, -1, -1},
//            {-1, -1, -1, -1, -1},
//            {-1, -1, -1, -1, -1},
//            {-1, -1, -1, -1, -1}
//        },
//        // target
//        {
//            {{1, 12, 1, 1, 6}, {1, 12, 5, 1, 6}, {3, 12, 1, 5, 1}, {3, 12, 5, 1, 1}},
//            {{1, 12, 1, 1, 6}, {1, 12, 5, 5, 6}, {3, 12, 1, 5, 1}, {3, 12, 5, 5, 1}},
//            {{1, 12, 1, 1, 1}, {1, 12, 5, 1, 7}, {3, 12, 1, 5, 7}, {3, 12, 5, 1, 7}},
//            {{1, 7, 1, 1, 12}, {1, 7, 5, 1, 12}, {3, 7, 1, 5, 12}, {3, 7, 5, 1, 12}}
//        }
//    },
//    {
//        // dynamic
//        {
//            {-1, -1, -1, -1, -1,
//             -1, -1},
//            {-1, -1, -1, -1, -1,
//             -1, -1},
//            {-1, -1, -1, -1, -1,
//             -1, -1},
//            {-1, -1, -1, -1, -1,
//             -1, -1}
//        },
//        // target
//        {
//            {{1, 7, 1, 1, 12, 3, 7}, {1, 7, 5, 1, 12, 3, 7}, {3, 7, 1, 5, 12, 3, 7}, {3, 7, 5, 1, 12, 3, 7}},
//            {{1, 7, 1, 1, 12, 3, 1}, {1, 7, 5, 1, 12, 3, 7}, {3, 7, 1, 5, 12, 1, 7}, {3, 7, 5, 1, 12, 3, 1}},
//            {{5, 7, 1, 2, 12, 1, 8}, {1, 7, 5, 1, 12, 3, 8}, {5, 1, 1, 2, 12, 1, 8}, {1, 7, 5, 1, 12, 3, 1}}
//        }
//    }
//};
//
//INSTANTIATE_TEST_SUITE_P(smoke_EltwiseChain_dyn, EltwiseChainTest,
//                        ::testing::Combine(
//                                ::testing::ValuesIn(inputShapes_dyn),
//                                ::testing::Values(ngraph::helpers::InputLayerType::PARAMETER),
//                                ::testing::ValuesIn(inputPrecisions),
//                                ::testing::ValuesIn(eltwiseOps),
//                                ::testing::Values(false),
//                                ::testing::Values(CommonTestUtils::DEVICE_CPU)),
//                        EltwiseChainTest::getTestCaseName);
//
//} // namespace
//} // namespace CPUSubgraphTestsDefinitions
>>>>>>> a84d01cb
<|MERGE_RESOLUTION|>--- conflicted
+++ resolved
@@ -1,190 +1,3 @@
-<<<<<<< HEAD
-// Copyright (C) 2018-2021 Intel Corporation
-// SPDX-License-Identifier: Apache-2.0
-//
-
-#include <tuple>
-#include <string>
-#include <vector>
-#include <memory>
-#include <debug.h>
-#include <shared_test_classes/base/layer_test_utils.hpp>
-#include <ngraph_functions/builders.hpp>
-#include <ie_precision.hpp>
-#include "common_test_utils/common_utils.hpp"
-#include "functional_test_utils/precision_utils.hpp"
-#include "functional_test_utils/skip_tests_config.hpp"
-#include "test_utils/cpu_test_utils.hpp"
-#include "ie_system_conf.h"
-
-using namespace CPUTestUtils;
-using InferenceEngine::Precision;
-using ngraph::helpers::EltwiseTypes;
-using FuncTestUtils::PrecisionUtils::convertIE2nGraphPrc;
-
-namespace CPUSubgraphTestsDefinitions {
-
-typedef std::tuple<
-        std::vector<std::vector<size_t>>,        // Input shapes
-        std::vector<InferenceEngine::Precision>, // Input precisions
-        std::vector<EltwiseTypes>,               // Eltwise operations
-        bool,                                    // With quantization
-        std::string                              // Device name
-> EltwiseChainTuple;
-
-class EltwiseChainTest : public testing::WithParamInterface<EltwiseChainTuple>,
-                         virtual public LayerTestsUtils::LayerTestsCommon {
-public:
-    static std::string getTestCaseName(const testing::TestParamInfo<EltwiseChainTuple> &obj) {
-        std::vector<std::vector<size_t>> inputShapes;
-        std::vector<InferenceEngine::Precision> inputPrecisions;
-        std::vector<EltwiseTypes> eltwiseOpTypes;
-        bool withQuantization;
-        std::string targetName;
-        std::tie(inputShapes, inputPrecisions, eltwiseOpTypes, withQuantization, targetName) = obj.param;
-        std::ostringstream results;
-
-        for (int i = 0; i < inputShapes.size(); i++) {
-            results << "IS" << std::to_string(i) << "=" << CommonTestUtils::vec2str(inputShapes[i]) << "_";
-        }
-        for (int i = 0; i < inputPrecisions.size(); i++) {
-            results << "InPRC" << std::to_string(i) << "=" << inputPrecisions[i].name() << "_";
-        }
-        for (int i = 0; i < eltwiseOpTypes.size(); i++) {
-            results << "Op" << std::to_string(i) << "=" << eltwiseOpTypes[i] << "_";
-        }
-
-        results << "WithQuant=" << withQuantization << "_";
-        results << "targetDevice=" << targetName;
-
-        return results.str();
-    }
-
-protected:
-    void SetUp() override {
-        threshold = 0.1f;
-
-        std::vector<std::vector<size_t>> inputShapes;
-        std::vector<InferenceEngine::Precision> inputPrecisions;
-        std::vector<EltwiseTypes> eltwiseOpTypes;
-        bool withQuantization;
-        std::tie(inputShapes, inputPrecisions, eltwiseOpTypes, withQuantization, targetDevice) = this->GetParam();
-
-        auto ngraphParam = ngraph::builder::makeParams(convertIE2nGraphPrc(inputPrecisions[0]), {inputShapes[0]});
-
-        std::vector<std::shared_ptr<ngraph::Node>> ngraphInputs;
-        for (int i = 1; i < inputPrecisions.size(); i++) {
-            std::vector<float> ngraphInput1Data(ngraph::shape_size(ngraph::Shape{inputShapes[i]}));
-            ngraphInputs.push_back(ngraph::builder::makeConstant(convertIE2nGraphPrc(inputPrecisions[i]), ngraph::Shape{inputShapes[i]},
-                                                                 ngraphInput1Data, true));
-        }
-
-        if (withQuantization) {
-            std::vector<std::shared_ptr<ngraph::Node>> eltwiseOps;
-            eltwiseOps.push_back(ngraph::builder::makeEltwise(ngraphParam[0], ngraphInputs[0], eltwiseOpTypes[0]));
-            for (int i = 1; i < eltwiseOpTypes.size() - 1; i++) {
-                eltwiseOps.push_back(ngraph::builder::makeEltwise(eltwiseOps[eltwiseOps.size() - 1], ngraphInputs[i], eltwiseOpTypes[i]));
-            }
-
-            std::vector<size_t> constShape(inputShapes[0].size(), 1);
-            constShape[1] = inputShapes[0][1];
-            auto fq = ngraph::builder::makeFakeQuantize(eltwiseOps[eltwiseOps.size() - 1],
-                                                        ::ngraph::element::Type(::ngraph::element::Type_t::f32),
-                                                        256, constShape);
-
-            eltwiseOps.push_back(ngraph::builder::makeEltwise(fq, ngraphInputs[eltwiseOpTypes.size() - 1], eltwiseOpTypes[eltwiseOpTypes.size() - 1]));
-
-            ngraph::ResultVector results{std::make_shared<ngraph::op::v0::Result>(eltwiseOps[eltwiseOps.size() - 1])};
-            function = std::make_shared<ngraph::Function>(results, ngraphParam, "eltwise_chain_fq");
-        } else {
-            std::vector<std::shared_ptr<ngraph::Node>> eltwiseOps;
-            eltwiseOps.push_back(ngraph::builder::makeEltwise(ngraphParam[0], ngraphInputs[0], eltwiseOpTypes[0]));
-            for (int i = 1; i < eltwiseOpTypes.size(); i++) {
-                eltwiseOps.push_back(ngraph::builder::makeEltwise(eltwiseOps[eltwiseOps.size() - 1], ngraphInputs[i], eltwiseOpTypes[i]));
-            }
-
-            ngraph::ResultVector results{std::make_shared<ngraph::op::v0::Result>(eltwiseOps[eltwiseOps.size() - 1])};
-            function = std::make_shared<ngraph::Function>(results, ngraphParam, "eltwise_chain");
-        }
-    }
-};
-
-TEST_P(EltwiseChainTest, CompareWithRefs) {
-    SKIP_IF_CURRENT_TEST_IS_DISABLED()
-
-    Run();
-}
-
-namespace {
-
-std::vector<std::vector<std::vector<size_t>>> inputShapes {
-        {
-            {{1, 1, 2, 3}, {1, 1, 2, 3}, {1, 1, 2, 3}, {1, 1, 2, 3}},
-            {{1, 48, 5, 6}, {1, 48, 1, 1}, {1, 48, 5, 6}, {1, 1, 5, 6}},
-            {{1, 72, 28, 28}, {1, 72, 1, 1}, {1, 72, 1, 1}, {1, 72, 1, 1}},
-            {{2, 33, 5, 5}, {2, 33, 5, 5}, {2, 33, 1, 5}, {2, 33, 5, 5}},
-            {{1, 2, 3}, {3}, {3}, {3}},
-            {{1, 12, 5, 5}, {5, 5}, {12, 5, 5}, {1}},
-            {{3, 12, 5, 5}, {1, 12, 5, 1}, {3, 1, 1, 1}, {3, 12, 5, 5}},
-            {{1, 1, 1, 1}, {1, 12, 5, 1}, {3, 12, 1, 5}, {3, 12, 5, 1}},
-            {{1, 1, 1, 1, 6}, {1, 12, 5, 1, 6}, {3, 12, 1, 5, 1}, {3, 12, 5, 1, 1}}
-        }
-};
-
-std::vector<std::vector<InferenceEngine::Precision>> inputPrecisions = {
-        { Precision::FP32, Precision::FP32, Precision::FP32, Precision::FP32 },
-        { Precision::I32, Precision::I32, Precision::I32, Precision::I32 }
-};
-
-std::vector<std::vector<EltwiseTypes>> eltwiseOps = {
-        { EltwiseTypes::ADD, EltwiseTypes::MULTIPLY, EltwiseTypes::SUBTRACT },
-        { EltwiseTypes::DIVIDE, EltwiseTypes::SQUARED_DIFF, EltwiseTypes::ADD },
-};
-
-INSTANTIATE_TEST_SUITE_P(smoke_EltwiseChain, EltwiseChainTest,
-                        ::testing::Combine(
-                                ::testing::ValuesIn(inputShapes),
-                                ::testing::ValuesIn(inputPrecisions),
-                                ::testing::ValuesIn(eltwiseOps),
-                                ::testing::Values(false),
-                                ::testing::Values(CommonTestUtils::DEVICE_CPU)),
-                        EltwiseChainTest::getTestCaseName);
-
-std::vector<std::vector<std::vector<size_t>>> inputShapesFQ {
-        {
-            {{1, 2, 2, 3}, {1, 2, 2, 3}, {1, 2, 2, 3}, {1, 2, 2, 3}},
-            {{2, 33, 5, 5}, {2, 33, 5, 5}, {2, 33, 1, 5}, {2, 33, 5, 5}},
-            {{2, 33, 5, 17}, {2, 33, 5, 17}, {2, 33, 5, 17}, {2, 33, 5, 17}},
-            {{2, 33, 5, 256}, {2, 33, 5, 256}, {2, 33, 5, 256}, {2, 33, 5, 256}},
-            {{2, 5, 7, 5}, {2, 5, 1, 5}, {2, 5, 7, 5}, {2, 5, 7, 5}},
-            {{2, 17, 7, 5}, {2, 17, 7, 5}, {2, 17, 7, 5}, {2, 17, 7, 5}},
-            {{2, 256, 7, 5}, {2, 256, 7, 5}, {2, 256, 1, 5}, {2, 256, 7, 5}},
-            {{1, 36, 34, 34}, {1, 36, 34, 34}, {1, 36, 34, 34}, {1, 36, 34, 34}},
-            {{1, 12, 1, 1, 6}, {1, 12, 5, 1, 6}, {3, 12, 1, 5, 1}, {3, 12, 5, 1, 1}},
-            {{1, 12, 1, 1, 6}, {1, 12, 5, 5, 6}, {3, 12, 1, 5, 1}, {3, 12, 5, 5, 1}},
-            {{1, 12, 1, 1, 1}, {1, 12, 5, 1, 7}, {3, 12, 1, 5, 7}, {3, 12, 5, 1, 7}},
-            {{1, 7, 1, 1, 12}, {1, 7, 5, 1, 12}, {3, 7, 1, 5, 12}, {3, 7, 5, 1, 12}},
-            {{1, 7, 1, 1, 12, 3, 7}, {1, 7, 5, 1, 12, 3, 7}, {3, 7, 1, 5, 12, 3, 7}, {3, 7, 5, 1, 12, 3, 7}},
-            {{1, 7, 1, 1, 12, 3, 1}, {1, 7, 5, 1, 12, 3, 7}, {3, 7, 1, 5, 12, 1, 7}, {3, 7, 5, 1, 12, 3, 1}}
-        }
-};
-
-std::vector<std::vector<InferenceEngine::Precision>> inputPrecisionsFQ {
-        { Precision::FP32, Precision::FP32, Precision::FP32, Precision::FP32 }
-};
-
-INSTANTIATE_TEST_SUITE_P(smoke_EltwiseChainWithFQ, EltwiseChainTest,
-                    ::testing::Combine(
-                            ::testing::ValuesIn(inputShapesFQ),
-                            ::testing::ValuesIn(inputPrecisionsFQ),
-                            ::testing::ValuesIn(eltwiseOps),
-                            ::testing::Values(true),
-                            ::testing::Values(CommonTestUtils::DEVICE_CPU)),
-                        EltwiseChainTest::getTestCaseName);
-
-} // namespace
-} // namespace CPUSubgraphTestsDefinitions
-=======
 //// Copyright (C) 2018-2021 Intel Corporation
 //// SPDX-License-Identifier: Apache-2.0
 ////
@@ -489,5 +302,4 @@
 //                        EltwiseChainTest::getTestCaseName);
 //
 //} // namespace
-//} // namespace CPUSubgraphTestsDefinitions
->>>>>>> a84d01cb
+//} // namespace CPUSubgraphTestsDefinitions