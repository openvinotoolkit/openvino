// Copyright (C) 2018-2021 Intel Corporation
// SPDX-License-Identifier: Apache-2.0
//

#pragma once

#include <gtest/gtest.h>

#include <map>
#include <shared_test_classes/base/layer_test_utils.hpp>

#include "common_test_utils/common_utils.hpp"
#include "common_test_utils/test_common.hpp"
#include "common_test_utils/test_constants.hpp"
#include "ie_core.hpp"

namespace LayerTestsDefinitions {
namespace ComparisonParams {
using InputShapesTuple = std::pair<std::vector<size_t>, std::vector<size_t>>;
} // ComparisonParams

typedef std::tuple<
    ComparisonParams::InputShapesTuple, // Input shapes tuple
    InferenceEngine::Precision,         // NG Inputs precision
    ngraph::helpers::ComparisonTypes,   // Comparison op type
    ngraph::helpers::InputLayerType,    // Second input type
    InferenceEngine::Precision,         // IE in precision
    InferenceEngine::Precision,         // IE out precision
    std::string,                        // Device name
    std::map<std::string, std::string>  // Additional network configuration
> ComparisonTestParams;

class ComparisonLayerTest : public testing::WithParamInterface<ComparisonTestParams>,
    virtual public LayerTestsUtils::LayerTestsCommon {
protected:
    void SetUp() override;

public:
<<<<<<< HEAD
    static std::string getTestCaseName(const testing::TestParamInfo<ComparisonTestParams>& obj);
=======
    static std::string getTestCaseName(const testing::TestParamInfo<ComparisonTestParams> &obj);
>>>>>>> 72c34ceb
};
} // namespace LayerTestsDefinitions<|MERGE_RESOLUTION|>--- conflicted
+++ resolved
@@ -36,10 +36,6 @@
     void SetUp() override;
 
 public:
-<<<<<<< HEAD
-    static std::string getTestCaseName(const testing::TestParamInfo<ComparisonTestParams>& obj);
-=======
     static std::string getTestCaseName(const testing::TestParamInfo<ComparisonTestParams> &obj);
->>>>>>> 72c34ceb
 };
 } // namespace LayerTestsDefinitions