--- conflicted
+++ resolved
@@ -39,12 +39,8 @@
 
     virtual void configure_model();
     virtual void compile_model();
-<<<<<<< HEAD
-    virtual void init_ref_function(std::shared_ptr<ov::Function> &funcRef, const std::vector<ov::Shape>& targetInputStaticShapes);
-=======
     virtual void init_ref_function(std::shared_ptr<ov::Model> &funcRef, const std::vector<ov::Shape>& targetInputStaticShapes);
     virtual void generate_inputs(const std::vector<ov::Shape>& targetInputStaticShapes);
->>>>>>> 562d388a
     virtual void infer();
     virtual void validate();
 
