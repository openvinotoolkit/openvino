// Copyright (C) 2018-2021 Intel Corporation
// SPDX-License-Identifier: Apache-2.0
//

#pragma once

#include "shared_test_classes/base/ov_subgraph.hpp"

namespace LayerTestsDefinitions {
<<<<<<< HEAD
class ReadIRTest : public testing::WithParamInterface<std::tuple<std::string, std::string>>,
                   virtual public ov::test::SubgraphBaseTest {
=======

using ReadIRParams = std::tuple<
        std::string,                         // IR path
        std::string,                         // Target Device
        std::map<std::string, std::string>>; // Plugin Config

class ReadIRTest : public testing::WithParamInterface<ReadIRParams>,
                   virtual public LayerTestsUtils::LayerTestsCommon {
>>>>>>> a693859d
public:
    static std::string getTestCaseName(const testing::TestParamInfo<ReadIRParams> &obj);

protected:
    void SetUp() override;
//    void generate_inputs() override;
//    void Compare(const std::vector<std::pair<ngraph::element::Type, std::vector<std::uint8_t>>> &expected,
//                 const std::vector<InferenceEngine::Blob::Ptr> &actual) override;
//    std::vector<InferenceEngine::Blob::Ptr> GetOutputs() override;

private:
    std::string pathToModel;
    std::string sourceModel;
    std::vector<std::pair<std::string, size_t>> ocuranceInModels;
};
} // namespace LayerTestsDefinitions<|MERGE_RESOLUTION|>--- conflicted
+++ resolved
@@ -7,19 +7,13 @@
 #include "shared_test_classes/base/ov_subgraph.hpp"
 
 namespace LayerTestsDefinitions {
-<<<<<<< HEAD
-class ReadIRTest : public testing::WithParamInterface<std::tuple<std::string, std::string>>,
+
                    virtual public ov::test::SubgraphBaseTest {
-=======
-
-using ReadIRParams = std::tuple<
         std::string,                         // IR path
         std::string,                         // Target Device
         std::map<std::string, std::string>>; // Plugin Config
 
 class ReadIRTest : public testing::WithParamInterface<ReadIRParams>,
-                   virtual public LayerTestsUtils::LayerTestsCommon {
->>>>>>> a693859d
 public:
     static std::string getTestCaseName(const testing::TestParamInfo<ReadIRParams> &obj);
 
