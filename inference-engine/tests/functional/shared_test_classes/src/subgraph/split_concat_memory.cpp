--- conflicted
+++ resolved
@@ -51,25 +51,20 @@
     ngraph::Shape ng_share_14(shape_14);
     ngraph::Shape ng_share_34(shape_34);
 
-    auto input = std::make_shared<ngraph::op::v0::Parameter>(ngPrc, ng_share_14);
+    auto input = std::make_shared<ngraph::opset5::Parameter>(ngPrc, ng_share_14);
     input->set_friendly_name("input");
 
-    auto mem_c = std::make_shared<ngraph::op::v0::Constant>(ngPrc, ng_share_34, 0);
+    auto mem_c = std::make_shared<ngraph::opset5::Constant>(ngPrc, ng_share_34, 0);
     auto mem_r = std::make_shared<ngraph::opset5::ReadValue>(mem_c, "id");
     auto cnc = std::make_shared<ngraph::opset5::Concat>(ngraph::NodeVector{mem_r, input}, axis);
 
     std::vector<int64_t> chunks_val {static_cast<int64_t>(ng_share_14[axis]), static_cast<int64_t>(ng_share_34[axis])};
-    auto chunk_c = std::make_shared<ngraph::op::v0::Constant>(::ngraph::element::i64, ngraph::Shape{chunks_val.size()}, chunks_val);
-    auto axis_c = std::make_shared<ngraph::op::v0::Constant>(::ngraph::element::i64, ngraph::Shape{}, axis);
+    auto chunk_c = std::make_shared<ngraph::opset5::Constant>(::ngraph::element::i64, ngraph::Shape{chunks_val.size()}, chunks_val);
+    auto axis_c = std::make_shared<ngraph::opset5::Constant>(::ngraph::element::i64, ngraph::Shape{}, axis);
     auto spl = std::make_shared<ngraph::opset5::VariadicSplit>(cnc, axis_c, chunk_c);
 
-<<<<<<< HEAD
-    auto one = std::make_shared<ngraph::op::v0::Constant>(ngPrc, ngraph::Shape{}, 1);
-    auto plus = std::make_shared<ngraph::op::v1::Add>(cnc, one, ngraph::op::AutoBroadcastSpec::NUMPY);
-=======
     auto one = std::make_shared<ngraph::opset5::Constant>(ngPrc, ngraph::Shape{}, 1);
     auto plus = std::make_shared<ngraph::opset5::Add>(cnc, one, ngraph::op::AutoBroadcastType::NUMPY);
->>>>>>> a84d01cb
     plus->set_friendly_name("plus_one");
 
     auto mem_w = std::make_shared<ngraph::opset5::Assign>(spl->output(1), "id");
