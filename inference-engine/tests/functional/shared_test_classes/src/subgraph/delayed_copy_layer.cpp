// Copyright (C) 2018-2021 Intel Corporation
// SPDX-License-Identifier: Apache-2.0
//

#include "shared_test_classes/subgraph/delayed_copy_layer.hpp"

namespace SubgraphTestsDefinitions {
    void DelayedCopyTestBase::InitMemory() {
        auto states = inferRequest.QueryState();
        for (auto& state : states) {
            auto name = state.GetName();
            if (name.find("id") != std::string::npos) {
                auto blob = FuncTestUtils::createAndFillBlobWithFloatArray(state.GetState()->getTensorDesc(),
                                                                           memory_init.data(), memory_init.size());
                state.SetState(blob);
            } else {
                GTEST_FAIL() << "unknown memory state";
            }
        }
    }

    void DelayedCopyTestBase::Run() {
        SKIP_IF_CURRENT_TEST_IS_DISABLED()

        LoadNetwork();
        InitMemory();
        GenerateInputs();
        Infer();
        switchToNgraphFriendlyModel();
        Validate();
    }

    std::string DelayedCopyTestBase::getTestCaseName(const testing::TestParamInfo<DelayedCopyTuple> &obj) {
        InferenceEngine::Precision netPrecision;
        std::string targetName;
        std::map<std::string, std::string> additional_config;
        size_t memory_size;
        std::tie(netPrecision, targetName, additional_config, memory_size) = obj.param;
        std::ostringstream results;

        results << "netPRC=" << netPrecision.name() << "_";
        results << "targetDevice=" << targetName << "_";
        results << "memorySize=" << memory_size;
        for (auto const& configItem : additional_config) {
            results << "_configItem=" << configItem.first << "_" << configItem.second;
        }
        return results.str();
    }

    void DelayedCopyTest::SetUp() {
        InferenceEngine::Precision netPrecision;
        std::map<std::string, std::string> additional_config;
        size_t memory_size;
        std::tie(netPrecision, targetDevice, additional_config, memory_size) = this->GetParam();
        configuration.insert(additional_config.begin(), additional_config.end());

        ASSERT_EQ(memory_size % 2, 0);

        auto ngPrc = FuncTestUtils::PrecisionUtils::convertIE2nGraphPrc(netPrecision);
        auto input = ngraph::builder::makeParams(ngPrc, {{1, 3 * memory_size}});

        memory_init = CommonTestUtils::generate_float_numbers(memory_size, -0.2f, 0.2f);

        auto mem_c = std::make_shared<ngraph::op::Constant>(ngPrc, ngraph::Shape{1, memory_size}, memory_init);

        auto mem_r = std::make_shared<ngraph::op::v3::ReadValue>(mem_c, "id");

<<<<<<< HEAD
        auto concat = std::make_shared<ngraph::op::v0::Concat>(ngraph::OutputVector{mem_r, input[0]}, 1);
        auto split = ngraph::builder::makeVariadicSplit(concat, {384, 128}, 1);
        auto mem_w = std::make_shared<ngraph::op::v3::Assign>(split->output(1), "id");

        auto VariadicSplit = ngraph::builder::makeVariadicSplit(concat, {64, 448}, 1);
        auto relu2 = std::make_shared<ngraph::op::v0::Sigmoid>(VariadicSplit->output(1));
=======
        auto concat = std::make_shared<ngraph::opset1::Concat>(ngraph::OutputVector{mem_r, input[0]}, 1);
        auto split = ngraph::builder::makeVariadicSplit(concat, {3 * memory_size, memory_size}, 1);
        auto mem_w = std::make_shared<ngraph::opset3::Assign>(split->output(1), "id");

        auto VariadicSplit = ngraph::builder::makeVariadicSplit(concat, {memory_size / 2, 3 * memory_size + memory_size / 2}, 1);
        auto relu2 = std::make_shared<ngraph::opset1::Sigmoid>(VariadicSplit->output(1));
>>>>>>> a84d01cb

        mem_w->add_control_dependency(mem_r);
        relu2->add_control_dependency(mem_w);

        function = std::make_shared<ngraph::Function>(relu2, input, "delayed_copy_layer_memory");
    }

    void DelayedCopyTest::switchToNgraphFriendlyModel() {
        InferenceEngine::Precision netPrecision;
        std::map<std::string, std::string> config;
        std::map<std::string, std::string> additional_config;
        size_t memory_size;
        std::tie(netPrecision, targetDevice, additional_config, memory_size) = this->GetParam();

        ASSERT_EQ(memory_size % 2, 0);

        auto ngPrc = FuncTestUtils::PrecisionUtils::convertIE2nGraphPrc(netPrecision);
        auto input = ngraph::builder::makeParams(ngPrc, {{1, 3 * memory_size}});

<<<<<<< HEAD
        auto mem_c = std::make_shared<ngraph::op::Constant>(ngPrc, ngraph::Shape{1, 128}, std::vector<float>{0});
        auto concat = std::make_shared<ngraph::op::v0::Concat>(ngraph::OutputVector{mem_c, input[0]}, 1);
        auto split = ngraph::builder::makeVariadicSplit(concat, {384, 128}, 1);

        auto VariadicSplit = ngraph::builder::makeVariadicSplit(concat, {64, 448}, 1);
        auto relu2 = std::make_shared<ngraph::op::v0::Sigmoid>(VariadicSplit->output(1));
=======
        auto mem_c = std::make_shared<ngraph::op::Constant>(ngPrc, ngraph::Shape{1, memory_size}, memory_init);
        auto concat = std::make_shared<ngraph::opset1::Concat>(ngraph::OutputVector{mem_c, input[0]}, 1);
        auto split = ngraph::builder::makeVariadicSplit(concat, {3 * memory_size, memory_size}, 1);

        auto VariadicSplit = ngraph::builder::makeVariadicSplit(concat, {memory_size / 2, 3 * memory_size + memory_size / 2}, 1);
        auto relu2 = std::make_shared<ngraph::opset1::Sigmoid>(VariadicSplit->output(1));
>>>>>>> a84d01cb

        function = std::make_shared<ngraph::Function>(relu2, input, "delayed_copy_layer_nonmemory");
    }

    void DelayedCopyAfterReshapeWithMultipleConnTest::SetUp() {
        InferenceEngine::Precision netPrecision;
        std::map<std::string, std::string> additional_config;
        size_t memory_size;
        std::tie(netPrecision, targetDevice, additional_config, memory_size) = this->GetParam();
        configuration.insert(additional_config.begin(), additional_config.end());

        ASSERT_EQ(memory_size % 8, 0);

        auto ngPrc = FuncTestUtils::PrecisionUtils::convertIE2nGraphPrc(netPrecision);
        auto input = ngraph::builder::makeParams(ngPrc, {{1, memory_size / 2}});

        memory_init = CommonTestUtils::generate_float_numbers(memory_size, -0.2f, 0.2f);

        auto mem_c = ngraph::builder::makeConstant(ngPrc, ngraph::Shape{8, memory_size / 8}, memory_init);
        auto mem_r = std::make_shared<ngraph::opset3::ReadValue>(mem_c, "id");
        auto reshape_pattern1 = ngraph::builder::makeConstant(ngraph::element::i64, ngraph::Shape{2}, ngraph::Shape{1, memory_size});
        auto reshape1 = std::make_shared<ngraph::opset1::Reshape>(mem_r, reshape_pattern1, false);
        auto split = ngraph::builder::makeSplit(reshape1, ngPrc, 2, 1);

        auto concat = std::make_shared<ngraph::opset1::Concat>(ngraph::OutputVector{split->output(0), input[0]}, 1);
        auto reshape_pattern2 = ngraph::builder::makeConstant(ngraph::element::i64, ngraph::Shape{2}, ngraph::Shape{8, memory_size / 8});
        auto reshape2 = std::make_shared<ngraph::opset1::Reshape>(concat, reshape_pattern2, false);

        auto mem_w = std::make_shared<ngraph::opset3::Assign>(reshape2, "id");

        auto relu = std::make_shared<ngraph::opset1::Sigmoid>(reshape2);
        auto reshape_pattern3 = ngraph::builder::makeConstant(ngraph::element::i64, ngraph::Shape{2}, ngraph::Shape{1, memory_size});
        auto reshape3 = std::make_shared<ngraph::opset1::Reshape>(relu, reshape_pattern3, false);

        mem_w->add_control_dependency(mem_r);
        reshape3->add_control_dependency(mem_w);

        function = std::make_shared<ngraph::Function>(reshape3, input, "delayed_copy_layer_reshape_memory");
    }

    void DelayedCopyAfterReshapeWithMultipleConnTest::switchToNgraphFriendlyModel() {
        InferenceEngine::Precision netPrecision;
        std::map<std::string, std::string> config;
        std::map<std::string, std::string> additional_config;
        size_t memory_size;
        std::tie(netPrecision, targetDevice, additional_config, memory_size) = this->GetParam();

        ASSERT_EQ(memory_size % 8, 0);

        auto ngPrc = FuncTestUtils::PrecisionUtils::convertIE2nGraphPrc(netPrecision);
        auto input = ngraph::builder::makeParams(ngPrc, {{1, memory_size / 2}});

        auto mem_c = ngraph::builder::makeConstant(ngPrc, ngraph::Shape{1, memory_size}, memory_init);
        auto reshape_pattern1 = ngraph::builder::makeConstant(ngraph::element::i64, ngraph::Shape{2}, ngraph::Shape{1, memory_size});
        auto reshape1 = std::make_shared<ngraph::opset1::Reshape>(mem_c, reshape_pattern1, false);
        auto split = ngraph::builder::makeSplit(reshape1, ngPrc, 2, 1);

        auto concat = std::make_shared<ngraph::opset1::Concat>(ngraph::OutputVector{split->output(0), input[0]}, 1);
        auto reshape_pattern2 = ngraph::builder::makeConstant(ngraph::element::i64, ngraph::Shape{2}, ngraph::Shape{8, memory_size / 8});
        auto reshape2 = std::make_shared<ngraph::opset1::Reshape>(concat, reshape_pattern2, false);

        auto relu = std::make_shared<ngraph::opset1::Sigmoid>(reshape2);
        auto reshape_pattern3 = ngraph::builder::makeConstant(ngraph::element::i64, ngraph::Shape{2}, ngraph::Shape{1, memory_size});
        auto reshape3 = std::make_shared<ngraph::opset1::Reshape>(relu, reshape_pattern3, false);

        function = std::make_shared<ngraph::Function>(reshape3, input, "delayed_copy_layer_reshape_nonmemory");
    }
} // namespace SubgraphTestsDefinitions<|MERGE_RESOLUTION|>--- conflicted
+++ resolved
@@ -63,23 +63,14 @@
 
         auto mem_c = std::make_shared<ngraph::op::Constant>(ngPrc, ngraph::Shape{1, memory_size}, memory_init);
 
-        auto mem_r = std::make_shared<ngraph::op::v3::ReadValue>(mem_c, "id");
+        auto mem_r = std::make_shared<ngraph::opset3::ReadValue>(mem_c, "id");
 
-<<<<<<< HEAD
-        auto concat = std::make_shared<ngraph::op::v0::Concat>(ngraph::OutputVector{mem_r, input[0]}, 1);
-        auto split = ngraph::builder::makeVariadicSplit(concat, {384, 128}, 1);
-        auto mem_w = std::make_shared<ngraph::op::v3::Assign>(split->output(1), "id");
-
-        auto VariadicSplit = ngraph::builder::makeVariadicSplit(concat, {64, 448}, 1);
-        auto relu2 = std::make_shared<ngraph::op::v0::Sigmoid>(VariadicSplit->output(1));
-=======
         auto concat = std::make_shared<ngraph::opset1::Concat>(ngraph::OutputVector{mem_r, input[0]}, 1);
         auto split = ngraph::builder::makeVariadicSplit(concat, {3 * memory_size, memory_size}, 1);
         auto mem_w = std::make_shared<ngraph::opset3::Assign>(split->output(1), "id");
 
         auto VariadicSplit = ngraph::builder::makeVariadicSplit(concat, {memory_size / 2, 3 * memory_size + memory_size / 2}, 1);
         auto relu2 = std::make_shared<ngraph::opset1::Sigmoid>(VariadicSplit->output(1));
->>>>>>> a84d01cb
 
         mem_w->add_control_dependency(mem_r);
         relu2->add_control_dependency(mem_w);
@@ -99,21 +90,12 @@
         auto ngPrc = FuncTestUtils::PrecisionUtils::convertIE2nGraphPrc(netPrecision);
         auto input = ngraph::builder::makeParams(ngPrc, {{1, 3 * memory_size}});
 
-<<<<<<< HEAD
-        auto mem_c = std::make_shared<ngraph::op::Constant>(ngPrc, ngraph::Shape{1, 128}, std::vector<float>{0});
-        auto concat = std::make_shared<ngraph::op::v0::Concat>(ngraph::OutputVector{mem_c, input[0]}, 1);
-        auto split = ngraph::builder::makeVariadicSplit(concat, {384, 128}, 1);
-
-        auto VariadicSplit = ngraph::builder::makeVariadicSplit(concat, {64, 448}, 1);
-        auto relu2 = std::make_shared<ngraph::op::v0::Sigmoid>(VariadicSplit->output(1));
-=======
         auto mem_c = std::make_shared<ngraph::op::Constant>(ngPrc, ngraph::Shape{1, memory_size}, memory_init);
         auto concat = std::make_shared<ngraph::opset1::Concat>(ngraph::OutputVector{mem_c, input[0]}, 1);
         auto split = ngraph::builder::makeVariadicSplit(concat, {3 * memory_size, memory_size}, 1);
 
         auto VariadicSplit = ngraph::builder::makeVariadicSplit(concat, {memory_size / 2, 3 * memory_size + memory_size / 2}, 1);
         auto relu2 = std::make_shared<ngraph::opset1::Sigmoid>(VariadicSplit->output(1));
->>>>>>> a84d01cb
 
         function = std::make_shared<ngraph::Function>(relu2, input, "delayed_copy_layer_nonmemory");
     }
