--- conflicted
+++ resolved
@@ -7,12 +7,7 @@
 
 namespace LayerTestsDefinitions {
 
-<<<<<<< HEAD
-
-std::string ShuffleChannelsLayerTest::getTestCaseName(testing::TestParamInfo<shuffleChannelsLayerTestParamsSet> obj) {
-=======
 std::string ShuffleChannelsLayerTest::getTestCaseName(const testing::TestParamInfo<shuffleChannelsLayerTestParamsSet>& obj) {
->>>>>>> a84d01cb
     shuffleChannelsSpecificParams shuffleChannelsParams;
     InferenceEngine::Precision netPrecision;
     InferenceEngine::Precision inPrc, outPrc;
@@ -36,7 +31,6 @@
     return result.str();
 }
 
-
 void ShuffleChannelsLayerTest::SetUp() {
     shuffleChannelsSpecificParams shuffleChannelsParams;
     std::vector<size_t> inputShape;
@@ -48,9 +42,9 @@
     auto params = ngraph::builder::makeParams(ngPrc, {inputShape});
     auto paramOuts = ngraph::helpers::convert2OutputVector(
             ngraph::helpers::castOps2Nodes<ngraph::op::Parameter>(params));
-    auto shuffleChannels = std::dynamic_pointer_cast<ngraph::op::v0::ShuffleChannels>(
+    auto shuffleChannels = std::dynamic_pointer_cast<ngraph::opset3::ShuffleChannels>(
             ngraph::builder::makeShuffleChannels(paramOuts[0], axis, group));
-    ngraph::ResultVector results{std::make_shared<ngraph::op::v0::Result>(shuffleChannels)};
+    ngraph::ResultVector results{std::make_shared<ngraph::opset3::Result>(shuffleChannels)};
     function = std::make_shared<ngraph::Function>(results, params, "shuffleChannels");
 }
-}  // namespace LayerTestsDefinitions
+}  // namespace LayerTestsDefinitions