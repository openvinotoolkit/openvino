--- conflicted
+++ resolved
@@ -68,15 +68,7 @@
                 tensor = ov::test::utils::create_and_fill_tensor(funcInput.get_element_type(), targetInputStaticShapes[i], 6, -3);
                 break;
             default:
-<<<<<<< HEAD
                 tensor = ov::test::utils::create_and_fill_tensor(funcInput.get_element_type(), targetInputStaticShapes[i]);
-=======
-                if (funcInput.get_element_type().is_real()) {
-                    tensor = ov::test::utils::create_and_fill_tensor(funcInput.get_element_type(), targetInputStaticShapes[i], 10, 0, 1000);
-                } else {
-                    tensor = ov::test::utils::create_and_fill_tensor(funcInput.get_element_type(), targetInputStaticShapes[i]);
-                }
->>>>>>> a693859d
                 break;
         }
         inputs.insert({funcInput.get_node_shared_ptr(), tensor});
@@ -100,6 +92,10 @@
         for (auto& staticShape : targetStaticShapes) {
             staticShape[1] = secondInputShape.get_shape();
         }
+        inputDynamicShapes[1] = secondInputShape;
+        for (auto& staticShape : targetStaticShapes) {
+            staticShape[1] = secondInputShape.get_shape();
+        }
     }
 }
 
@@ -115,7 +111,6 @@
     Config additional_config;
     std::tie(shapes, eltwiseType, secondaryInputType, opType, netType, inType, outType, targetDevice, configuration) =
         this->GetParam();
-
     init_input_shapes(shapes);
 
     auto parameters = ngraph::builder::makeDynamicParams(netType, {inputDynamicShapes.front()});
@@ -156,6 +151,12 @@
                 break;
             default:
                 secondaryInput = ngraph::builder::makeConstant<float>(netType, shape, {}, true);
+            }
+            case ngraph::helpers::EltwiseTypes::POWER:
+                secondaryInput = ngraph::builder::makeConstant<float>(netType, shape, {}, true, 3);
+                break;
+            default:
+                secondaryInput = ngraph::builder::makeConstant<float>(netType, shape, {}, true);
         }
     }
 
