--- conflicted
+++ resolved
@@ -141,11 +141,6 @@
         secondaryInput = ngraph::builder::makeDynamicParams(netType, {shape_input_secondary}).front();
         parameters.push_back(std::dynamic_pointer_cast<ngraph::opset3::Parameter>(secondaryInput));
     } else {
-<<<<<<< HEAD
-        secondaryInput = ngraph::builder::makeInputLayer(ngPrc, secondaryInputType, shape_input_secondary);
-        if (secondaryInputType == ngraph::helpers::InputLayerType::PARAMETER) {
-            input.push_back(std::dynamic_pointer_cast<ngraph::op::v0::Parameter>(secondaryInput));
-=======
         ov::Shape shape = inputDynamicShapes.back().get_max_shape();
         switch (eltwiseType) {
             case ngraph::helpers::EltwiseTypes::DIVIDE:
@@ -160,7 +155,6 @@
                 break;
             default:
                 secondaryInput = ngraph::builder::makeConstant<float>(netType, shape, {}, true);
->>>>>>> a84d01cb
         }
     }
 
