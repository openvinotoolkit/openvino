--- conflicted
+++ resolved
@@ -1,9 +1,4 @@
-<<<<<<< HEAD
-// Copyright (C) 2020-2021 Intel Corporation
-//
-=======
 // Copyright (C) 2018-2021 Intel Corporation
->>>>>>> 38bb6674
 // SPDX-License-Identifier: Apache-2.0
 //
 
