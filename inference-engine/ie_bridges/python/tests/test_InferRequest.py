# Copyright (C) 2018-2021 Intel Corporation
# SPDX-License-Identifier: Apache-2.0

import numpy as np
import os
import pytest
import warnings
import threading
from datetime import datetime

from openvino.inference_engine import IECore, IENetwork, Blob, TensorDesc, PreProcessInfo, MeanVariant, ResizeAlgorithm, WaitMode, StatusCode, format_map
from conftest import model_path, image_path

is_myriad = os.environ.get("TEST_DEVICE") == "MYRIAD"
test_net_xml, test_net_bin = model_path(is_myriad)
path_to_img = image_path()


def create_function_with_memory(input_shape, data_type):
    from ngraph.impl import Function, Type
    import ngraph as ng
    input_data = ng.parameter(input_shape, name="input_data", dtype=data_type)
    rv = ng.read_value(input_data, "var_id_667")
    add = ng.add(rv, input_data, name="MemoryAdd")
    node = ng.assign(add, "var_id_667")
    res = ng.result(add, "res")
    func = Function(results=[res], sinks=[node], parameters=[input_data], name="name")
    caps = Function.to_capsule(func)
    return caps


def read_image():
    import cv2
    n, c, h, w = (1, 3, 32, 32)
    image = cv2.imread(path_to_img)
    if image is None:
        raise FileNotFoundError("Input image not found")

    image = cv2.resize(image, (h, w)) / 255
    image = image.transpose((2, 0, 1)).astype(np.float32)
    image = image.reshape((n, c, h, w))
    return image


def load_sample_model(device, num_requests=1):
    ie_core = IECore()
    net = ie_core.read_network(test_net_xml, test_net_bin)
    executable_network = ie_core.load_network(net, device, num_requests=num_requests)
    return executable_network


def test_input_blobs(device):
    ie_core = IECore()
    net = ie_core.read_network(test_net_xml, test_net_bin)
    executable_network = ie_core.load_network(net, device, num_requests=2)
    td = TensorDesc("FP32", (1, 3, 32, 32), "NCHW")
    assert executable_network.requests[0].input_blobs['data'].tensor_desc == td


def test_output_blobs(device):
    ie_core = IECore()
    net = ie_core.read_network(test_net_xml, test_net_bin)
    executable_network = ie_core.load_network(net, device, num_requests=2)
    td = TensorDesc("FP32", (1, 10), "NC")
    assert executable_network.requests[0].output_blobs['fc_out'].tensor_desc == td


def test_inputs_list(device):
    ie_core = IECore()
    net = ie_core.read_network(test_net_xml, test_net_bin)
    executable_network = ie_core.load_network(net, device, num_requests=2)

    for req in executable_network.requests:
        assert len(req._inputs_list) == 1
        assert "data" in req._inputs_list
    del ie_core


def test_outputs_list(device):
    ie_core = IECore()
    net = ie_core.read_network(test_net_xml, test_net_bin)
    executable_network = ie_core.load_network(net, device, num_requests=2)

    for req in executable_network.requests:
        assert len(req._outputs_list) == 1
        assert "fc_out" in req._outputs_list
    del ie_core


def test_access_input_buffer(device):
    ie_core = IECore()
    net = ie_core.read_network(test_net_xml, test_net_bin)
    executable_network = ie_core.load_network(net, device, num_requests=1)
    buffer = executable_network.requests[0]._get_blob_buffer("data".encode()).to_numpy()
    assert buffer.shape == (1, 3, 32, 32)
    assert buffer.strides == (12288, 4096, 128, 4)
    assert buffer.dtype == np.float32
    del executable_network
    del ie_core
    del net


def test_access_output_buffer(device):
    ie_core = IECore()
    net = ie_core.read_network(test_net_xml, test_net_bin)
    executable_network = ie_core.load_network(net, device, num_requests=1)
    buffer = executable_network.requests[0]._get_blob_buffer("fc_out".encode()).to_numpy()
    assert buffer.shape == (1, 10)
    assert buffer.strides == (40, 4)
    assert buffer.dtype == np.float32
    del executable_network
    del ie_core
    del net


def test_write_to_input_blobs_directly(device):
    ie_core = IECore()
    net = ie_core.read_network(test_net_xml, test_net_bin)
    executable_network = ie_core.load_network(net, device, num_requests=1)
    img = read_image()
    request = executable_network.requests[0]
    input_data = request.input_blobs["data"]
    input_data.buffer[:] = img
    assert np.array_equal(executable_network.requests[0].input_blobs["data"].buffer, img)
    del executable_network
    del ie_core
    del net


def test_write_to_input_blobs_copy(device):
    ie_core = IECore()
    net = ie_core.read_network(test_net_xml, test_net_bin)
    executable_network = ie_core.load_network(net, device, num_requests=1)
    img = read_image()
    request = executable_network.requests[0]
    request.input_blobs["data"].buffer[:] = img
    assert np.allclose(executable_network.requests[0].input_blobs["data"].buffer, img)
    del executable_network
    del ie_core
    del net


def test_infer(device):
    ie_core = IECore()
    net = ie_core.read_network(test_net_xml, test_net_bin)
    exec_net = ie_core.load_network(net, device, num_requests=1)
    img = read_image()
    request = exec_net.requests[0]
    request.infer({'data': img})
    res = request.output_blobs['fc_out'].buffer
    assert np.argmax(res) == 2
    del exec_net
    del ie_core
    del net


def test_async_infer_default_timeout(device):
    ie_core = IECore()
    net = ie_core.read_network(test_net_xml, test_net_bin)
    exec_net = ie_core.load_network(net, device, num_requests=1)
    img = read_image()
    request = exec_net.requests[0]
    request.async_infer({'data': img})
    request.wait()
    res = request.output_blobs['fc_out'].buffer
    assert np.argmax(res) == 2
    del exec_net
    del ie_core
    del net


def test_async_infer_wait_finish(device):
    ie_core = IECore()
    net = ie_core.read_network(test_net_xml, test_net_bin)
    exec_net = ie_core.load_network(net, device, num_requests=1)
    img = read_image()
    request = exec_net.requests[0]
    request.async_infer({'data': img})
    request.wait(WaitMode.RESULT_READY)
    res = request.output_blobs['fc_out'].buffer
    assert np.argmax(res) == 2
    del exec_net
    del ie_core
    del net


def test_async_infer_wait_time(device):
    ie_core = IECore()
    net = ie_core.read_network(test_net_xml, test_net_bin)
    exec_net = ie_core.load_network(net, device, num_requests=2)
    img = read_image()
    request = exec_net.requests[0]
    request.async_infer({'data': img})
    start_time = datetime.utcnow()
    status = request.wait(WaitMode.RESULT_READY)
    assert status == StatusCode.OK
    time_delta = datetime.utcnow() - start_time
    latency_ms = (time_delta.microseconds / 1000) + (time_delta.seconds * 1000)
    timeout = max(100, latency_ms)
    request = exec_net.requests[1]
    request.async_infer({'data': img})
    max_repeat = 10
    status = StatusCode.REQUEST_BUSY
    i = 0
    while i < max_repeat and status != StatusCode.OK:
        status = request.wait(timeout)
        i += 1
    assert status == StatusCode.OK
    res = request.output_blobs['fc_out'].buffer
    assert np.argmax(res) == 2
    del exec_net
    del ie_core
    del net


def test_async_infer_wait_status(device):
    ie_core = IECore()
    net = ie_core.read_network(test_net_xml, test_net_bin)
    exec_net = ie_core.load_network(net, device, num_requests=1)
    img = read_image()
    request = exec_net.requests[0]
    request.async_infer({'data': img})
    request.wait(WaitMode.RESULT_READY)
    res = request.output_blobs['fc_out'].buffer
    assert np.argmax(res) == 2
    status = request.wait(WaitMode.STATUS_ONLY)
    assert status == StatusCode.OK
    del exec_net
    del ie_core
    del net


def test_async_infer_fill_inputs(device):
    ie_core = IECore()
    net = ie_core.read_network(test_net_xml, test_net_bin)
    exec_net = ie_core.load_network(net, device, num_requests=1)
    img = read_image()
    request = exec_net.requests[0]
    request.input_blobs['data'].buffer[:] = img
    request.async_infer()
    status_end = request.wait()
    assert status_end == StatusCode.OK
    res = request.output_blobs['fc_out'].buffer
    assert np.argmax(res[0]) == 2
    del exec_net
    del ie_core
    del net


def test_infer_modify_outputs(device):
    ie_core = IECore()
    net = ie_core.read_network(test_net_xml, test_net_bin)
    exec_net = ie_core.load_network(net, device, num_requests=1)
    img = read_image()
    request = exec_net.requests[0]
    outputs0 = exec_net.infer({'data': img})
    status_end = request.wait()
    assert status_end == StatusCode.OK
    assert np.argmax(outputs0['fc_out']) == 2
    outputs0['fc_out'][:] = np.zeros(shape=(1, 10), dtype=np.float32)
    outputs1 = request.output_blobs
    assert np.argmax(outputs1['fc_out'].buffer) == 2
    outputs1['fc_out'].buffer[:] = np.ones(shape=(1, 10), dtype=np.float32)
    outputs2 = request.output_blobs
    assert np.argmax(outputs2['fc_out'].buffer) == 2
    del exec_net
    del ie_core
    del net


def test_async_infer_callback(device):
    def static_vars(**kwargs):
        def decorate(func):
            for k in kwargs:
                setattr(func, k, kwargs[k])
            return func

        return decorate

    @static_vars(callback_called=0)
    def callback(self, status):
        callback.callback_called = 1

    ie_core = IECore()
    net = ie_core.read_network(test_net_xml, test_net_bin)
    exec_net = ie_core.load_network(net, device, num_requests=1)
    img = read_image()
    request = exec_net.requests[0]
    request.set_completion_callback(callback)
    request.async_infer({'data': img})
    status = request.wait()
    assert status == StatusCode.OK
    res = request.output_blobs['fc_out'].buffer
    assert np.argmax(res) == 2
    assert callback.callback_called == 1
    del exec_net
    del ie_core


def test_async_infer_callback_wait_before_start(device):
    def static_vars(**kwargs):
        def decorate(func):
            for k in kwargs:
                setattr(func, k, kwargs[k])
            return func
        return decorate

    @static_vars(callback_called=0)
    def callback(self, status):
        callback.callback_called = 1

    ie_core = IECore()
    net = ie_core.read_network(test_net_xml, test_net_bin)
    exec_net = ie_core.load_network(net, device, num_requests=1)
    img = read_image()
    request = exec_net.requests[0]
    request.set_completion_callback(callback)
    status = request.wait()
    assert status == StatusCode.INFER_NOT_STARTED
    request.async_infer({'data': img})
    status = request.wait()
    assert status == StatusCode.OK
    res = request.output_blobs['fc_out'].buffer
    assert np.argmax(res) == 2
    assert callback.callback_called == 1
    del exec_net
    del ie_core


def test_async_infer_callback_wait_in_callback(device):
    class InferReqWrap:
        def __init__(self, request):
            self.request = request
            self.cv = threading.Condition()
            self.request.set_completion_callback(self.callback)
            self.status_code = self.request.wait(WaitMode.STATUS_ONLY)
            assert self.status_code == StatusCode.INFER_NOT_STARTED

        def callback(self, statusCode, userdata):
            self.status_code = self.request.wait(WaitMode.STATUS_ONLY)
            self.cv.acquire()
            self.cv.notify()
            self.cv.release()

        def execute(self, input_data):
            self.request.async_infer(input_data)
            self.cv.acquire()
            self.cv.wait()
            self.cv.release()
            status = self.request.wait(WaitMode.RESULT_READY)
            assert status == StatusCode.OK
            assert self.status_code == StatusCode.OK

    ie_core = IECore()
    net = ie_core.read_network(test_net_xml, test_net_bin)
    exec_net = ie_core.load_network(net, device, num_requests=1)
    img = read_image()
    request_wrap = InferReqWrap(exec_net.requests[0])
    request_wrap.execute({'data': img})
    del exec_net
    del ie_core


@pytest.mark.ngraph_dependent_test
def test_get_perf_counts(device):
<<<<<<< HEAD
    ie_core = IECore()
    if device == "CPU":
        if ie_core.get_metric(device, "FULL_DEVICE_NAME") == "arm_compute::NEON":
            pytest.skip("Can't run on ARM plugin due-to ngraph")
=======
    ie_core = ie.IECore()
>>>>>>> f5767d4a
    net = ie_core.read_network(test_net_xml, test_net_bin)
    ie_core.set_config({"PERF_COUNT": "YES"}, device)
    exec_net = ie_core.load_network(net, device)
    img = read_image()
    request = exec_net.requests[0]
    request.infer({'data': img})
    pc = request.get_perf_counts()
    assert pc['29']["status"] == "EXECUTED"
    assert pc['29']["layer_type"] == "FullyConnected"
    del exec_net
    del ie_core
    del net


@pytest.mark.skipif(os.environ.get("TEST_DEVICE", "CPU") != "CPU",
                    reason=f"Can't run test on device {os.environ.get('TEST_DEVICE', 'CPU')}, "
                            "Dynamic batch fully supported only on CPU")
def test_set_batch_size(device):
    ie_core = IECore()
    if ie_core.get_metric(device, "FULL_DEVICE_NAME") == "arm_compute::NEON":
        pytest.skip("Can't run on ARM plugin due-to dynamic batch isn't supported")
    ie_core.set_config({"DYN_BATCH_ENABLED": "YES"}, device)
    net = ie_core.read_network(test_net_xml, test_net_bin)
    net.batch_size = 10
    data = np.zeros(shape=net.input_info['data'].input_data.shape)
    exec_net = ie_core.load_network(net, device)
    data[0] = read_image()[0]
    request = exec_net.requests[0]
    request.set_batch(1)
    request.infer({'data': data})
    assert np.allclose(int(round(request.output_blobs['fc_out'].buffer[0][2])), 1), "Incorrect data for 1st batch"
    del exec_net
    del ie_core
    del net


def test_set_zero_batch_size(device):
    ie_core = IECore()
    net = ie_core.read_network(test_net_xml, test_net_bin)
    exec_net = ie_core.load_network(net, device, num_requests=1)
    request = exec_net.requests[0]
    with pytest.raises(ValueError) as e:
        request.set_batch(0)
    assert "Batch size should be positive integer number but 0 specified" in str(e.value)
    del exec_net
    del ie_core
    del net


def test_set_negative_batch_size(device):
    ie_core = IECore()
    net = ie_core.read_network(test_net_xml, test_net_bin)
    exec_net = ie_core.load_network(net, device, num_requests=1)
    request = exec_net.requests[0]
    with pytest.raises(ValueError) as e:
        request.set_batch(-1)
    assert "Batch size should be positive integer number but -1 specified" in str(e.value)
    del exec_net
    del ie_core
    del net


def test_blob_setter(device):
    ie_core = IECore()
    if device == "CPU":
        if ie_core.get_metric(device, "FULL_DEVICE_NAME") == "arm_compute::NEON":
            pytest.skip("Can't run on ARM plugin")
    net = ie_core.read_network(test_net_xml, test_net_bin)
    exec_net_1 = ie_core.load_network(network=net, device_name=device, num_requests=1)

    net.input_info['data'].layout = "NHWC"
    exec_net_2 = ie_core.load_network(network=net, device_name=device, num_requests=1)

    img = read_image()
    res_1 = np.sort(exec_net_1.infer({"data": img})['fc_out'])

    img = np.transpose(img, axes=(0, 2, 3, 1)).astype(np.float32)
    tensor_desc = TensorDesc("FP32", [1, 3, 32, 32], "NHWC")
    img_blob = Blob(tensor_desc, img)
    request = exec_net_2.requests[0]
    request.set_blob('data', img_blob)
    request.infer()
    res_2 = np.sort(request.output_blobs['fc_out'].buffer)
    assert np.allclose(res_1, res_2, atol=1e-2, rtol=1e-2)


def test_blob_setter_with_preprocess(device):
    ie_core = IECore()
    net = ie_core.read_network(test_net_xml, test_net_bin)
    exec_net = ie_core.load_network(network=net, device_name=device, num_requests=1)

    img = read_image()
    tensor_desc = TensorDesc("FP32", [1, 3, 32, 32], "NCHW")
    img_blob = Blob(tensor_desc, img)
    preprocess_info = PreProcessInfo()
    preprocess_info.mean_variant = MeanVariant.MEAN_IMAGE

    request = exec_net.requests[0]
    request.set_blob('data', img_blob, preprocess_info)
    pp = request.preprocess_info["data"]
    assert pp.mean_variant == MeanVariant.MEAN_IMAGE


def test_getting_preprocess(device):
    ie_core = IECore()
    net = ie_core.read_network(test_net_xml, test_net_bin)
    exec_net = ie_core.load_network(network=net, device_name=device, num_requests=1)
    request = exec_net.requests[0]
    preprocess_info = request.preprocess_info["data"]
    assert isinstance(preprocess_info, PreProcessInfo)
    assert preprocess_info.mean_variant == MeanVariant.NONE


def test_resize_algorithm_work(device):
    ie_core = IECore()
    net = ie_core.read_network(test_net_xml, test_net_bin)
    exec_net_1 = ie_core.load_network(network=net, device_name=device, num_requests=1)

    img = read_image()
    res_1 = np.sort(exec_net_1.infer({"data": img})['fc_out'])

    net.input_info['data'].preprocess_info.resize_algorithm = ResizeAlgorithm.RESIZE_BILINEAR

    exec_net_2 = ie_core.load_network(net, device)

    import cv2

    image = cv2.imread(path_to_img)
    if image is None:
        raise FileNotFoundError("Input image not found")

    image = image / 255
    image = image.transpose((2, 0, 1)).astype(np.float32)
    image = np.expand_dims(image, 0)

    tensor_desc = TensorDesc("FP32", [1, 3, image.shape[2], image.shape[3]], "NCHW")
    img_blob = Blob(tensor_desc, image)
    request = exec_net_2.requests[0]
    assert request.preprocess_info["data"].resize_algorithm == ResizeAlgorithm.RESIZE_BILINEAR
    request.set_blob('data', img_blob)
    request.infer()
    res_2 = np.sort(request.output_blobs['fc_out'].buffer)

    assert np.allclose(res_1, res_2, atol=1e-2, rtol=1e-2)


@pytest.mark.ngraph_dependent_test
@pytest.mark.parametrize("mode", ["set_init_memory_state", "reset_memory_state", "normal"])
@pytest.mark.parametrize("data_type", ["FP32", "FP16", "I32"])
@pytest.mark.parametrize("input_shape", [[10], [10, 10], [10, 10, 10], [2, 10, 10, 10]])
@pytest.mark.skipif(os.environ.get("TEST_DEVICE", "CPU") != "CPU",
                    reason=f"Can't run test on device {os.environ.get('TEST_DEVICE', 'CPU')}, "
                    "Memory layers fully supported only on CPU")
def test_query_state_write_buffer(device, input_shape, data_type, mode):
    ie_core = IECore()
    if device == "CPU":
        if ie_core.get_metric(device, "FULL_DEVICE_NAME") == "arm_compute::NEON":
            pytest.skip("Can't run on ARM plugin")

    layout = ["C", "HW", "CHW", "NCHW"]

    net = IENetwork(create_function_with_memory(input_shape, format_map[data_type]))
    ie_core = IECore()
    exec_net = ie_core.load_network(network=net, device_name=device, num_requests=1)
    request = exec_net.requests[0]
    mem_states = request.query_state()
    mem_state = mem_states[0]

    assert mem_state.name == 'var_id_667'
    # todo: Uncomment after fix 45611,
    #  CPU plugin returns outputs and memory state in FP32 in case of FP16 original precision
    #assert mem_state.state.tensor_desc.precision == data_type

    for i in range(1, 10):
        if mode == "set_init_memory_state":
            # create initial value
            const_init = 5
            init_array = np.full(input_shape, const_init, dtype=format_map[mem_state.state.tensor_desc.precision])
            tensor_desc = TensorDesc(mem_state.state.tensor_desc.precision, input_shape, layout[len(input_shape) - 1])
            blob = Blob(tensor_desc, init_array)
            mem_state.state = blob

            res = exec_net.infer({"input_data": np.full(input_shape, 1, dtype=format_map[data_type])})
            expected_res = np.full(input_shape, 1 + const_init, dtype=format_map[data_type])
        elif mode == "reset_memory_state":
            # reset initial state of ReadValue to zero
            mem_state.reset()
            res = exec_net.infer({"input_data": np.full(input_shape, 1, dtype=format_map[data_type])})

            # always ones
            expected_res = np.full(input_shape, 1, dtype=format_map[data_type])
        else:
            res = exec_net.infer({"input_data": np.full(input_shape, 1, dtype=format_map[data_type])})
            expected_res = np.full(input_shape, i, dtype=format_map[data_type])

        assert np.allclose(res['MemoryAdd'], expected_res, atol=1e-6), \
            "Expected values: {} \n Actual values: {} \n".format(expected_res, res)


@pytest.mark.ngraph_dependent_test
@pytest.mark.template_plugin
@pytest.mark.parametrize("shape, p_shape, ref_shape", [
    ([1, 4, 20, 20], [-1, 4, 20, 20], [5, 4, 20, 20]),
    ([1, 4, 20, 20], [(0,5), 4, 20, 20], [3, 4, 20, 20]),
    ([1, 4, 20, 20], [(3,5), 3, 20, 20], [2, 4, 20, 20]),
    ([1, 4, 20, 20], [(3,5), 3, 20, 20], [6, 4, 20, 20]),
])
def test_infer_dynamic_network_with_set_shape(shape, p_shape, ref_shape):
    from conftest import create_ngraph_function
    import ngraph as ng
    function = create_ngraph_function(shape)
    net = ng.function_to_cnn(function)
    net.reshape({"data": p_shape})
    ie_core = ie.IECore()
    ie_core.register_plugin("templatePlugin", "TEMPLATE")
    exec_net = ie_core.load_network(net, "TEMPLATE")
    exec_net.requests[0].input_blobs["data"].set_shape(ref_shape)
    assert exec_net.requests[0].input_blobs["data"].tensor_desc.dims == ref_shape
    exec_net.infer({"data": np.ones(ref_shape)})
    request = exec_net.requests[0]
    request.async_infer({"data": np.ones(ref_shape)})
    status = request.wait(ie.WaitMode.RESULT_READY)
    assert status == ie.StatusCode.OK
    assert request.output_blobs['out'].tensor_desc.dims == ref_shape


@pytest.mark.ngraph_dependent_test
@pytest.mark.template_plugin
@pytest.mark.parametrize("shape, p_shape, ref_shape", [
    ([1, 4, 20, 20], [-1, 4, 20, 20], [5, 4, 20, 20]),
    ([1, 4, 20, 20], [(0,5), 4, 20, 20], [3, 4, 20, 20]),
    ([1, 4, 20, 20], [(3,5), 3, 20, 20], [2, 4, 20, 20]),
    ([1, 4, 20, 20], [(3,5), 3, 20, 20], [6, 4, 20, 20]),
])
def test_infer_dynamic_network_without_set_shape(shape, p_shape, ref_shape):
    from conftest import create_ngraph_function
    import ngraph as ng
    function = create_ngraph_function(shape)
    net = ng.function_to_cnn(function)
    net.reshape({"data": p_shape})
    ie_core = ie.IECore()
    ie_core.register_plugin("templatePlugin", "TEMPLATE")
    exec_net = ie_core.load_network(net, "TEMPLATE")
    exec_net.infer({"data": np.ones(ref_shape)})
    assert exec_net.requests[0].input_blobs["data"].tensor_desc.dims == ref_shape
    request = exec_net.requests[0]
    request.async_infer({"data": np.ones(ref_shape)})
    status = request.wait(ie.WaitMode.RESULT_READY)
    assert status == ie.StatusCode.OK
    assert request.output_blobs['out'].tensor_desc.dims == ref_shape


@pytest.mark.ngraph_dependent_test
@pytest.mark.template_plugin
@pytest.mark.parametrize("shape, p_shape, ref_shape", [
    ([1, 4, 20, 20], [-1, 4, 20, 20], [5, 4, 20, 20]),
    ([1, 4, 20, 20], [(0,5), 4, 20, 20], [3, 4, 20, 20]),
    ([1, 4, 20, 20], [(3,5), 3, 20, 20], [2, 4, 20, 20]),
    ([1, 4, 20, 20], [(3,5), 3, 20, 20], [6, 4, 20, 20]),
])
def test_infer_dynamic_network_with_set_blob(shape, p_shape, ref_shape):
    from conftest import create_ngraph_function
    import ngraph as ng
    function = create_ngraph_function(shape)
    net = ng.function_to_cnn(function)
    net.reshape({"data": p_shape})
    ie_core = ie.IECore()
    ie_core.register_plugin("templatePlugin", "TEMPLATE")
    exec_net = ie_core.load_network(net, "TEMPLATE")
    tensor_desc = exec_net.requests[0].input_blobs["data"].tensor_desc
    tensor_desc.dims = ref_shape
    blob = ie.Blob(tensor_desc)
    exec_net.requests[0].set_blob("data", blob)
    assert exec_net.requests[0].input_blobs["data"].tensor_desc.dims == ref_shape
    request = exec_net.requests[0]
    request.infer({"data": np.ones(ref_shape)})
    request.async_infer({"data": np.ones(ref_shape)})
    status = request.wait(ie.WaitMode.RESULT_READY)
    assert status == ie.StatusCode.OK
    assert request.output_blobs["out"].tensor_desc.dims == ref_shape


@pytest.mark.ngraph_dependent_test
@pytest.mark.template_plugin
def test_infer_dynamic_network_twice():
    from conftest import create_ngraph_function
    import ngraph as ng
    shape, p_shape = [1, 4, 20, 20], [(0,5), 4, 20, 20]
    ref_shape1, ref_shape2 = [2, 4, 20, 20], [3, 4, 20, 20]
    function = create_ngraph_function(shape)
    net = ng.function_to_cnn(function)
    net.reshape({"data": p_shape})
    ie_core = ie.IECore()
    ie_core.register_plugin("templatePlugin", "TEMPLATE")
    exec_net = ie_core.load_network(net, "TEMPLATE")
    request = exec_net.requests[0]
    request.infer({"data": np.ones(ref_shape1)})
    assert exec_net.requests[0].input_blobs["data"].tensor_desc.dims == ref_shape1
    assert request.output_blobs['out'].tensor_desc.dims == ref_shape1
    request.infer({"data": np.ones(ref_shape2)})
    assert exec_net.requests[0].input_blobs["data"].tensor_desc.dims == ref_shape2
    assert request.output_blobs['out'].tensor_desc.dims == ref_shape2


@pytest.mark.ngraph_dependent_test
@pytest.mark.template_plugin
def test_infer_dynamic_network_with_set_blob_twice():
    from conftest import create_ngraph_function
    import ngraph as ng
    shape, p_shape = [1, 4, 20, 20], [(0,5), 4, 20, 20]
    ref_shape1, ref_shape2 = [2, 4, 20, 20], [3, 4, 20, 20]
    function = create_ngraph_function(shape)
    net = ng.function_to_cnn(function)
    net.reshape({"data": p_shape})
    ie_core = ie.IECore()
    ie_core.register_plugin("templatePlugin", "TEMPLATE")
    exec_net = ie_core.load_network(net, "TEMPLATE")
    request = exec_net.requests[0]
    td = request.input_blobs['data'].tensor_desc
    td.dims = ref_shape1
    blob = ie.Blob(td)
    request.set_blob("data", blob)
    request.infer({"data": np.ones(ref_shape1)})
    assert exec_net.requests[0].input_blobs["data"].tensor_desc.dims == ref_shape1
    assert request.output_blobs['out'].tensor_desc.dims == ref_shape1
    td = request.input_blobs['data'].tensor_desc
    td.dims = ref_shape2
    blob = ie.Blob(td)
    request.set_blob("data", blob)
    request.infer({"data": np.ones(ref_shape2)})
    assert exec_net.requests[0].input_blobs["data"].tensor_desc.dims == ref_shape2
    assert request.output_blobs['out'].tensor_desc.dims == ref_shape2


@pytest.mark.ngraph_dependent_test
@pytest.mark.template_plugin
@pytest.mark.parametrize("shapes", [
    ([3, 4, 20, 20], [3, 4, 20, 20], [3, 4, 20, 20]),
    ([3, 4, 20, 20], [3, 6, 20, 20], [3, 8, 20, 20]),
])
def test_async_infer_dynamic_network_3_requests(shapes):
    from conftest import create_ngraph_function
    import ngraph as ng
    function = create_ngraph_function([3, 4, 20, 20])
    net = ng.function_to_cnn(function)
    net.reshape({"data": [3, (2, 10), 20, 20]})
    ie_core = ie.IECore()
    ie_core.register_plugin("templatePlugin", "TEMPLATE")
    exec_net = ie_core.load_network(net, "TEMPLATE", num_requests=3)
    for i,request in enumerate(exec_net.requests):
        request.async_infer({"data": np.ones(shapes[i])})
    for i,request in enumerate(exec_net.requests):
        status = request.wait(ie.WaitMode.RESULT_READY)
        assert status == ie.StatusCode.OK
        assert request.output_blobs['out'].tensor_desc.dims == shapes[i]


@pytest.mark.ngraph_dependent_test
@pytest.mark.template_plugin
def test_set_blob_with_incorrect_name():
    from conftest import create_ngraph_function
    import ngraph as ng
    function = create_ngraph_function([4, 4, 20, 20])
    net = ng.function_to_cnn(function)
    ie_core = ie.IECore()
    ie_core.register_plugin("templatePlugin", "TEMPLATE")
    exec_net = ie_core.load_network(net, "TEMPLATE")
    tensor_desc = exec_net.requests[0].input_blobs["data"].tensor_desc
    tensor_desc.dims = [4, 4, 20, 20]
    blob = ie.Blob(tensor_desc)
    with pytest.raises(RuntimeError) as e:
        exec_net.requests[0].set_blob("incorrect_name", blob)
    assert f"Failed to find input or output with name: 'incorrect_name'" in str(e.value)


@pytest.mark.ngraph_dependent_test
@pytest.mark.template_plugin
def test_set_blob_with_incorrect_size():
    from conftest import create_ngraph_function
    import ngraph as ng
    function = create_ngraph_function([4, 4, 20, 20])
    net = ng.function_to_cnn(function)
    ie_core = ie.IECore()
    ie_core.register_plugin("templatePlugin", "TEMPLATE")
    exec_net = ie_core.load_network(net, "TEMPLATE")
    tensor_desc = exec_net.requests[0].input_blobs["data"].tensor_desc
    tensor_desc.dims = [tensor_desc.dims[0]*2, 4, 20, 20]
    blob = ie.Blob(tensor_desc)
    with pytest.raises(RuntimeError) as e:
        exec_net.requests[0].set_blob("data", blob)
    assert f"Input blob size is not equal network input size" in str(e.value)
    with pytest.raises(RuntimeError) as e:
        exec_net.requests[0].set_blob("out", blob)
    assert f"Output blob size is not equal network output size" in str(e.value)


@pytest.mark.ngraph_dependent_test
@pytest.mark.template_plugin
def test_set_blob_after_async_infer():
    from conftest import create_ngraph_function
    import ngraph as ng
    function = create_ngraph_function([ng.Dimension(0,5), ng.Dimension(4), ng.Dimension(20), ng.Dimension(20)])
    net = ng.function_to_cnn(function)
    ie_core = ie.IECore()
    ie_core.register_plugin("templatePlugin", "TEMPLATE")
    exec_net = ie_core.load_network(net, "TEMPLATE")
    request = exec_net.requests[0]
    tensor_desc = request.input_blobs['data'].tensor_desc
    tensor_desc.dims = [2, 4, 20, 20]
    blob = ie.Blob(tensor_desc)
    request.async_infer({"data": np.ones([4, 4, 20, 20])})
    with pytest.raises(RuntimeError) as e:
        request.set_blob("data", blob)
    assert "REQUEST_BUSY" in str(e.value)<|MERGE_RESOLUTION|>--- conflicted
+++ resolved
@@ -363,14 +363,7 @@
 
 @pytest.mark.ngraph_dependent_test
 def test_get_perf_counts(device):
-<<<<<<< HEAD
-    ie_core = IECore()
-    if device == "CPU":
-        if ie_core.get_metric(device, "FULL_DEVICE_NAME") == "arm_compute::NEON":
-            pytest.skip("Can't run on ARM plugin due-to ngraph")
-=======
-    ie_core = ie.IECore()
->>>>>>> f5767d4a
+    ie_core = IECore()
     net = ie_core.read_network(test_net_xml, test_net_bin)
     ie_core.set_config({"PERF_COUNT": "YES"}, device)
     exec_net = ie_core.load_network(net, device)
