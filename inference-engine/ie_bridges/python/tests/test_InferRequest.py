--- conflicted
+++ resolved
@@ -348,15 +348,9 @@
             self.cv.acquire()
             self.cv.wait()
             self.cv.release()
-<<<<<<< HEAD
             status = self.request.wait(WaitMode.RESULT_READY)
             assert status == StatusCode.OK
-            assert self.status_code == StatusCode.OK
-=======
-            status = self.request.wait(ie.WaitMode.RESULT_READY)
-            assert status == ie.StatusCode.OK
-            assert self.status_code == ie.StatusCode.RESULT_NOT_READY
->>>>>>> 5847b35e
+            assert self.status_code == StatusCode.RESULT_NOT_READY
 
     ie_core = IECore()
     net = ie_core.read_network(test_net_xml, test_net_bin)
