--- conflicted
+++ resolved
@@ -39,11 +39,7 @@
     cpdef get_perf_counts(self)
     cdef void user_callback(self, int status) with gil
     cdef public:
-<<<<<<< HEAD
-        _inputs_list, _outputs_list, _py_callback, _py_data, _user_blobs
-=======
-        _inputs_list, _outputs_list, _py_callback, _py_data, _py_callback_used, _py_callback_called, _user_blobs, _inputs_is_dynamic
->>>>>>> aa106ad2
+        _inputs_list, _outputs_list, _py_callback, _py_data, _user_blobs, _inputs_is_dynamic
 
 cdef class IENetwork:
     cdef C.IENetwork impl
