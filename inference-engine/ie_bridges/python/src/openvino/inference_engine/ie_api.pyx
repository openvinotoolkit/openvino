# Copyright (C) 2018-2021 Intel Corporation
# SPDX-License-Identifier: Apache-2.0

#distutils: language=c++
#cython: embedsignature=True

from cython.operator cimport dereference as deref
from libcpp.string cimport string
from libcpp.vector cimport vector
from libcpp cimport bool
from libcpp.map cimport map
from libcpp.memory cimport unique_ptr
from libc.stdlib cimport malloc, free
from libc.stdint cimport int64_t, uint8_t, int8_t, int32_t, uint16_t, int16_t, uint32_t, uint64_t
from libc.stddef cimport size_t
from libc.string cimport memcpy

import os
from fnmatch import fnmatch
import threading
import warnings
from copy import deepcopy
from collections import namedtuple

from .cimport ie_api_impl_defs as C
from .ie_api_impl_defs cimport SizeVector, Precision
from .constants import WaitMode, StatusCode, MeanVariant, layout_str_to_enum, format_map, layout_int_to_str_map,\
    known_plugins, supported_precisions, ResizeAlgorithm, ColorFormat

import numpy as np


warnings.filterwarnings(action="module", category=DeprecationWarning)

cdef extern from "<utility>" namespace "std" nogil:
    cdef unique_ptr[C.IEExecNetwork] move(unique_ptr[C.IEExecNetwork])

cdef string to_std_string(str py_string):
    return py_string.encode()

cdef to_py_string(const string & std_string):
    return bytes(std_string).decode()

cdef dict_to_c_map(py_dict):
    cdef map[string, string] c_map
    for k, v in py_dict.items():
        if type(k) != str or type(v) != str:
            raise TypeError("Only string keys and values are allowed!")
        c_map[k.encode()] = v.encode()
    return c_map

cdef c_map_to_dict(map[string, string] c_map):
    py_dict = {}
    for v in c_map:
        py_dict[v.first.decode()] = v.second.decode()
    return py_dict


def get_version():
    return C.get_version().decode()


def read_network(path_to_xml : str, path_to_bin : str):
    cdef IENetwork net = IENetwork()
    net.impl = C.read_network(path_to_xml.encode(), path_to_bin.encode())
    return net


cdef class VariableState:
    """
    This class manages data for reset operations
    """

    def reset(self):
        """
        Reset internal variable state for relevant infer request
        to a value specified as default for according ReadValue node
        """
        self.impl.reset()


    @property
    def state(self):
        """
        Returns the value of the variable state.
        """
        blob = Blob()
        blob._ptr = self.impl.getState()
        blob._is_const = True
        return blob

    @state.setter
    def state(self, blob : Blob):
        self.impl.setState(blob._ptr)

    @property
    def name(self):
        """
        A string representing a state name
        """
        return to_py_string(self.impl.getName())


cdef class TensorDesc:
    """
    This class defines Tensor description
    """
    def __eq__(self, other : TensorDesc):
        return self.layout == other.layout and self.precision == other.precision and self.dims == other.dims

    def __ne__(self, other : TensorDesc):
        return self.layout != other.layout or self.precision != other.precision or self.dims != other.dims

    def __deepcopy__(self, memodict={}):
        return TensorDesc(deepcopy(self.precision, memodict), deepcopy(self.dims, memodict), deepcopy(self.layout, memodict))


    def __cinit__(self, precision : str, dims : [list, tuple], layout : str):
        """Class constructor

        :param precision: target memory precision
        :param dims: target memory dimensions
        :param layout: target memory layout
        :return: Instance of defines class
        """
        if precision not in supported_precisions:
            raise ValueError(f"Unsupported precision {precision}! List of supported precisions: {supported_precisions}")
        self.impl = C.CTensorDesc(C.Precision.FromStr(precision.encode()), dims, layout_str_to_enum[layout])


    @property
    def dims(self):
        """
        Shape (dimensions) of the :class:`TensorDesc` object
        """
        return self.impl.getDims()

    @dims.setter
    def dims(self, dims_array : [list, tuple]):
        self.impl.setDims(dims_array)


    @property
    def precision(self):
        """
        Precision of the :class:`TensorDesc` object
        """
        return self.impl.getPrecision().name().decode()

    @precision.setter
    def precision(self, precision : str):
        if precision not in supported_precisions:
            raise ValueError(f"Unsupported precision {precision}! List of supported precisions: {supported_precisions}")
        self.impl.setPrecision(C.Precision.FromStr(precision.encode()))


    @property
    def layout(self):
        """
        Layout of the :class:`TensorDesc` object
        """
        return layout_int_to_str_map[self.impl.getLayout()]

    @layout.setter
    def layout(self, layout : str):
        if layout not in layout_str_to_enum.keys():
            raise ValueError(f"Unsupported layout {layout}! "
                             f"List of supported layouts: {list(layout_str_to_enum.keys())}")
        self.impl.setLayout(layout_str_to_enum[layout])


cdef class Blob:
    """
    This class represents Blob
    """

    def __cinit__(self, TensorDesc tensor_desc = None, array : np.ndarray = None):
        """Class constructor

        :param tensor_desc: :class:`TensorDesc` object describing creating Blob object.
        :param array: numpy.ndarray with data to fill blob memory, The array have to have same elements count
        as specified in tensor_desc.dims attribute and same elements precision corresponding to
        tensor_desc.precision. If array isn't provided empty numpy.ndarray will be created accorsing
        to parameters of tensor_desc
        :return: Instance of Blob class
        """
        cdef CTensorDesc c_tensor_desc
        cdef float[::1] fp32_array_memview
        cdef double[::1] fp64_array_memview
        cdef int16_t[::1] I16_array_memview
        cdef uint16_t[::1] U16_array_memview
        cdef uint8_t[::1] U8_array_memview
        cdef int8_t[::1] I8_array_memview
        cdef int32_t[::1] I32_array_memview
        cdef int64_t[::1] I64_array_memview
        cdef uint32_t[::1] U32_array_memview
        cdef uint64_t[::1] U64_array_memview

        cdef int16_t[:] x_as_uint
        cdef int16_t[:] y_as_uint

        self._is_const = False
        self._array_data = array
        self._initial_shape = array.shape if array is not None else None

        if self._array_data is not None:
            if np.isfortran(self._array_data):
                self._array_data = self._array_data.ravel(order="F")
            else:
                self._array_data = self._array_data.ravel(order="C")
        if self._array_data is None and tensor_desc is not None:
            c_tensor_desc = tensor_desc.impl
            precision = tensor_desc.precision
            if precision == "FP32":
                self._ptr = C.make_shared_blob[float](c_tensor_desc)
            elif precision == "FP64":
                self._ptr = C.make_shared_blob[double](c_tensor_desc)
            elif precision == "FP16" or precision == "I16" or precision == "BF16":
                self._ptr = C.make_shared_blob[int16_t](c_tensor_desc)
            elif precision == "Q78" or precision == "U16":
                self._ptr = C.make_shared_blob[uint16_t](c_tensor_desc)
            elif precision == "U8" or precision == "BOOL":
                self._ptr = C.make_shared_blob[uint8_t](c_tensor_desc)
            elif precision == "I8" or precision == "BIN" or precision == "I4" or precision == "U4":
                self._ptr = C.make_shared_blob[int8_t](c_tensor_desc)
            elif precision == "I32":
                self._ptr = C.make_shared_blob[int32_t](c_tensor_desc)
            elif precision == "U32":
                self._ptr = C.make_shared_blob[uint32_t](c_tensor_desc)
            elif precision == "I64":
                self._ptr = C.make_shared_blob[int64_t](c_tensor_desc)
            elif precision == "U64":
                self._ptr = C.make_shared_blob[uint64_t](c_tensor_desc)
            else:
                raise AttributeError(f"Unsupported precision {precision} for blob")
            deref(self._ptr).allocate()
        elif tensor_desc is not None and self._array_data is not None:
            c_tensor_desc = tensor_desc.impl
            precision = tensor_desc.precision
            size_arr = np.prod(array.shape)
            size_td = np.prod(tensor_desc.dims)
            if size_arr != size_td:
                raise AttributeError(f"Number of elements in provided numpy array {size_arr} and "
                                     f"required by TensorDesc {size_td} are not equal")
            if self._array_data.dtype != format_map[precision]:
                raise ValueError(f"Data type {self._array_data.dtype} of provided numpy array "
                                 f"doesn't match to TensorDesc precision {precision}")
            if not self._array_data.flags['C_CONTIGUOUS']:
                self._array_data = np.ascontiguousarray(self._array_data)
            if precision == "FP32":
                fp32_array_memview = self._array_data
                self._ptr = C.make_shared_blob[float](c_tensor_desc, &fp32_array_memview[0], fp32_array_memview.shape[0])
            elif precision == "FP64":
                fp64_array_memview = self._array_data
                self._ptr = C.make_shared_blob[double](c_tensor_desc, &fp64_array_memview[0], fp64_array_memview.shape[0])
            elif precision == "FP16" or precision == "BF16":
                I16_array_memview = self._array_data.view(dtype=np.int16)
                self._ptr = C.make_shared_blob[int16_t](c_tensor_desc, &I16_array_memview[0], I16_array_memview.shape[0])
            elif precision == "I16":
                I16_array_memview = self._array_data
                self._ptr = C.make_shared_blob[int16_t](c_tensor_desc, &I16_array_memview[0], I16_array_memview.shape[0])
            elif precision == "Q78" or precision == "U16":
                U16_array_memview = self._array_data
                self._ptr = C.make_shared_blob[uint16_t](c_tensor_desc, &U16_array_memview[0], U16_array_memview.shape[0])
            elif precision == "U8" or precision == "BOOL":
                U8_array_memview = self._array_data
                self._ptr = C.make_shared_blob[uint8_t](c_tensor_desc, &U8_array_memview[0], U8_array_memview.shape[0])
            elif precision == "I8" or precision == "BIN" or precision == "I4" or precision == "U4":
                I8_array_memview = self._array_data
                self._ptr = C.make_shared_blob[int8_t](c_tensor_desc, &I8_array_memview[0], I8_array_memview.shape[0])
            elif precision == "I32":
                I32_array_memview = self._array_data
                self._ptr = C.make_shared_blob[int32_t](c_tensor_desc, &I32_array_memview[0], I32_array_memview.shape[0])
            elif precision == "U32":
                U32_array_memview = self._array_data
                self._ptr = C.make_shared_blob[uint32_t](c_tensor_desc, &U32_array_memview[0], U32_array_memview.shape[0])
            elif precision == "I64":
                I64_array_memview = self._array_data
                self._ptr = C.make_shared_blob[int64_t](c_tensor_desc, &I64_array_memview[0], I64_array_memview.shape[0])
            elif precision == "U64":
                U64_array_memview = self._array_data
                self._ptr = C.make_shared_blob[uint64_t](c_tensor_desc, &U64_array_memview[0], U64_array_memview.shape[0])
            else:
                raise AttributeError(f"Unsupported precision {precision} for blob")

    def __deepcopy__(self, memodict):
        res = Blob(deepcopy(self.tensor_desc, memodict), deepcopy(self._array_data, memodict))
        res.buffer[:] = deepcopy(self.buffer[:], memodict)
        return res

    @property
    def buffer(self):
        """
        Blob's memory as :class:`numpy.ndarray` representation
        """
        representation_shape = self._initial_shape if self._initial_shape is not None else []
        cdef BlobBuffer buffer = BlobBuffer()
        buffer.reset(self._ptr, representation_shape)
        return buffer.to_numpy(self._is_const)


    @property
    def tensor_desc(self):
        """
        :class:`TensorDesc` of created Blob
        """
        cdef CTensorDesc c_tensor_desc = deref(self._ptr).getTensorDesc()
        precision = c_tensor_desc.getPrecision().name().decode()
        layout = c_tensor_desc.getLayout()
        dims = c_tensor_desc.getDims()
        tensor_desc = TensorDesc(precision, dims, layout_int_to_str_map[layout])
        return tensor_desc


cdef class IECore:
    """
    This class represents an Inference Engine entity and allows you to manipulate with plugins using unified interfaces.
    """

    def __cinit__(self, xml_config_file: str = ""):
        """Class constructor

        :param xml_config_file:  A full path to `.xml` file containing plugins configuration.
        If the parameter is not specified, the default configuration is handled automatically.
        :return: Instance of IECore class
        """
        cdef string c_xml_config_file = xml_config_file.encode()
        with nogil:
            self.impl = C.IECore(c_xml_config_file)


    def get_versions(self, device_name: str):
        """Get a :class:`collections.namedtuple` object with versions of the plugin specified
        
        :param device_name: Name of the the registered plugin
        :return: Dictionary mapping a plugin name and `Versions` :class:`collections.namedtuple` object with the following fields:
        
        * `major` - major plugin integer version
        * `minor` - minor plugin integer version
        * `build_number` - plugin build number string
        * `description` - plugin description string
        """
        cdef  map[string, C.Version] versions_
        versions_ = self.impl.getVersions(device_name.encode())
        versions = {}
        for v in versions_:
            device = v.first.decode()
            ver = v.second
            versions[device] = namedtuple("Versions", ["major", "minor", "build_number", "description"])
            versions[device].build_number = ver.buildNumber.decode()
            versions[device].description = ver.description.decode()
            versions[device].minor = ver.apiVersion.minor
            versions[device].major = ver.apiVersion.major
        return versions


    cpdef IENetwork read_network(self, model: [str, bytes, os.PathLike], weights: [str, bytes, os.PathLike] = "", init_from_buffer: bool = False):
        """Reads a network from Intermediate Representation (IR) or ONNX formats and creates an :class:`IENetwork`.
        
        :param model: A `.xml`, `.onnx`or `.prototxt` model file or string with IR.
        :param weights: A `.bin` file of the IR. Depending on `init_from_buffer` value, can be a string path or
                        bytes with file content.
        :param init_from_buffer: Defines the way of how `model` and `weights` attributes are interpreted.
        If  `False`, attributes are interpreted as strings with paths to `.xml` and `.bin` files
        of IR. If `True`, they are  interpreted as Python `bytes` object with `.xml` and `.bin` files content.
        
        :return: An :class:`IENetwork` object
        
        Usage example:
        
        .. code-block:: python
        
            ie = IECore()
            net = ie.read_network(model=path_to_xml_file, weights=path_to_bin_file)
        """
        cdef uint8_t*bin_buffer
        cdef string weights_
        cdef string model_
        cdef IENetwork net = IENetwork()
        cdef size_t bin_size
        if init_from_buffer:
            model_ = bytes(model)
            bin_buffer = <uint8_t*> weights
            bin_size = len(weights)
            with nogil:
                net.impl = self.impl.readNetwork(model_, bin_buffer, bin_size)
        else:
            weights_ = "".encode()
            model = os.fspath(model)
            if not os.path.isfile(model):
                raise Exception(f"Path to the model {model} doesn't exist or it's a directory")
            model_ = model.encode()

            if not (fnmatch(model, "*.onnx") or fnmatch(model, "*.prototxt")) and weights:
                weights = os.fspath(weights)
                if not os.path.isfile(weights):
                    raise Exception(f"Path to the weights {weights} doesn't exist or it's a directory")
                weights_ = weights.encode()
            with nogil:
                net.impl = self.impl.readNetwork(model_, weights_)
        return net

    cpdef ExecutableNetwork load_network(self, network: [IENetwork, str], str device_name, config=None, int num_requests=1):
        """Loads a network that was read from the Intermediate Representation (IR) to the plugin with specified device name
        and creates an :class:`ExecutableNetwork` object of the :class:`IENetwork` class.
        You can create as many networks as you need and use them simultaneously (up to the limitation of the hardware
        resources).
        
        :param network: A valid :class:`IENetwork` instance. Model file name .xml, .onnx can also be passed as argument
        :param device_name: A device name of a target plugin
        :param config: A dictionary of plugin configuration keys and their values
        :param num_requests: A positive integer value of infer requests to be created.
        Number of infer requests is limited by device capabilities. Value `0` indicates that optimal number of infer requests will be created.
        
        :return: An :class:`ExecutableNetwork` object
        
        Usage example:
        
        .. code-block:: python

            ie = IECore()
            net = ie.read_network(model=path_to_xml_file, weights=path_to_bin_file)
            exec_net = ie.load_network(network=net, device_name="CPU", num_requests=2)
        """
        cdef ExecutableNetwork exec_net = ExecutableNetwork()
        cdef map[string, string] c_config
        cdef string c_device_name
        cdef string c_network_path
        if num_requests < 0:
            raise ValueError(f"Incorrect number of requests specified: {num_requests}. Expected positive integer number "
                             "or zero for auto detection")
        if config:
            c_config = dict_to_c_map(config)
        exec_net.ie_core_impl = self.impl
        c_device_name = device_name.encode()
        if isinstance(network, str):
            c_network_path = network.encode()
            with nogil:
                exec_net.impl = move(self.impl.loadNetworkFromFile(c_network_path, c_device_name, c_config, num_requests))
        else:
            with nogil:
                exec_net.impl = move(self.impl.loadNetwork((<IENetwork>network).impl, c_device_name, c_config, num_requests))
        return exec_net

    cpdef ExecutableNetwork import_network(self, str model_file, str device_name, config=None, int num_requests=1):
        """Creates an executable network from a previously exported network
        
        :param device_name: Name of device load executable network on
        :param model_file: Full path to the location of the exported file
        :param config: A dictionary of plugin configuration keys and their values
        :param num_requests: A positive integer value of infer requests to be created. Number of infer requests is limited
                             by device capabilities.
                             Value `0` indicates that optimal number of infer requests will be created.
        
        :return: An :class:`ExecutableNetwork` object
        
        Usage example:
        
        .. code-block:: python
        
            ie = IECore()
            net = ie.read_network(model=path_to_xml_file, weights=path_to_bin_file)
            exec_net = ie.load_network(network=net, device_name="MYRIAD", num_requests=2)
            # export executable network
            exec_net.export(path_to_file_to_save)
            # import previously exported executable network
            exec_net_imported = ie.import_network(model_file=path_to_file_to_save, device_name="MYRIAD")
        """
        cdef ExecutableNetwork exec_net = ExecutableNetwork()
        cdef map[string, string] c_config
        if num_requests < 0:
            raise ValueError(f"Incorrect number of requests specified: {num_requests}. Expected positive integer number "
                             "or zero for auto detection")
        if config:
            c_config = dict_to_c_map(config)
        exec_net.ie_core_impl = self.impl
        exec_net.impl = move(self.impl.importNetwork(model_file.encode(), device_name.encode(), c_config, num_requests))
        return exec_net


    def query_network(self, IENetwork network, str device_name, config=None):
        """Queries the plugin with specified device name what network layers are supported in the current configuration.
        Please note that layers support depends on plugin configuration and loaded extensions.
        
        :param network: A valid :class:`IENetwork` instance
        :param device_name: A device name of a target plugin
        :param config: A dictionary of plugin configuration keys and their values
        :return: A dictionary mapping layers and device names on which they are supported
    
        Usage example:
    
        .. code-block:: python
        
            ie = IECore()
            net = ie.read_network(model=path_to_xml_file, weights=path_to_bin_file)
            layers_map = ie.query_network(network=net, device_name="HETERO:GPU,CPU")
        """
        cdef map[string, string] c_config
        if config:
            c_config = dict_to_c_map(config)
        res = self.impl.queryNetwork(network.impl, device_name.encode(), c_config)
        return c_map_to_dict(res)


    def set_config(self, config: dict, device_name: str):
        """Sets a configuration for a plugin
        
        .. note:: When specifying a key value of a config, the "KEY_" prefix is omitted.
        
        :param config: a dictionary of configuration parameters as keys and their values
        :param device_name: a device name of a target plugin
        :return: None
        
        Usage examples:\n
        
        .. code-block:: python
        
            ie = IECore()
            net = ie.read_network(model=path_to_xml_file, weights=path_to_bin_file)
            ie.set_config(config={"DYN_BATCH_ENABLED": "YES"}, device_name="CPU")
        """
        cdef map[string, string] c_config = dict_to_c_map(config)
        self.impl.setConfig(c_config, device_name.encode())


    def register_plugin(self, plugin_name: str, device_name: str = ""):
        """Registers plugins specified in an `.xml` configuration file
        
        :param plugin_name: A name of a plugin. Depending on a platform, plugin_name is wrapped with a shared
                            library suffix and a prefix to identify a full name of the library
        :param device_name: A target device name for the plugin. If not specified, the method registers
                            a plugin with the default name.
        
        :return: None
    
        Usage example:

        .. code-block:: python

            ie = IECore()
            ie.register_plugin(plugin="MKLDNNPlugin", device_name="MY_NEW_PLUGIN")
        """
        self.impl.registerPlugin(plugin_name.encode(), device_name.encode())


    def register_plugins(self, xml_config_file: str):
        """Registers plugins specified in an `.xml` configuration file
        
        :param xml_config_file: A full path to `.xml` file containing plugins configuration
        :return: None

        Usage example:

        .. code-block:: python

            ie = IECore()
            ie.register_plugins("/localdisk/plugins/my_custom_cfg.xml")
        """
        self.impl.registerPlugins(xml_config_file.encode())

   
    def unregister_plugin(self, device_name: str):
        """Unregisters a plugin with a specified device name
        
        :param device_name: A device name of the plugin to unregister
        :return: None
        
        Usage example:

        .. code-block:: python

            ie = IECore()
            ie.unregister_plugin(device_name="GPU")
        """
        self.impl.unregisterPlugin(device_name.encode())

    
    def add_extension(self, extension_path: str, device_name: str):
        """Loads extension library to the plugin with a specified device name
        
        :param extension_path: Path to the extensions library file to load to a plugin
        :param device_name: A device name of a plugin to load the extensions to
        :return: None

        Usage example:\n
        
        .. code-block:: python
        
             ie = IECore()
             ie.add_extension(extension_path="/some_dir/libcpu_extension_avx2.so", device_name="CPU")
        """
        self.impl.addExtension(extension_path.encode(), device_name.encode())

    def get_metric(self, device_name: str, metric_name: str):
        """
        Gets a general runtime metric for dedicated hardware. Enables to request common device properties,
        which are :class:`ExecutableNetwork` agnostic, such as device name, temperature, and other devices-specific values.
        
        :param device_name: A name of a device to get a metric value.
        :param metric_name: A metric name to request.
        :return: A metric value corresponding to a metric key.

        Usage example:

        .. code-block:: python

            ie = IECore()
            ie.get_metric(metric_name="SUPPORTED_METRICS", device_name="CPU")
        """
        return self.impl.getMetric(device_name.encode(), metric_name.encode())

    
    def get_config(self, device_name: str, config_name: str):
        """Gets a configuration dedicated to device behavior. The method targets to extract information
        which can be set via set_config method.

        .. note:: When specifying a key value of a config, the "KEY_" prefix is omitted.

        :param device_name: A name of a device to get a config value.
        :param config_name: A config name to request.
        :return: A config value corresponding to a config key.
        
        Usage example:

        .. code-block:: python

            ie = IECore()
            ie.get_config(device_name="CPU", config_name="CPU_BIND_THREAD")
        """
        return self.impl.getConfig(device_name.encode(), config_name.encode())


    @property
    def available_devices(self):
<<<<<<< HEAD
        """
        A list of devices. The devices are returned as \[CPU, FPGA.0, FPGA.1, MYRIAD\].
        If there are more than one device of a specific type, they all are listed followed by a dot and a number.
        """
        cdef vector[string] c_devices
        with nogil:
            c_devices = self.impl.getAvailableDevices()
=======
        cdef vector[string] c_devices = self.impl.getAvailableDevices()
>>>>>>> d7a917d9
        return [d.decode() for d in c_devices]

cdef class PreProcessChannel:
    """
    This structure stores info about pre-processing of network inputs (scale, mean image, ...)
    """
    property mean_value:
        def __get__(self):
            return deref(self._ptr).meanValue

        def __set__(self, float mean_value):
            deref(self._ptr).meanValue = mean_value
    property std_scale:
        def __get__(self):
            return deref(self._ptr).stdScale

        def __set__(self, float std_scale):
            deref(self._ptr).stdScale = std_scale
    property mean_data:
        def __get__(self):
            blob = Blob()
            blob._ptr = deref(self._ptr).meanData
            return blob

        def __set__(self, Blob mean_data):
            deref(self._ptr).meanData = mean_data._ptr


cdef class PreProcessInfo:
    """
    This class stores pre-process information for the input
    """
    def __cinit__(self):
        self._ptr = new CPreProcessInfo()
        self._cptr = self._ptr
        self._user_data = True

    def __dealloc__(self):
        if self._user_data:
            del self._ptr

    def __getitem__(self, size_t index):
        cdef CPreProcessChannel.Ptr c_channel = deref(self._cptr)[index]
        channel = PreProcessChannel()
        channel._ptr = c_channel
        return channel


    def get_number_of_channels(self):
        """
        Returns a number of channels to preprocess
        """
        return deref(self._cptr).getNumberOfChannels()


    def init(self, const size_t number_of_channels):
        """
        Initializes with given number of channels
        """
        if not self._ptr:
            raise TypeError("Cannot initialized when created from constant")
        deref(self._ptr).init(number_of_channels)


    def set_mean_image(self, Blob mean_image):
        """
        Sets mean image values if operation is applicable.
        Also sets the mean type to MEAN_IMAGE for all channels
        """
        if not self._ptr:
            raise TypeError("Cannot set mean image when called from constant")
        deref(self._ptr).setMeanImage(mean_image._ptr)


    def set_mean_image_for_channel(self, Blob mean_image, size_t channel):
        """
        Sets mean image values if operation is applicable.
        Also sets the mean type to MEAN_IMAGE for a particular channel
        """
        if not self._ptr:
            raise TypeError("Cannot set mean image for channel when called from constant")
        deref(self._ptr).setMeanImageForChannel(mean_image._ptr, channel)

    @property
    def mean_variant(self):
        """Mean Variant to be applied for input before inference if needed.
        
        Usage example:

        .. code-block:: python
        
            net = ie_core.read_network(model=path_to_xml_file, weights=path_to_bin_file)
            net.input_info['data'].preprocess_info.mean_variant = MeanVariant.MEAN_IMAGE
        """
        return MeanVariant(deref(self._cptr).getMeanVariant())

    @mean_variant.setter
    def mean_variant(self, variant : MeanVariant):
        if not self._ptr:
            raise TypeError("Cannot set mean image when called from constant")
        deref(self._ptr).setVariant(variant.value)

    
    @property
    def resize_algorithm(self):
        """
        Resize Algorithm to be applied for input before inference if needed.
        .. note::
        
            It's need to set your input via the set_blob method.
        
        Usage example:

        .. code-block:: python

            net = ie_core.read_network(model=path_to_xml_file, weights=path_to_bin_file)
            net.input_info['data'].preprocess_info.resize_algorithm = ResizeAlgorithm.RESIZE_BILINEAR
            exec_net = ie_core.load_network(net, 'CPU')
            tensor_desc = ie.TensorDesc("FP32", [1, 3, image.shape[2], image.shape[3]], "NCHW")
            img_blob = ie.Blob(tensor_desc, image)
            request = exec_net.requests[0]
            request.set_blob('data', img_blob)
            request.infer()
        """
        return ResizeAlgorithm(deref(self._cptr).getResizeAlgorithm())

    @resize_algorithm.setter
    def resize_algorithm(self, alg : ResizeAlgorithm):
        if not self._ptr:
            raise TypeError("Cannot set resize algorithm when called from constant")
        deref(self._ptr).setResizeAlgorithm(alg.value)


    @property
    def color_format(self):
        """
        Color format to be used in on-demand color conversions applied to input before inference

        Usage example:

        .. code-block:: python
       
            net = ie_core.read_network(model=path_to_xml_file, weights=path_to_bin_file)
            net.input_info['data'].preprocess_info.color_format = ColorFormat.BGR
        """
        return ColorFormat(deref(self._cptr).getColorFormat())

    @color_format.setter
    def color_format(self, fmt : ColorFormat):
        if not self._ptr:
            raise TypeError("Cannot set color format when called from constant")
        deref(self._ptr).setColorFormat(fmt.value)


cdef class InputInfoPtr:
    """
    This class contains information about each input of the network
    """

    @property
    def name(self):
        """
        Name of this input
        """
        return deref(self._ptr).name().decode()

    @property
    def precision(self):
        """
        Precision of this input
        """
        return deref(self._ptr).getPrecision().name().decode()

    @precision.setter
    def precision(self, precision : str):
        if precision not in supported_precisions:
            raise ValueError(f"Unsupported precision {precision}! List of supported precisions: {supported_precisions}")
        deref(self._ptr).setPrecision(C.Precision.FromStr(precision.encode()))

    @property
    def layout(self):
        """
        Layout of this input
        """
        return layout_int_to_str_map[deref(self._ptr).getLayout()]

    @layout.setter
    def layout(self, layout : str):
        if layout not in layout_str_to_enum.keys():
            raise ValueError(f"Unsupported layout {layout}! "
                             f"List of supported layouts: {list(layout_str_to_enum.keys())}")
        deref(self._ptr).setLayout(layout_str_to_enum[layout])

   
    @property
    def preprocess_info(self):
        """Gets pre-process info for the input
    
        Usage example:
        
        .. code-block:: python

            net = ie_core.read_network(model=path_to_xml_file, weights=path_to_bin_file)
            net.input_info['data'].preprocess_info.color_format = ColorFormat.BGR
        """
        cdef CPreProcessInfo* c_preprocess_info = &deref(self._ptr).getPreProcess()
        preprocess_info = PreProcessInfo()
        del preprocess_info._ptr
        preprocess_info._user_data = False
        preprocess_info._ptr = c_preprocess_info
        preprocess_info._cptr = c_preprocess_info
        return preprocess_info

    @property
    def tensor_desc(self):
        cdef CTensorDesc c_tensor_desc = deref(self._ptr).getTensorDesc()
        precision = c_tensor_desc.getPrecision().name().decode()
        layout = c_tensor_desc.getLayout()
        dims = c_tensor_desc.getDims()
        tensor_desc = TensorDesc(precision, dims, layout_int_to_str_map[layout])
        tensor_desc.impl = c_tensor_desc
        return tensor_desc

    @property
    def input_data(self):
        """
        Get access to DataPtr object
        """
        cdef C.DataPtr c_data_ptr = deref(self._ptr).getInputData()
        data_ptr = DataPtr()
        data_ptr._ptr_network = self._ptr_network
        data_ptr._ptr = c_data_ptr
        return data_ptr

    @input_data.setter
    def input_data(self, input_ptr : DataPtr):
        deref(self._ptr).setInputData(input_ptr._ptr)


cdef class InputInfoCPtr:
    """
    This class contains const information about each input of the network.
    Provides same interface as InputInfoPtr object except properties setters
    """
    
    @property
    def name(self):
        """
        Name of this input
        """
        return deref(self._ptr).name().decode()

    @property
    def precision(self):
        """
        Precision of this input
        """
        return deref(self._ptr).getPrecision().name().decode()

    @property
    def input_data(self):
        """
        Get access to DataPtr object
        """
        cdef C.DataPtr c_data_ptr = deref(self._ptr).getInputData()
        data_ptr = DataPtr()
        data_ptr._ptr = c_data_ptr
        data_ptr._ptr_plugin = self._ptr_plugin
        return data_ptr

    @property
    def tensor_desc(self):
        """
        tensor_desc of this input
        """
        cdef CTensorDesc c_tensor_desc = deref(self._ptr).getTensorDesc()
        precision = c_tensor_desc.getPrecision().name().decode()
        layout = c_tensor_desc.getLayout()
        dims = c_tensor_desc.getDims()
        tensor_desc = TensorDesc(precision, dims, layout_int_to_str_map[layout])
        tensor_desc.impl = c_tensor_desc
        return tensor_desc


cdef class DataPtr:
    """
    This class is the layer data representation.
    """
    
    def __init__(self):
        """
        Default constructor
        """
        self._ptr_network = NULL

    @property
    def name(self):
        """
        Name of the data object
        """
        return deref(self._ptr).getName().decode()

    @property
    def precision(self):
        """
        Precision of the data object
        """
        return deref(self._ptr).getPrecision().name().decode()

    @precision.setter
    def precision(self, precision):
        if precision not in supported_precisions:
            raise ValueError(f"Unsupported precision {precision}! List of supported precisions: {supported_precisions}")
        deref(self._ptr).setPrecision(C.Precision.FromStr(precision.encode()))

    @property
    def shape(self):
        """
        Shape (dimensions) of the data object
        """
        return deref(self._ptr).getDims()

    @property
    def layout(self):
        """
        Layout of the data object
        """
        return layout_int_to_str_map[deref(self._ptr).getLayout()]

    @layout.setter
    def layout(self, layout):
        if layout not in layout_str_to_enum.keys():
            raise ValueError(f"Unsupported layout {layout}! "
                             f"List of supported layouts: {list(layout_str_to_enum.keys())}")
        deref(self._ptr).setLayout(layout_str_to_enum[layout])

    @property
    def initialized(self):
        """
        Checks if the current data object is resolved
        """
        return deref(self._ptr).isInitialized()


cdef class CDataPtr:
    """
    This class is the layer constant data representation. Provides same interface as DataPtr object except properties setters
    """

    @property
    def name(self):
        """
        Name of the data object
        """
        return deref(self._ptr).getName().decode()

    @property
    def precision(self):
        """
        Precision of the data object
        """
        return deref(self._ptr).getPrecision().name().decode()

    @property
    def shape(self):
        """
        Shape (dimensions) of the data object
        """
        return deref(self._ptr).getDims()

    @property
    def layout(self):
        """
        Layout of the data object
        """
        return layout_int_to_str_map[deref(self._ptr).getLayout()]

    @property
    def initialized(self):
        """
        Checks if the current data object is resolved
        """
        return deref(self._ptr).isInitialized()


cdef class ExecutableNetwork:
    """
    This class represents a network instance loaded to plugin and ready for inference.
    """

    def __init__(self):
        """
        There is no explicit class constructor. To make a valid instance of :class:`ExecutableNetwork`,
        use :func:`IECore.load_network` method of the :class:`IECore` class.
        """
        self._infer_requests = []

    def infer(self, inputs=None):
        """Starts synchronous inference for the first infer request of the executable network and returns output data.
        Wraps :func:`InferRequest.infer` method of the :class:`InferRequest` class
        
        :param inputs:  A dictionary that maps input layer names to :class:`numpy.ndarray` objects of proper shape with
                        input data for the layer
        :return: A dictionary that maps output layer names to :class:`numpy.ndarray` objects with output data of the layer
        
        Usage example:

        .. code-block:: python

            ie_core = IECore()
            net = ie_core.read_network(model=path_to_xml_file, weights=path_to_bin_file)
            exec_net = ie_core.load_network(network=net, device_name="CPU", num_requests=2)
            res = exec_net.infer({'data': img})
            res
            {'prob': array([[[[2.83426580e-08]],
                          [[2.40166020e-08]],
                          [[1.29469613e-09]],
                          [[2.95946148e-08]]
                          ......
                         ]])}
        """
        current_request = self.requests[0]
        current_request.infer(inputs)
        res = {}
        for name, value in current_request.output_blobs.items():
            res[name] = deepcopy(value.buffer)
        return res

    def start_async(self, request_id, inputs=None):
        """
        Starts asynchronous inference for specified infer request.
        Wraps :func:`InferRequest.async_infer` method of the :class:`InferRequest` class.
        
        :param request_id: Index of infer request to start inference
        :param inputs: A dictionary that maps input layer names to :class:`numpy.ndarray` objects of proper
                       shape with input data for the layer
        :return: A handler of specified infer request, which is an instance of the :class:`InferRequest` class.

        Usage example:
        
        .. code-block:: python
        
            infer_request_handle = exec_net.start_async(request_id=0, inputs={input_blob: image})
            infer_status = infer_request_handle.wait()
            res = infer_request_handle.output_blobs[out_blob_name]
        """
        if request_id not in list(range(len(self.requests))):
            raise ValueError("Incorrect request_id specified!")
        current_request = self.requests[request_id]
        current_request.async_infer(inputs)
        return current_request


    @property
    def requests(self):
<<<<<<< HEAD
        """
        A tuple of :class:`InferRequest` instances
        """
        cdef size_t c_infer_requests_size
        with nogil:
            c_infer_requests_size = deref(self.impl).infer_requests.size()
=======
        cdef size_t c_infer_requests_size = deref(self.impl).infer_requests.size()
>>>>>>> d7a917d9
        if len(self._infer_requests) == 0:
            for i in range(c_infer_requests_size):
                infer_request = InferRequest()
                infer_request.impl = &(deref(self.impl).infer_requests[i])
                infer_request._inputs_list = list(self.input_info.keys())
                infer_request._outputs_list = list(self.outputs.keys())
                self._infer_requests.append(infer_request)

        if len(self._infer_requests) != c_infer_requests_size:
            raise Exception("Mismatch of infer requests number!")

        return self._infer_requests

    @property
    def input_info(self):
        """
        A dictionary that maps input layer names to InputInfoCPtr objects
        """
        cdef map[string, C.InputInfo.CPtr] c_inputs = deref(self.impl).getInputsInfo()
        inputs = {}
        cdef InputInfoCPtr input_info_ptr
        for in_ in c_inputs:
            input_info_ptr = InputInfoCPtr()
            input_info_ptr._ptr = in_.second
            input_info_ptr._ptr_plugin = deref(self.impl).getPluginLink()
            inputs[in_.first.decode()] = input_info_ptr
        return inputs

    
    @property
    def inputs(self):
        """ A dictionary that maps input layer names to DataPtr objects 
        
        .. note::
        
           The property is deprecated. Please use the input_info property
           to get the map of inputs
        """
        warnings.warn("'inputs' property of ExecutableNetwork class is deprecated. "
                      "To access DataPtrs user need to use 'input_data' property "
                      "of InputInfoCPtr objects which can be accessed by 'input_info' property.",
                      DeprecationWarning)
        cdef map[string, C.DataPtr] c_inputs = deref(self.impl).getInputs()
        inputs = {}
        cdef DataPtr data_ptr
        for in_ in c_inputs:
            data_ptr = DataPtr()
            data_ptr._ptr = in_.second
            data_ptr._ptr_plugin = deref(self.impl).getPluginLink()
            inputs[in_.first.decode()] = data_ptr
        return inputs

    @property
    def outputs(self):
        """
        A dictionary that maps output layer names to CDataPtr objects
        """
        cdef map[string, C.CDataPtr] c_outputs = deref(self.impl).getOutputs()
        outputs = {}
        cdef CDataPtr data_ptr
        for in_ in c_outputs:
            data_ptr = CDataPtr()
            data_ptr._ptr = in_.second
            data_ptr._ptr_plugin = deref(self.impl).getPluginLink()
            outputs[in_.first.decode()] = data_ptr
        return outputs


    def get_exec_graph_info(self):
        """Gets executable graph information from a device
        
        :return: An instance of :class:`IENetwork`
        
        Usage example:

        .. code-block:: python
        
            ie_core = IECore()
            net = ie_core.read_network(model=path_to_xml_file, weights=path_to_bin_file)
            exec_net = ie_core.load_network(net, device, num_requests=2)
            exec_graph = exec_net.get_exec_graph_info()
        """
        ie_network = IENetwork()
        ie_network.impl = deref(self.impl).GetExecGraphInfo()
        ie_network._ptr_plugin = deref(self.impl).getPluginLink()
        return ie_network


    def get_metric(self, metric_name: str):
        """Gets general runtime metric for an executable network. It can be network name, actual device ID on
        which executable network is running or all other properties which cannot be changed dynamically.
        
        :param metric_name: A metric name to request.
        :return: A metric value corresponding to a metric key.
       
        Usage example:
       
        .. code-block:: python

            ie = IECore()
            net = ie.read_network(model=path_to_xml_file, weights=path_to_bin_file)
            exec_net = ie.load_network(net, "CPU")
            exec_net.get_metric("NETWORK_NAME")
        """
        return deref(self.impl).getMetric(metric_name.encode())

   
    def get_config(self, config_name: str):
        """Gets configuration for current executable network. The method is responsible to extract information
        which affects executable network execution
        
        :param config_name: A configuration parameter name to request.
        :return: A configuration value corresponding to a configuration key.
        
        Usage example:
        
        .. code-block:: python
        
            ie = IECore()
            net = ie.read_network(model=path_to_xml_file, weights=path_to_bin_file)
            exec_net = ie.load_network(net, "CPU")
            config = exec_net.get_config("CPU_BIND_THREAD")
        """
        return deref(self.impl).getConfig(config_name.encode())

    def export(self, model_file: str):
        """Exports the current executable network.
        
        :param model_file: Full path to the target exported file location
        :return: None

        .. code-block:: python
    
            ie = IECore()
            net = ie.read_network(model=path_to_xml_file, weights=path_to_bin_file)
            exec_net = ie.load_network(network=net, device_name="MYRIAD", num_requests=2)
            exec_net.export(path_to_file_to_save)
        """
        deref(self.impl).exportNetwork(model_file.encode())

    cpdef wait(self, num_requests=None, timeout=None):
        """Waits when the result from any request becomes available. Blocks until specified timeout elapses or the result.
        
        :param num_requests: Number of idle requests for which wait.
                             If not specified, `num_requests` value is set to number of requests by default.
        :param timeout: Time to wait in milliseconds or special (0, -1) cases described above.
                        If not specified, `timeout` value is set to -1 by default.
        :return: Request status code: `OK` or `RESULT_NOT_READY`
        """
        cdef int status_code
        cdef int64_t c_timeout
        cdef int c_num_requests
        if num_requests is None:
            num_requests = len(self.requests)
        c_num_requests = <int> num_requests
        if timeout is None:
            timeout = WaitMode.RESULT_READY
        c_timeout = <int64_t> timeout
        with nogil:
            status_code = deref(self.impl).wait(c_num_requests, c_timeout)
        return status_code

    
    cpdef get_idle_request_id(self):
<<<<<<< HEAD
        """
        Get idle request ID
        
        :return: Request index
        """
        cdef int request_id
        with nogil:
            request_id = deref(self.impl).getIdleRequestId()
        return request_id
=======
        return deref(self.impl).getIdleRequestId()
>>>>>>> d7a917d9

ctypedef extern void (*cb_type)(void*, int) with gil


cdef class InferRequest:
    """
    This class provides an interface to infer requests of :class:`ExecutableNetwork` and serves
    to handle infer requests execution and to set and get output data.
    """
    
    def __init__(self):
        """
        There is no explicit class constructor. To make a valid :class:`InferRequest` instance, use :func:`IECore.load_network`
        method of the :class:`IECore` class with specified number of requests to get :class:`ExecutableNetwork` instance
        which stores infer requests.
        """
        self._user_blobs = {}
        self._inputs_list = []
        self._outputs_list = []
        self._py_callback = lambda *args, **kwargs: None
        self._py_callback_used = False
        self._py_callback_called = threading.Event()
        self._py_data = None

    cdef void user_callback(self, int status) with gil:
        if self._py_callback:
            # Set flag at first since user can call wait in callback
            self._py_callback_called.set()
            self._py_callback(status, self._py_data)

    def set_completion_callback(self, py_callback, py_data = None):
        """Description: Sets a callback function that is called on success or failure of an asynchronous request
        
        :param py_callback: Any defined or lambda function
        :param py_data: Data that is passed to the callback function
        :return: None
        
        Usage example:

        .. code-block:: python
        
            callback = lambda status, py_data: print(f"Request with id {py_data} finished with status {status}")
            ie = IECore()
            net = ie.read_network(model="./model.xml", weights="./model.bin")
            exec_net = ie.load_network(net, "CPU", num_requests=4)
            for id, req in enumerate(exec_net.requests):
                req.set_completion_callback(py_callback=callback, py_data=id)
                
            for req in exec_net.requests:
                req.async_infer({"data": img})
        """
        self._py_callback = py_callback
        self._py_data = py_data
        self._py_callback_used = True
        deref(self.impl).setCyCallback(<cb_type> self.user_callback, <void *> self)

    cpdef BlobBuffer _get_blob_buffer(self, const string & blob_name):
        cdef BlobBuffer buffer = BlobBuffer()
        cdef CBlob.Ptr blob_ptr
        blob_ptr = deref(self.impl).getBlobPtr(blob_name)
        buffer.reset(blob_ptr)
        return buffer


    @property
    def input_blobs(self):
        """
        Dictionary that maps input layer names to corresponding Blobs
        """
        input_blobs = {}
        for input in self._inputs_list:
            # TODO: will not work for setting data via .inputs['data'][:]
            if input in self._user_blobs:
                input_blobs[input] = self._user_blobs[input]
            else:
                blob = Blob()
                blob._ptr = deref(self.impl).getBlobPtr(input.encode())
                input_blobs[input] = blob
        return input_blobs

    @property
    def output_blobs(self):
        """
        Dictionary that maps output layer names to corresponding Blobs
        """
        output_blobs = {}
        for output in self._outputs_list:
            blob = Blob()
            blob._ptr = deref(self.impl).getBlobPtr(output.encode())
            output_blobs[output] = deepcopy(blob)
        return output_blobs

    @property
    def preprocess_info(self):
        """
        Dictionary that maps input layer names to corresponding preprocessing information
        """
        preprocess_info = {}
        for input_blob in self.input_blobs.keys():
            preprocess = PreProcessInfo()
            del preprocess._ptr
            preprocess._user_data = False
            preprocess._ptr = NULL
            preprocess._cptr = &deref(self.impl).getPreProcess(input_blob.encode())
            preprocess_info[input_blob] = preprocess
        return preprocess_info

    def query_state(self):
        """Gets state control interface for given infer request
        State control essential for recurrent networks
        :return: A vector of Memory State objects
        """
        cdef vector[C.CVariableState] c_mem_state_vec = deref(self.impl).queryState()
        mem_state_vec = []
        for ms in c_mem_state_vec:
            state = VariableState()
            state.impl = ms
            mem_state_vec.append(state)
        return mem_state_vec

    def set_blob(self, blob_name : str, blob : Blob, preprocess_info: PreProcessInfo = None):
        """Sets user defined Blob for the infer request
        
        :param blob_name: A name of input blob
        :param blob: Blob object to set for the infer request
        :param preprocess_info: PreProcessInfo object to set for the infer request.
        :return: None
        
        Usage example:

        .. code-block:: python
    
            ie = IECore()
            net = IENetwork("./model.xml", "./model.bin")
            exec_net = ie.load_network(net, "CPU", num_requests=2)
            td = TensorDesc("FP32", (1, 3, 224, 224), "NCHW")
            blob_data = np.ones(shape=(1, 3, 224, 224), dtype=np.float32)
            blob = Blob(td, blob_data)
            exec_net.requests[0].set_blob(blob_name="input_blob_name", blob=blob),
        """
        if preprocess_info:
            deref(self.impl).setBlob(blob_name.encode(), blob._ptr, deref(preprocess_info._ptr))
        else:
            deref(self.impl).setBlob(blob_name.encode(), blob._ptr)
        self._user_blobs[blob_name] = blob

    cpdef infer(self, inputs=None):
        """Starts synchronous inference of the infer request and fill outputs array
        
        :param inputs: A dictionary that maps input layer names to :class:`numpy.ndarray` objects of proper shape with
                       input data for the layer
        :return: None

        Usage example:

        .. code-block:: python
    
            exec_net = ie_core.load_network(network=net, device_name="CPU", num_requests=2)
            exec_net.requests[0].infer({input_blob: image})
            res = exec_net.requests[0].output_blobs['prob']
            np.flip(np.sort(np.squeeze(res)),0)

            # array([4.85416055e-01, 1.70385033e-01, 1.21873841e-01, 1.18894853e-01,
            #         5.45198545e-02, 2.44456064e-02, 5.41366823e-03, 3.42589128e-03,
            #         2.26027006e-03, 2.12283316e-03 ...])
        """
        if inputs is not None:
            self._fill_inputs(inputs)
        deref(self.impl).infer()

    cpdef async_infer(self, inputs=None):
        """Starts asynchronous inference of the infer request and fill outputs array
        
        :param inputs: A dictionary that maps input layer names to :class:`numpy.ndarray` objects
                       of proper shape with input data for the layer
        :return: None
        
        Usage example:
    
        .. code-block:: python
        
            exec_net = ie_core.load_network(network=net, device_name="CPU", num_requests=2)
            exec_net.requests[0].async_infer({input_blob: image})
            request_status = exec_net.requests[0].wait()
            res = exec_net.requests[0].output_blobs['prob']
        """
        if inputs is not None:
            self._fill_inputs(inputs)
        if self._py_callback_used:
            self._py_callback_called.clear()
        deref(self.impl).infer_async()

    cpdef wait(self, timeout=None):
        """Waits for the result to become available. Blocks until specified timeout elapses or the result
        becomes available, whichever comes first.

        :param timeout: Time to wait in milliseconds or special (0, -1) cases described above.
                        If not specified, `timeout` value is set to -1 by default.
        :return: Request status code.

        .. note::
        
            There are special values of the timeout parameter:
            
            * 0 - Immediately returns the inference status. It does not block or interrupt execution.
              To find statuses meaning, please refer to :ref:`enum_InferenceEngine_StatusCode` in Inference Engine C++ documentation
            * -1 - Waits until inference result becomes available (default value)
    
        Usage example: See :func:`InferRequest.async_infer` method of the the :class:`InferRequest` class.
        """
        cdef int status
        cdef int64_t c_timeout
        cdef int c_wait_mode
        if self._py_callback_used:
            # check request status to avoid blocking for idle requests
            c_wait_mode = WaitMode.STATUS_ONLY
            with nogil:
                status = deref(self.impl).wait(c_wait_mode)
            if status != StatusCode.RESULT_NOT_READY:
                return status
            if not self._py_callback_called.is_set():
                if timeout == WaitMode.RESULT_READY:
                    timeout = None
                if timeout is not None:
                    # Convert milliseconds to seconds
                    timeout = float(timeout)/1000
                if not self._py_callback_called.wait(timeout):
                    return StatusCode.REQUEST_BUSY
            return StatusCode.OK

        if timeout is None:
            timeout = WaitMode.RESULT_READY
        c_timeout = <int64_t> timeout
        with nogil:
            status = deref(self.impl).wait(c_timeout)
        return status


    cpdef get_perf_counts(self):
        """Queries performance measures per layer to get feedback of what is the most time consuming layer.
        
        .. note:: Performance counters data and format depends on the plugin

        :return: Dictionary containing per-layer execution information.
    
        Usage example:
        
        .. code-block:: python

            exec_net = ie_core.load_network(network=net, device_name="CPU", num_requests=2)
            exec_net.requests[0].infer({input_blob: image})
            exec_net.requests[0].get_perf_counts()
            #  {'Conv2D': {'exec_type': 'jit_avx2_1x1',
            #              'real_time': 154,
            #              'cpu_time': 154,
            #              'status': 'EXECUTED',
            #              'layer_type': 'Convolution'},
            #   'Relu6':  {'exec_type': 'undef',
            #              'real_time': 0,
            #              'cpu_time': 0,
            #              'status': 'NOT_RUN',
            #              'layer_type': 'Clamp'}
            #   ...
            #  }
        """
        cdef map[string, C.ProfileInfo] c_profile = deref(self.impl).getPerformanceCounts()
        profile = {}
        for line in c_profile:
            info = line.second
            # TODO: add execution index. Check if unsigned int is properly converted to int in python.
            profile[line.first.decode()] = {"status": info.status.decode(), "exec_type": info.exec_type.decode(),
                                            "layer_type": info.layer_type.decode(), "real_time": info.real_time,
                                            "cpu_time": info.cpu_time, "execution_index": info.execution_index}
        return profile

    
    @property
    def inputs(self):
        """A dictionary that maps input layer names to :class:`numpy.ndarray`
        objects of proper shape with input data for the layer
        """
        warnings.warn("'inputs' property of InferRequest is deprecated. Please instead use 'input_blobs' property.",
                      DeprecationWarning)
        inputs = {}
        for input in self._inputs_list:
            inputs[input] = self._get_blob_buffer(input.encode()).to_numpy()
        return inputs

    @property
    def outputs(self):
        """
        A dictionary that maps output layer names to :class:`numpy.ndarray` objects with output data of the layer
        """
        warnings.warn("'outputs' property of InferRequest is deprecated. Please instead use 'output_blobs' property.",
                      DeprecationWarning)
        outputs = {}
        for output in self._outputs_list:
            outputs[output] = self._get_blob_buffer(output.encode()).to_numpy()
        return deepcopy(outputs)

    @property
    def latency(self):
        """
        Current infer request inference time in milliseconds
        """
        return self.impl.exec_time

    def set_batch(self, size):
        """Sets new batch size for certain infer request when dynamic batching is enabled in executable network
        that created this request.
        
        .. note:: Support of dynamic batch size depends on the target plugin.

        :param size: New batch size to be used by all the following inference calls for this request
        :return: None

        Usage example:
    
        .. code-block:: python

            ie = IECore()
            net = ie.read_network(model=path_to_xml_file, weights=path_to_bin_file)
            # Set max batch size
            # net.batch = 10
            ie.set_config(config={"DYN_BATCH_ENABLED": "YES"}, device_name=device)
            exec_net = ie.load_network(network=net, device_name=device)
            # Set batch size for certain network.
            # NOTE: Input data shape will not be changed, but will be used partially in inference which increases performance
            exec_net.requests[0].set_batch(2)
        """
        if size <= 0:
            raise ValueError(f"Batch size should be positive integer number but {size} specified")
        deref(self.impl).setBatch(size)

    def _fill_inputs(self, inputs):
        for k, v in inputs.items():
            assert k in self._inputs_list, f"No input with name {k} found in network"
            if self.input_blobs[k].tensor_desc.precision == "FP16":
                self.input_blobs[k].buffer[:] = v.view(dtype=np.int16)
            else:
                self.input_blobs[k].buffer[:] = v


cdef class IENetwork:
    """This class contains the information about the network model read from IR and allows you to manipulate with
    some model parameters such as layers affinity and output layers.
    """
    
    def __cinit__(self, model: [str, bytes] = "", weights: [str, bytes] = "", init_from_buffer: bool = False):
        """Class constructor
        
        .. note::
            
            Reading networks using IENetwork constructor is deprecated.
            Please, use IECore.read_network() method instead.
    
        :param model: A `.xml` file of the IR or PyCapsule containing smart pointer to nGraph function.
                      In case of passing a `.xml` file  attribute value can be a string path or bytes with file content
                      depending on `init_from_buffer` attribute value.
        :param weights: A `.bin` file of the IR. Depending on `init_from_buffer` value, can be a string path or
                        bytes with file content.
        :param init_from_buffer: Defines the way of how `model` and `weights` attributes are interpreted.
                                 If `False`, attributes are interpreted as strings with paths to .xml and .bin files
                                 of IR. If `True`, they are  interpreted as Python `bytes` object with .xml and .bin files content.
                                 Ignored in case of :class:`IENetwork` object  initialization from nGraph function.
        :return: Instance of IENetwork class

        Usage example:
    
        * Initializing :class:`IENetwork` object from IR files:
          .. code-block:: python
          
              net = IENetwork(model=path_to_xml_file, weights=path_to_bin_file)

        * Initializing :class:`IENetwork` object bytes with content of IR files:
          .. code-block:: python

             with open(path_to_bin_file, 'rb') as f:
                 bin = f.read()
             with open(path_to_xml_file, 'rb') as f:
                 xml = f.read()
             net = IENetwork(model=xml, weights=bin, init_from_buffer=True)
        """
        # Try to create Inference Engine network from capsule
        if model.__class__.__name__ == 'PyCapsule' and weights == '' and init_from_buffer is False:
            self.impl = C.IENetwork(model)
            return
        cdef char*xml_buffer = <char*> malloc(len(model)+1)
        cdef uint8_t*bin_buffer = <uint8_t *> malloc(len(weights))
        cdef string model_
        cdef string weights_
        if init_from_buffer:
            warnings.warn("Reading network using constructor is deprecated. "
                          "Please, use IECore.read_network() method instead", DeprecationWarning)
            memcpy(xml_buffer, <char*> model, len(model))
            memcpy(bin_buffer, <uint8_t *> weights, len(weights))
            xml_buffer[len(model)] = b'\0'
            self.impl = C.IENetwork()
            self.impl.load_from_buffer(xml_buffer, len(model), bin_buffer, len(weights))
        else:
            if model and weights:
                warnings.warn("Reading network using constructor is deprecated. "
                              "Please, use IECore.read_network() method instead", DeprecationWarning)
                if not os.path.isfile(model):
                    raise Exception(f"Path to the model {model} doesn't exist or it's a directory")
                if not os.path.isfile(weights):
                    raise Exception(f"Path to the weights {weights} doesn't exist or it's a directory")
                model_ = model.encode()
                weights_ = weights.encode()
                self.impl = C.IENetwork(model_, weights_)
            else:
                with nogil:
                    self.impl = C.IENetwork()
            free(bin_buffer)
        free(xml_buffer)

    @property
    def name(self):
        """
        Name of the loaded network
        """
        name = bytes(self.impl.name)
        return name.decode()

    @property
    def input_info(self):
<<<<<<< HEAD
        """
        A dictionary that maps input layer names to InputInfoPtr objects.
        """
        cdef map[string, C.InputInfo.Ptr] c_inputs
        with nogil:
            c_inputs = self.impl.getInputsInfo()
=======
        cdef map[string, C.InputInfo.Ptr] c_inputs = self.impl.getInputsInfo()
>>>>>>> d7a917d9
        inputs = {}
        cdef InputInfoPtr input_info_ptr
        for input in c_inputs:
            input_info_ptr = InputInfoPtr()
            input_info_ptr._ptr = input.second
            input_info_ptr._ptr_network = &self.impl
            inputs[input.first.decode()] = input_info_ptr
        return inputs

    @property
    def inputs(self):
        """A dictionary that maps input layer names to :class:`DataPtr` objects
        
        .. note:: The property is deprecated. Please use the input_info property
                  to get the map of inputs 
        """
        warnings.warn("'inputs' property of IENetwork class is deprecated. "
                      "To access DataPtrs user need to use 'input_data' property "
                      "of InputInfoPtr objects which can be accessed by 'input_info' property.",
                      DeprecationWarning)
        cdef map[string, C.DataPtr] c_inputs = self.impl.getInputs()
        inputs = {}
        cdef DataPtr data_ptr
        for input in c_inputs:
            data_ptr = DataPtr()
            data_ptr._ptr_network = &self.impl
            data_ptr._ptr = input.second
            inputs[input.first.decode()] = data_ptr
        return inputs

    @property
    def outputs(self):
<<<<<<< HEAD
        """
        A dictionary that maps output layer names to DataPtr objects
        """
        cdef map[string, C.DataPtr] c_outputs
        with nogil:
            c_outputs = self.impl.getOutputs()
=======
        cdef map[string, C.DataPtr] c_outputs = self.impl.getOutputs()
>>>>>>> d7a917d9
        outputs = {}
        cdef DataPtr data_ptr
        for output in c_outputs:
            data_ptr = DataPtr()
            data_ptr._ptr_network = &self.impl
            data_ptr._ptr = output.second
            outputs[output.first.decode()] = data_ptr
        return outputs

    
    @property
    def batch_size(self):
        """Batch size of the network. Provides getter and setter interfaces to get and modify the
        network batch size. For example:
       
        .. code-block:: python
        
            ie = IECore()
            net = ie.read_network(model=path_to_xml_file, weights=path_to_bin_file)
            print(net.batch_size)
            net.batch_size = 4
            print(net.batch_size)
            print(net.input_info['data'].input_data.shape)
        """
        return self.impl.getBatch()

    @batch_size.setter
    def batch_size(self, batch: int):
        if batch <= 0:
            raise AttributeError(f"Invalid batch size {batch}! Batch size should be positive integer value")
        self.impl.setBatch(batch)

    def add_outputs(self, outputs):
        """Marks any intermediate layer as output layer to retrieve the inference results from the specified layers.
        
        :param outputs: List of layers to be set as model outputs. The list can contain strings with layer names to be set
                        as outputs or tuples with layer name as first element and output port id as second element.
                        In case of setting one layer as output, string or tuple with one layer can be provided.
        
        :return: None

        Usage example:
    
        .. code-block:: python
    
            ie = IECore()
            net = ie.read_network(model=path_to_xml_file, weights=path_to_bin_file)
            net.add_outputs(["conv5_1', conv2_1', (split_2, 1)])]
        """
        if not isinstance(outputs, list):
            outputs = [outputs]
        for i, line in enumerate(outputs):
            if isinstance(line, str):
                self.impl.addOutput(line.encode(), 0)
            elif isinstance(line, tuple) and len(line) == 2:
                self.impl.addOutput(line[0].encode(), line[1])
            else:
                raise TypeError(f"Incorrect type {type(line)} for layer to add at index {i}. "
                                "Expected string with layer name or tuple with two elements: layer name as "
                                "first element and port id as second")

    def serialize(self, path_to_xml, path_to_bin: str = ""):
        """Serializes the network and stores it in files.
       
        :param path_to_xml: Path to a file, where a serialized model will be stored
        :param path_to_bin: Path to a file, where serialized weights will be stored
        :return: None
    
        Usage example:
    
        .. code-block:: python

            ie = IECore()
            net = ie.read_network(model=path_to_xml, weights=path_to_bin)
            net.serialize(path_to_xml, path_to_bin)
        """
        self.impl.serialize(path_to_xml.encode(), path_to_bin.encode())

    def reshape(self, input_shapes: dict):
        """Reshapes the network to change spatial dimensions, batch size, or any dimension.
        
        :param input_shapes: A dictionary that maps input layer names to tuples with the target shape
        :return: None

        .. note::
        
           Before using this method, make sure that the target shape is applicable for the network.
           Changing the network shape to an arbitrary value may lead to unpredictable behaviour.

        Usage example:
       
        .. code-block:: python
    
           ie = IECore()
           net = ie.read_network(model=path_to_xml_file, weights=path_to_bin_file)
           input_layer = next(iter(net.input_info))
           n, c, h, w = net.input_info[input_layer].input_data.shape
           net.reshape({input_layer: (n, c, h*2, w*2)})
        """
        cdef map[string, vector[size_t]] c_input_shapes
        cdef vector[size_t] c_shape
        net_inputs = self.input_info
        for input, shape in input_shapes.items():
            c_shape = []
            if input not in net_inputs:
                raise AttributeError(f"Specified '{input}' layer not in network inputs '{net_inputs}'! ")
            for v in shape:
                c_shape.push_back(v)
            c_input_shapes[input.encode()] = c_shape
        self.impl.reshape(c_input_shapes)

    def _get_function_capsule(self):
        return self.impl.getFunction()

    def get_ov_name_for_tensor(self, orig_name: str):
        name = bytes(orig_name, 'utf-8')
        return self.impl.getOVNameForTensor(name).decode('utf-8')

cdef class BlobBuffer:
    """Copy-less accessor for Inference Engine Blob"""

    cdef reset(self, CBlob.Ptr & ptr, vector[size_t] representation_shape = []):
        self.ptr = ptr
        cdef CTensorDesc desc = deref(ptr).getTensorDesc()
        cdef SizeVector shape
        if len(representation_shape) == 0:
            shape = desc.getDims()
            if layout_int_to_str_map[desc.getLayout()] == 'SCALAR':
                shape = [1]
        else:
            shape = representation_shape
        cdef Py_ssize_t itemsize = deref(ptr).element_size()
        self.strides.resize(shape.size())
        self.shape.resize(shape.size())

        total_stride = itemsize
        # dims are in row major (C - style),
        # thence strides are computed starting from latest dimension
        for i in reversed(range(shape.size())):
            self.strides[i] = total_stride
            self.shape[i] = shape[i]
            total_stride *= shape[i]

        self.total_stride = total_stride
        self.format = self._get_blob_format(desc)
        self.item_size = itemsize

    def __getbuffer__(self, Py_buffer *buffer, int flags):
        buffer.buf = C.get_buffer[char](deref(self.ptr))
        buffer.format = self.format
        buffer.internal = NULL
        buffer.itemsize = self.item_size
        buffer.len = self.total_stride
        buffer.ndim = self.shape.size()
        buffer.obj = self
        buffer.readonly = 0
        buffer.shape = self.shape.data()
        buffer.strides = self.strides.data()
        buffer.suboffsets = NULL

    cdef char*_get_blob_format(self, const CTensorDesc & desc):
        cdef Precision precision = desc.getPrecision()
        name = bytes(precision.name()).decode()
        # todo: half floats
        precision_to_format = {
            'FP32': 'f',  # float
            'FP64': 'd',  # double
            'FP16': 'h',  # signed short
            'U8': 'B',  # unsigned char
            'U16': 'H',  # unsigned short
            'I8': 'b',  # signed char
            'I16': 'h',  # signed short
            'I32': 'i',  # signed int
            'U32': 'I',  # unsigned int
            'I64': 'q',  # signed long int
            'U64': 'Q',  # unsigned long int
            'BOOL': 'B',  # unsigned char
            'BF16': 'h',  # signed short
            'BIN': 'b',  # signed char
        }
        if name not in precision_to_format:
            raise ValueError(f"Unknown Blob precision: {name}")

        return precision_to_format[name].encode()

    def to_numpy(self, is_const= False):
        precision = deref(self.ptr).getTensorDesc().getPrecision()
        name = bytes(precision.name()).decode()
        arr = np.asarray(self)
        if is_const:
            arr.flags.writeable = False
        if name == "FP16":
            return arr.view(dtype=np.float16)
        else:
            return arr<|MERGE_RESOLUTION|>--- conflicted
+++ resolved
@@ -632,17 +632,11 @@
 
     @property
     def available_devices(self):
-<<<<<<< HEAD
         """
         A list of devices. The devices are returned as \[CPU, FPGA.0, FPGA.1, MYRIAD\].
         If there are more than one device of a specific type, they all are listed followed by a dot and a number.
         """
-        cdef vector[string] c_devices
-        with nogil:
-            c_devices = self.impl.getAvailableDevices()
-=======
         cdef vector[string] c_devices = self.impl.getAvailableDevices()
->>>>>>> d7a917d9
         return [d.decode() for d in c_devices]
 
 cdef class PreProcessChannel:
@@ -1098,16 +1092,10 @@
 
     @property
     def requests(self):
-<<<<<<< HEAD
         """
         A tuple of :class:`InferRequest` instances
         """
-        cdef size_t c_infer_requests_size
-        with nogil:
-            c_infer_requests_size = deref(self.impl).infer_requests.size()
-=======
         cdef size_t c_infer_requests_size = deref(self.impl).infer_requests.size()
->>>>>>> d7a917d9
         if len(self._infer_requests) == 0:
             for i in range(c_infer_requests_size):
                 infer_request = InferRequest()
@@ -1272,19 +1260,12 @@
 
     
     cpdef get_idle_request_id(self):
-<<<<<<< HEAD
         """
         Get idle request ID
         
         :return: Request index
         """
-        cdef int request_id
-        with nogil:
-            request_id = deref(self.impl).getIdleRequestId()
-        return request_id
-=======
         return deref(self.impl).getIdleRequestId()
->>>>>>> d7a917d9
 
 ctypedef extern void (*cb_type)(void*, int) with gil
 
@@ -1711,16 +1692,10 @@
 
     @property
     def input_info(self):
-<<<<<<< HEAD
         """
         A dictionary that maps input layer names to InputInfoPtr objects.
         """
-        cdef map[string, C.InputInfo.Ptr] c_inputs
-        with nogil:
-            c_inputs = self.impl.getInputsInfo()
-=======
         cdef map[string, C.InputInfo.Ptr] c_inputs = self.impl.getInputsInfo()
->>>>>>> d7a917d9
         inputs = {}
         cdef InputInfoPtr input_info_ptr
         for input in c_inputs:
@@ -1753,16 +1728,10 @@
 
     @property
     def outputs(self):
-<<<<<<< HEAD
         """
         A dictionary that maps output layer names to DataPtr objects
         """
-        cdef map[string, C.DataPtr] c_outputs
-        with nogil:
-            c_outputs = self.impl.getOutputs()
-=======
         cdef map[string, C.DataPtr] c_outputs = self.impl.getOutputs()
->>>>>>> d7a917d9
         outputs = {}
         cdef DataPtr data_ptr
         for output in c_outputs:
