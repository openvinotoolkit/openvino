--- conflicted
+++ resolved
@@ -295,123 +295,6 @@
     actual->reshape(input_shapes);
 }
 
-<<<<<<< HEAD
-IE_SUPPRESS_DEPRECATED_START
-InferenceEnginePython::IEPlugin::IEPlugin(const std::string &device, const std::vector <std::string> &plugin_dirs) {
-
-    InferenceEngine::PluginDispatcher dispatcher{plugin_dirs};
-    actual = dispatcher.getPluginByDevice(device);
-    auto pluginVersion = actual.GetVersion();
-    version = std::to_string(pluginVersion->apiVersion.major) + ".";
-    version += std::to_string(pluginVersion->apiVersion.minor) + ".";
-    version += pluginVersion->buildNumber;
-    device_name = device;
-}
-IE_SUPPRESS_DEPRECATED_END
-
-void InferenceEnginePython::IEPlugin::setInitialAffinity(const InferenceEnginePython::IENetwork &net) {
-    IE_SUPPRESS_DEPRECATED_START
-    InferenceEngine::InferenceEnginePluginPtr hetero_plugin(actual);
-    InferenceEngine::QueryNetworkResult queryRes;
-    auto &network = net.actual;
-
-    hetero_plugin->QueryNetwork(*network, {}, queryRes);
-    IE_SUPPRESS_DEPRECATED_END
-
-    if (queryRes.rc != InferenceEngine::StatusCode::OK) {
-        THROW_IE_EXCEPTION << queryRes.resp.msg;
-    }
-    for (auto &&layer : queryRes.supportedLayersMap) {
-        IE_SUPPRESS_DEPRECATED_START
-        network->getLayerByName(layer.first.c_str())->affinity = layer.second;
-        IE_SUPPRESS_DEPRECATED_END
-    }
-}
-
-std::set <std::string> InferenceEnginePython::IEPlugin::queryNetwork(const InferenceEnginePython::IENetwork &net) {
-    const std::shared_ptr<InferenceEngine::CNNNetwork> &network = net.actual;
-    InferenceEngine::QueryNetworkResult queryRes;
-    IE_SUPPRESS_DEPRECATED_START
-    actual.QueryNetwork(*network, {}, queryRes);
-    IE_SUPPRESS_DEPRECATED_END
-
-    std::set <std::string> supportedLayers;
-    for (auto &&layer : queryRes.supportedLayersMap) {
-        supportedLayers.insert(layer.first);
-    }
-
-    return supportedLayers;
-}
-
-
-void InferenceEnginePython::IEPlugin::addCpuExtension(const std::string &extension_path) {
-    auto extension_ptr = InferenceEngine::make_so_pointer<InferenceEngine::IExtension>(extension_path);
-    auto extension = std::dynamic_pointer_cast<InferenceEngine::IExtension>(extension_ptr);
-    IE_SUPPRESS_DEPRECATED_START
-    actual.AddExtension(extension);
-    IE_SUPPRESS_DEPRECATED_END
-}
-
-std::unique_ptr <InferenceEnginePython::IEExecNetwork>
-InferenceEnginePython::IEPlugin::load(const InferenceEnginePython::IENetwork &net,
-                                      int num_requests,
-                                      const std::map <std::string, std::string> &config) {
-    auto exec_network = InferenceEnginePython::make_unique<InferenceEnginePython::IEExecNetwork>(net.name,
-                                                                                                 num_requests);
-    IE_SUPPRESS_DEPRECATED_START
-    exec_network->actual = actual.LoadNetwork(*net.actual, config);
-    IE_SUPPRESS_DEPRECATED_END
-    exec_network->createInferRequests(num_requests);
-
-    return exec_network;
-}
-
-void InferenceEnginePython::IEPlugin::setConfig(const std::map<std::string, std::string> &config) {
-    IE_SUPPRESS_DEPRECATED_START
-    actual.SetConfig(config);
-=======
-const std::map <std::string, std::map<std::string, std::vector < float>>>
-
-InferenceEnginePython::IENetwork::getStats() {
-    IE_SUPPRESS_DEPRECATED_START
-    std::map < std::string, std::map < std::string, std::vector < float >> > map;
-    InferenceEngine::ICNNNetworkStats *pstats = nullptr;
-    InferenceEngine::ResponseDesc response;
-    auto retCode = ((InferenceEngine::ICNNNetwork &) *actual).getStats(&pstats, &response);
-    if (retCode == InferenceEngine::OK) {
-        auto statsMap = pstats->getNodesStats();
-        for (const auto &it : statsMap) {
-            std::map <std::string, std::vector<float>> stats;
-            stats.emplace("min", it.second->_minOutputs);
-            stats.emplace("max", it.second->_maxOutputs);
-            map.emplace(it.first, stats);
-        }
-    }
-    return map;
-    IE_SUPPRESS_DEPRECATED_END
-}
-
-void InferenceEnginePython::IENetwork::setStats(const std::map<std::string, std::map<std::string,
-        std::vector<float>>> &stats) {
-    IE_SUPPRESS_DEPRECATED_START
-    InferenceEngine::ICNNNetworkStats *pstats = nullptr;
-    InferenceEngine::ResponseDesc response;
-    auto retCode = ((InferenceEngine::ICNNNetwork &) *actual).getStats(&pstats, &response);
-    if (retCode == InferenceEngine::OK) {
-        std::map<std::string, InferenceEngine::NetworkNodeStatsPtr> newNetNodesStats;
-        for (const auto &it : stats) {
-            InferenceEngine::NetworkNodeStatsPtr nodeStats = InferenceEngine::NetworkNodeStatsPtr(
-                      new InferenceEngine::NetworkNodeStats());
-            newNetNodesStats.emplace(it.first, nodeStats);
-            nodeStats->_minOutputs = it.second.at("min");
-            nodeStats->_maxOutputs = it.second.at("max");
-        }
-        pstats->setNodesStats(newNetNodesStats);
-    }
->>>>>>> 88cccee0
-    IE_SUPPRESS_DEPRECATED_END
-}
-
 InferenceEnginePython::IEExecNetwork::IEExecNetwork(const std::string &name, size_t num_requests) :
         infer_requests(num_requests), name(name) {
     request_queue_ptr = std::make_shared<IdleInferRequestQueue>();
