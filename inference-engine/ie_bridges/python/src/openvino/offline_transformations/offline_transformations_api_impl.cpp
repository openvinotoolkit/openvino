--- conflicted
+++ resolved
@@ -28,9 +28,6 @@
 
 void InferenceEnginePython::ApplyLowLatencyTransformation(InferenceEnginePython::IENetwork network, int64_t num_iterations) {
     ngraph::pass::Manager manager;
-<<<<<<< HEAD
-    manager.register_pass<ngraph::pass::LowLatency_v2>();
-=======
     // TODO: pass num_iterations to LowLatency
     manager.register_pass<ngraph::pass::LowLatency>();
     manager.register_pass<ngraph::pass::UnrollTensorIterator>();
@@ -39,7 +36,6 @@
     pass_config->set_callback<ngraph::pass::UnrollTensorIterator>([](const std::shared_ptr<const ngraph::Node>& node) -> bool {
         return node->get_rt_info().count("UNROLL_TI") == 0;
     });
->>>>>>> 606d0f36
     manager.run_passes(network.actual->getFunction());
 }
 
