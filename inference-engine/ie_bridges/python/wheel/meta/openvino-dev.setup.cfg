--- conflicted
+++ resolved
@@ -1,17 +1,4 @@
 [options]
-<<<<<<< HEAD
-py_modules = 
-	mo
-	mo_tf
-	mo_caffe
-	mo_mxnet
-	mo_onnx
-	mo_kaldi
-
-[options.package_data]
-	mo = *.txt
-	compression.configs.hardware = *.json
-=======
 py_modules =
     mo
     mo_tf
@@ -23,7 +10,6 @@
 [options.package_data]
     mo = *.txt
     compression.configs.hardware = *.json
->>>>>>> 211c5773
 
 [options.entry_points]
 console_scripts =
