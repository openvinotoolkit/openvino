# -*- coding: utf-8 -*-
# Copyright (C) 2018-2021 Intel Corporation
# SPDX-License-Identifier: Apache-2.0

import os.path
import sys
import errno
import subprocess  # nosec
import typing
import platform
import multiprocessing
from fnmatch import fnmatchcase
from pathlib import Path
from shutil import copyfile, rmtree
from distutils.command.build import build
from distutils.command.clean import clean
from distutils.errors import DistutilsSetupError
from distutils.file_util import copy_file
from distutils import log
from setuptools import setup, find_namespace_packages, Extension
from setuptools.command.build_ext import build_ext
from setuptools.command.build_clib import build_clib
from setuptools.command.install import install
from decouple import config

WHEEL_LIBS_INSTALL_DIR = os.path.join('openvino', 'libs')
WHEEL_LIBS_PACKAGE = 'openvino.libs'
PYTHON_VERSION = f'python{sys.version_info.major}.{sys.version_info.minor}'

LIBS_DIR = 'bin' if platform.system() == 'Windows' else 'lib'
CONFIG = 'Release' if platform.system() == 'Windows' else ''

machine = platform.machine()
if machine == 'x86_64' or machine == 'AMD64':
    ARCH = 'intel64'
elif machine == 'X86':
    ARCH = 'ia32'
elif machine == 'arm':
    ARCH = 'arm'
elif machine == 'aarch64':
    ARCH = 'arm64'

# The following variables can be defined in environment or .env file
CMAKE_BUILD_DIR = config('CMAKE_BUILD_DIR', '.')
<<<<<<< HEAD
OV_RUNTIME_LIBS_DIR = config('OV_RUNTIME_LIBS_DIR', '')
TBB_LIBS_DIR = config('TBB_LIBS_DIR', '')
=======
CORE_LIBS_DIR = config('CORE_LIBS_DIR', f'deployment_tools/inference_engine/{LIBS_DIR}/{ARCH}/{CONFIG}')
PLUGINS_LIBS_DIR = config('PLUGINS_LIBS_DIR', f'deployment_tools/inference_engine/{LIBS_DIR}/{ARCH}/{CONFIG}')
NGRAPH_LIBS_DIR = config('NGRAPH_LIBS_DIR', 'deployment_tools/ngraph/lib')
TBB_LIBS_DIR = config('TBB_LIBS_DIR', f'deployment_tools/inference_engine/external/tbb/{LIBS_DIR}')
>>>>>>> d82fed95
PY_PACKAGES_DIR = config('PY_PACKAGES_DIR', f'python/{PYTHON_VERSION}')
LIBS_RPATH = '$ORIGIN' if sys.platform == 'linux' else '@loader_path'

LIB_INSTALL_CFG = {
    'ie_libs': {
        'name': 'core',
        'prefix': 'libs.core',
        'install_dir': OV_RUNTIME_LIBS_DIR,
        'rpath': LIBS_RPATH,
    },
    'hetero_plugin': {
        'name': 'hetero',
        'prefix': 'libs.plugins',
        'install_dir': OV_RUNTIME_LIBS_DIR,
        'rpath': LIBS_RPATH,
    },
    'gpu_plugin': {
        'name': 'gpu',
        'prefix': 'libs.plugins',
        'install_dir': OV_RUNTIME_LIBS_DIR,
        'rpath': LIBS_RPATH,
    },
    'cpu_plugin': {
        'name': 'cpu',
        'prefix': 'libs.plugins',
        'install_dir': OV_RUNTIME_LIBS_DIR,
        'rpath': LIBS_RPATH,
    },
    'multi_plugin': {
        'name': 'multi',
        'prefix': 'libs.plugins',
        'install_dir': OV_RUNTIME_LIBS_DIR,
        'rpath': LIBS_RPATH,
    },
<<<<<<< HEAD
    'auto_plugin': {
        'name': 'auto',
        'prefix': 'libs.plugins',
        'install_dir': OV_RUNTIME_LIBS_DIR,
        'rpath': LIBS_RPATH,
    },
=======
>>>>>>> d82fed95
    'myriad_plugin': {
        'name': 'myriad',
        'prefix': 'libs.plugins',
        'install_dir': OV_RUNTIME_LIBS_DIR,
        'rpath': LIBS_RPATH,
    },
    'ngraph_libs': {
        'name': 'ngraph',
        'prefix': 'libs.ngraph',
        'install_dir': OV_RUNTIME_LIBS_DIR,
        'rpath': LIBS_RPATH,
    },
    'tbb_libs': {
        'name': 'tbb',
        'prefix': 'libs.tbb',
        'install_dir': TBB_LIBS_DIR,
        'rpath': LIBS_RPATH,
    },
}

PY_INSTALL_CFG = {
    'ie_py': {
        'name': PYTHON_VERSION,
        'prefix': 'site-packages',
        'install_dir': PY_PACKAGES_DIR,
    },
    'ngraph_py': {
        'name': f'pyngraph_{PYTHON_VERSION}',
        'prefix': 'site-packages',
        'install_dir': PY_PACKAGES_DIR,
    },
}


class PrebuiltExtension(Extension):
    """Initialize Extension"""

    def __init__(self, name, sources, *args, **kwargs):
        if len(sources) != 1:
            nln = '\n'
            raise DistutilsSetupError(f'PrebuiltExtension can accept only one source, but got: {nln}{nln.join(sources)}')
        super().__init__(name, sources, *args, **kwargs)


class CustomBuild(build):
    """Custom implementation of build_clib"""

    cmake_build_types = ['Release', 'Debug', 'RelWithDebInfo', 'MinSizeRel']
    user_options = [
        ('config=', None, 'Build configuration [{types}].'.format(types='|'.join(cmake_build_types))),
        ('jobs=', None, 'Specifies the number of jobs to use with make.'),
        ('cmake-args=', None, 'Additional options to be passed to CMake.'),
    ]

    def initialize_options(self):
        """Set default values for all the options that this command supports."""
        super().initialize_options()
        self.build_base = 'build'
        self.config = None
        self.jobs = None
        self.cmake_args = None

    def finalize_options(self):
        """Set final values for all the options that this command supports."""
        super().finalize_options()

        if not self.config:
            if self.debug:
                self.config = 'Debug'
            else:
                self.announce('Set default value for CMAKE_BUILD_TYPE = Release.', level=4)
                self.config = 'Release'
        else:
            build_types = [item.lower() for item in self.cmake_build_types]
            try:
                i = build_types.index(str(self.config).lower())
                self.config = self.cmake_build_types[i]
                self.debug = True if 'Debug' == self.config else False
            except ValueError:
                self.announce('Unsupported CMAKE_BUILD_TYPE value: ' + self.config, level=4)
                self.announce('Supported values: {types}'.format(types=', '.join(self.cmake_build_types)), level=4)
                sys.exit(1)
        if self.jobs is None and os.getenv('MAX_JOBS') is not None:
            self.jobs = os.getenv('MAX_JOBS')
        self.jobs = multiprocessing.cpu_count() if self.jobs is None else int(self.jobs)

    def run(self):
        global CMAKE_BUILD_DIR
        self.jobs = multiprocessing.cpu_count()
        plat_specifier = '.{0}-{1}.{2}'.format(self.plat_name, *sys.version_info[:2])
        self.build_temp = os.path.join(self.build_base, 'temp' + plat_specifier, self.config)

        # if setup.py is directly called use CMake to build product
        if CMAKE_BUILD_DIR == '.':
            # set path to the root of OpenVINO CMakeList file
            openvino_root_dir = Path(__file__).resolve().parents[4]
            self.announce(f'Configuring cmake project: {openvino_root_dir}', level=3)
            self.spawn(['cmake', '-H' + str(openvino_root_dir), '-B' + self.build_temp,
                        '-DCMAKE_BUILD_TYPE={type}'.format(type=self.config),
                        '-DENABLE_PYTHON=ON',
                        '-DNGRAPH_ONNX_FRONTEND_ENABLE=ON'])

            self.announce('Building binaries', level=3)
            self.spawn(['cmake', '--build', self.build_temp,
                        '--config', self.config, '-j', str(self.jobs)])
            CMAKE_BUILD_DIR = self.build_temp
        self.run_command('build_clib')

        build.run(self)
        # Copy extra package_data content filtered by find_packages
        dst = Path(self.build_lib)
        src = Path(get_package_dir(PY_INSTALL_CFG))
        exclude = ignore_patterns('*ez_setup*', '*__pycache__*', '*.egg-info*')
        for path in src.glob('**/*'):
            if path.is_dir() or exclude(str(path)):
                continue
            path_rel = path.relative_to(src)
            (dst / path_rel.parent).mkdir(exist_ok=True, parents=True)
            copyfile(path, dst / path_rel)


class PrepareLibs(build_clib):
    """Prepare prebuilt libraries"""

    def run(self):
        self.configure(LIB_INSTALL_CFG)
        self.configure(PY_INSTALL_CFG)
        self.generate_package(get_dir_list(LIB_INSTALL_CFG))

    def configure(self, install_cfg):
        """Collect prebuilt libraries. Install them to the temp directories, set rpath."""
        for comp, comp_data in install_cfg.items():
            install_prefix = comp_data.get('prefix')
            install_dir = comp_data.get('install_dir')
            if install_dir and not os.path.isabs(install_dir):
                install_dir = os.path.join(install_prefix, install_dir)
                self.announce(f'Installing {comp}', level=3)
                self.spawn(['cmake', '--install', CMAKE_BUILD_DIR, '--prefix', install_prefix, '--component', comp_data.get('name')])
            # set rpath if applicable
            if sys.platform != 'win32' and comp_data.get('rpath'):
                file_types = ['.so'] if sys.platform == 'linux' else ['.dylib', '.so']
                for path in filter(lambda p: any(item in file_types for item in p.suffixes), Path(install_dir).glob('*')):
                    set_rpath(comp_data['rpath'], os.path.realpath(path))

    def generate_package(self, src_dirs):
        """
        Collect package data files from preinstalled dirs and
        put all runtime libraries to the subpackage
        """
        # additional blacklist filter, just to fix cmake install issues
        blacklist = ['.lib', '.pdb', '_debug.dll', '_debug.dylib']
        package_dir = os.path.join(get_package_dir(PY_INSTALL_CFG), WHEEL_LIBS_INSTALL_DIR)

        for src_dir in src_dirs:
            local_base_dir = Path(src_dir)
            for file_path in local_base_dir.rglob('*'):
                file_name = os.path.basename(file_path)
                if file_path.is_file() and not any(file_name.endswith(ext) for ext in blacklist):
                    dst_file = os.path.join(package_dir, os.path.relpath(file_path, local_base_dir))
                    os.makedirs(os.path.dirname(dst_file), exist_ok=True)
                    copyfile(file_path, dst_file)

        if Path(package_dir).exists():
            self.announce(f'Adding {WHEEL_LIBS_PACKAGE} package', level=3)
            packages.append(WHEEL_LIBS_PACKAGE)
            package_data.update({WHEEL_LIBS_PACKAGE: ['*']})


class CopyExt(build_ext):
    """Copy extension files to the build directory"""

    def run(self):
        if len(self.extensions) == 1:
            self.run_command('build_clib')
            self.extensions = []
            self.extensions = find_prebuilt_extensions(get_dir_list(PY_INSTALL_CFG))
        for extension in self.extensions:
            if not isinstance(extension, PrebuiltExtension):
                raise DistutilsSetupError(f'copy_ext can accept PrebuiltExtension only, but got {extension.name}')
            src = extension.sources[0]
            dst = self.get_ext_fullpath(extension.name)
            os.makedirs(os.path.dirname(dst), exist_ok=True)
            # setting relative path to find dlls
            if sys.platform != 'win32':
                rpath = os.path.relpath(get_package_dir(PY_INSTALL_CFG), os.path.dirname(src))
                if sys.platform == 'linux':
                    rpath = os.path.join('$ORIGIN', rpath, WHEEL_LIBS_INSTALL_DIR)
                elif sys.platform == 'darwin':
                    rpath = os.path.join('@loader_path', rpath, WHEEL_LIBS_INSTALL_DIR)
                set_rpath(rpath, os.path.realpath(src))
            copy_file(src, dst, verbose=self.verbose, dry_run=self.dry_run)


class CustomInstall(install):
    """Enable build_clib during the installation"""

    def run(self):
        self.run_command('build')
        install.run(self)


class CustomClean(clean):
    """Clean up staging directories"""

    def clean(self, install_cfg):
        for comp, comp_data in install_cfg.items():
            install_prefix = comp_data.get('prefix')
            self.announce(f'Cleaning {comp}: {install_prefix}', level=3)
            if os.path.exists(install_prefix):
                rmtree(install_prefix)

    def run(self):
        self.clean(LIB_INSTALL_CFG)
        self.clean(PY_INSTALL_CFG)
        clean.run(self)


def ignore_patterns(*patterns):
    """
    Filter names by given patterns
    """
    return lambda name: any(fnmatchcase(name, pat=pat) for pat in patterns)


def is_tool(name):
    """Check if the command-line tool is available"""
    try:
        devnull = subprocess.DEVNULL
        subprocess.Popen([name], stdout=devnull, stderr=devnull).communicate()  # nosec
    except OSError as error:
        if error.errno == errno.ENOENT:
            return False
    return True


def remove_rpath(file_path):
    """
    Remove rpath from binaries
    :param file_path: binary path
    :type file_path: pathlib.Path
    """
    if sys.platform == 'darwin':
        cmd = (
            f'otool -l {file_path} '  # noqa: P103
            f'| grep LC_RPATH -A3 '
            f'| grep -o "path.*" '
            f'| cut -d " " -f2 '
            f'| xargs -I{{}} install_name_tool -delete_rpath {{}} {file_path}'
        )
        if os.WEXITSTATUS(os.system(cmd)) != 0:  # nosec
            sys.exit(f'Could not remove rpath for {file_path}')
    else:
        sys.exit(f'Unsupported platform: {sys.platform}')


def set_rpath(rpath, executable):
    """Setting rpath for linux and macOS libraries"""
    print(f'Setting rpath {rpath} for {executable}')  # noqa: T001
    cmd = []
    rpath_tool = ''

    if sys.platform == 'linux':
        with open(os.path.realpath(executable), 'rb') as file:
            if file.read(1) != b'\x7f':
                log.warn(f'WARNING: {executable}: missed ELF header')
                return
        rpath_tool = 'patchelf'
        cmd = [rpath_tool, '--set-rpath', rpath, executable]
    elif sys.platform == 'darwin':
        rpath_tool = 'install_name_tool'
        cmd = [rpath_tool, '-add_rpath', rpath, executable]
    else:
        sys.exit(f'Unsupported platform: {sys.platform}')

    if is_tool(rpath_tool):
        if sys.platform == 'darwin':
            remove_rpath(executable)
        ret_info = subprocess.run(cmd, check=True, shell=False)  # nosec
        if ret_info.returncode != 0:
            sys.exit(f'Could not set rpath: {rpath} for {executable}')
    else:
        sys.exit(f'Could not found {rpath_tool} on the system, ' f'please make sure that this tool is installed')


def find_prebuilt_extensions(search_dirs):
    """collect prebuilt python extensions"""
    extensions = []
    ext_pattern = ''
    if sys.platform == 'linux':
        ext_pattern = '**/*.so'
    elif sys.platform == 'win32':
        ext_pattern = '**/*.pyd'
    elif sys.platform == 'darwin':
        ext_pattern = '**/*.so'
    for base_dir in search_dirs:
        for path in Path(base_dir).glob(ext_pattern):
            if path.match('openvino/libs/*'):
                continue
            relpath = path.relative_to(base_dir)
            if relpath.parent != '.':
                package_names = str(relpath.parent).split(os.path.sep)
            else:
                package_names = []
            package_names.append(path.name.split('.', 1)[0])
            name = '.'.join(package_names)
            extensions.append(PrebuiltExtension(name, sources=[str(path)]))
    if not extensions:
        extensions.append(PrebuiltExtension('openvino', sources=[str('setup.py')]))
    return extensions


def get_description(desc_file_path):
    """read description from README.md"""
    with open(desc_file_path, 'r', encoding='utf-8') as fstream:
        description = fstream.read()
    return description


def get_dependencies(requirements_file_path):
    """read dependencies from requirements.txt"""
    with open(requirements_file_path, 'r', encoding='utf-8') as fstream:
        dependencies = fstream.read()
    return dependencies


def get_dir_list(install_cfg):
    """collect all available directories with libs or python packages"""
    dirs = []
    for comp_info in install_cfg.values():
        cfg_prefix = comp_info.get('prefix')
        cfg_dir = comp_info.get('install_dir')
        if cfg_dir:
            if not os.path.isabs(cfg_dir):
                cfg_dir = os.path.join(cfg_prefix, cfg_dir)
            if cfg_dir not in dirs:
                dirs.append(cfg_dir)
    return dirs


def get_package_dir(install_cfg):
    """
    Get python package path based on config
    All the packages should be located in one directory
    """
    py_package_path = ''
    dirs = get_dir_list(install_cfg)
    if len(dirs) != 0:
        # setup.py support only one package directory, all modules should be located there
        py_package_path = dirs[0]
    return py_package_path


platforms = ['linux', 'win32', 'darwin']
if not any(pl in sys.platform for pl in platforms):
    sys.exit(f'Unsupported platform: {sys.platform}, expected: linux, win32, darwin')

# copy license file into the build directory
package_license = config('WHEEL_LICENSE', '')
if os.path.exists(package_license):
    copyfile(package_license, 'LICENSE')

packages = find_namespace_packages(get_package_dir(PY_INSTALL_CFG))
package_data: typing.Dict[str, list] = {}
pkg_name = config('WHEEL_PACKAGE_NAME', 'openvino')
ext_modules = find_prebuilt_extensions(get_dir_list(PY_INSTALL_CFG)) if pkg_name == 'openvino' else []

setup(
    version=config('WHEEL_VERSION', '0.0.0'),
    author_email=config('WHEEL_AUTHOR_EMAIL', 'openvino_pushbot@intel.com'),
    name=pkg_name,
    license=config('WHEEL_LICENCE_TYPE', 'OSI Approved :: Apache Software License'),
    author=config('WHEEL_AUTHOR', 'Intel Corporation'),
    description=config('WHEEL_DESC', 'Inference Engine Python* API'),
    install_requires=get_dependencies(config('WHEEL_REQUIREMENTS', 'meta/openvino.requirements.txt')),
    long_description=get_description(config('WHEEL_OVERVIEW', 'meta/pypi_overview.md')),
    long_description_content_type='text/markdown',
    download_url=config('WHEEL_DOWNLOAD_URL', 'https://github.com/openvinotoolkit/openvino/tags'),
    url=config('WHEEL_URL', 'https://docs.openvinotoolkit.org/latest/index.html'),
    cmdclass={
        'build': CustomBuild,
        'install': CustomInstall,
        'build_clib': PrepareLibs,
        'build_ext': CopyExt,
        'clean': CustomClean,
    },
    ext_modules=ext_modules,
    packages=packages,
    package_dir={'': get_package_dir(PY_INSTALL_CFG)},
    package_data=package_data,
    zip_safe=False,
)<|MERGE_RESOLUTION|>--- conflicted
+++ resolved
@@ -42,15 +42,8 @@
 
 # The following variables can be defined in environment or .env file
 CMAKE_BUILD_DIR = config('CMAKE_BUILD_DIR', '.')
-<<<<<<< HEAD
 OV_RUNTIME_LIBS_DIR = config('OV_RUNTIME_LIBS_DIR', '')
 TBB_LIBS_DIR = config('TBB_LIBS_DIR', '')
-=======
-CORE_LIBS_DIR = config('CORE_LIBS_DIR', f'deployment_tools/inference_engine/{LIBS_DIR}/{ARCH}/{CONFIG}')
-PLUGINS_LIBS_DIR = config('PLUGINS_LIBS_DIR', f'deployment_tools/inference_engine/{LIBS_DIR}/{ARCH}/{CONFIG}')
-NGRAPH_LIBS_DIR = config('NGRAPH_LIBS_DIR', 'deployment_tools/ngraph/lib')
-TBB_LIBS_DIR = config('TBB_LIBS_DIR', f'deployment_tools/inference_engine/external/tbb/{LIBS_DIR}')
->>>>>>> d82fed95
 PY_PACKAGES_DIR = config('PY_PACKAGES_DIR', f'python/{PYTHON_VERSION}')
 LIBS_RPATH = '$ORIGIN' if sys.platform == 'linux' else '@loader_path'
 
@@ -85,15 +78,6 @@
         'install_dir': OV_RUNTIME_LIBS_DIR,
         'rpath': LIBS_RPATH,
     },
-<<<<<<< HEAD
-    'auto_plugin': {
-        'name': 'auto',
-        'prefix': 'libs.plugins',
-        'install_dir': OV_RUNTIME_LIBS_DIR,
-        'rpath': LIBS_RPATH,
-    },
-=======
->>>>>>> d82fed95
     'myriad_plugin': {
         'name': 'myriad',
         'prefix': 'libs.plugins',
