--- conflicted
+++ resolved
@@ -12,7 +12,6 @@
 
 Basic Inference Engine API is covered by [Hello Classification Python* Sample](../hello_classification/README.md).
 
-<<<<<<< HEAD
 | Options                    | Values                                                                                                                                                                                                                                                                                |
 | :------------------------- | :------------------------------------------------------------------------------------------------------------------------------------------------------------------------------------------------------------------------------------------------------------------------------------ |
 | Validated Models           | [mobilenet-ssd](https://github.com/openvinotoolkit/open_model_zoo/blob/master/models/public/mobilenet-ssd/mobilenet-ssd.md), [face-detection-0206](https://github.com/openvinotoolkit/open_model_zoo/blob/master/models/intel/face-detection-0206/description/face-detection-0206.md) |
@@ -21,13 +20,8 @@
 | Other language realization | [C++](../../../../samples/object_detection_sample_ssd), [C](../../../c/samples/object_detection_sample_ssd)                                                                                                                                                                           |
 
 ## How It Works
-=======
-On startup, the sample application reads command-line parameters and loads specified network and input images (or a folder with images) to the Inference Engine plugin.
 
-Then the sample creates an inference request object and executes inference on it.
->>>>>>> 2f3f66f7
-
-At startup, the sample application reads command-line parameters, prepares input data, loads a specified model and image to the Inference Engine plugin, performs synchronous inference, and processes output data.  
+On startup, the sample application reads command-line parameters, prepares input data, loads a specified model and image to the Inference Engine plugin, performs synchronous inference, and processes output data.  
 As a result, the program creates an output image, logging each step in a standard output stream.
 
 You can see the explicit description of
@@ -76,7 +70,6 @@
 - you can use [public](@ref omz_models_public_index) or [Intel's](@ref omz_models_intel_index) pre-trained models from the Open Model Zoo. The models can be downloaded using the [Model Downloader](@ref omz_tools_downloader_README).
 - you can use images from the media files collection available at https://storage.openvinotoolkit.org/data/test_data.
 
-<<<<<<< HEAD
 > **NOTES**:
 >
 > - By default, Inference Engine samples and demos expect input with BGR channels order. If you trained your model to work with RGB order, you need to manually rearrange the default channels order in the sample or demo application or reconvert your model using the Model Optimizer tool with `--reverse_input_channels` argument specified. For more information about the argument, refer to **When to Reverse Input Channels** section of [Converting a Model Using General Conversion Parameters](../../../../../docs/MO_DG/prepare_model/convert_model/Converting_Model_General.md).
@@ -84,11 +77,6 @@
 > - Before running the sample with a trained model, make sure the model is converted to the Inference Engine format (\*.xml + \*.bin) using the [Model Optimizer tool](../../../../../docs/MO_DG/Deep_Learning_Model_Optimizer_DevGuide.md).
 >
 > - The sample accepts models in ONNX format (.onnx) that do not require preprocessing.
-=======
-> **NOTE**: Before running the sample with a trained model, make sure the model is converted to the Inference Engine format (\*.xml + \*.bin) using the [Model Optimizer tool](../../../../../docs/MO_DG/Deep_Learning_Model_Optimizer_DevGuide.md).
->
-> The sample accepts models in ONNX format (.onnx) that do not require preprocessing.
->>>>>>> 2f3f66f7
 
 You can do inference of an image using a pre-trained model on a GPU using the following command:
 
