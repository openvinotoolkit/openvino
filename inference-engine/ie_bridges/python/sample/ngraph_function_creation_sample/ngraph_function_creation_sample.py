--- conflicted
+++ resolved
@@ -1,16 +1,9 @@
-<<<<<<< HEAD
-#!/usr/bin/env python3
 # -*- coding: utf-8 -*-
-# Copyright (C) 2021 Intel Corporation
+# Copyright (C) 2018-2021 Intel Corporation
 # SPDX-License-Identifier: Apache-2.0
 import argparse
 import logging as log
 import struct as st
-=======
-# Copyright (C) 2018-2021 Intel Corporation
-# SPDX-License-Identifier: Apache-2.0
-
->>>>>>> 38bb6674
 import sys
 from functools import reduce
 
