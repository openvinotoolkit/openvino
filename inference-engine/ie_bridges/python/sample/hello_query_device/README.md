# Hello Query Device Python* Sample {#openvino_inference_engine_ie_bridges_python_sample_hello_query_device_README}

<<<<<<< HEAD
This sample demonstrates how to show Inference Engine devices and prints their metrics and default configuration values, using [Query Device API feature](../../../../../docs/IE_DG/InferenceEngine_QueryAPI.md).
=======
This topic demonstrates how to run the Hello Query Device sample application, which queries Inference Engine
devices and prints their metrics and default configuration values. The sample shows
how to use Query Device API feature.
>>>>>>> 2f3f66f7

The following Inference Engine Python API is used in the application:

| Feature      | API                                      | Description           |
| :----------- | :--------------------------------------- | :-------------------- |
| Basic        | [IECore]                                 | Common API            |
| Query Device | [IECore.get_metric], [IECore.get_config] | Get device properties |

| Options                    | Values                                                                  |
| :------------------------- | :---------------------------------------------------------------------- |
| Supported devices          | [All](../../../../../docs/IE_DG/supported_plugins/Supported_Devices.md) |
| Other language realization | [C++](../../../../samples/hello_query_device)                           |

## How It Works

The sample queries all available Inference Engine devices and prints their supported metrics and plugin configuration parameters.
<<<<<<< HEAD
=======

>>>>>>> 2f3f66f7

## Running

The sample has no command-line parameters. To see the report, run the following command:

```sh
python hello_query_device.py
```

## Sample Output

<<<<<<< HEAD
For example:
=======
The application prints all available devices with their supported metrics and default values for configuration parameters. (Some lines are not shown due to length.) For example:
>>>>>>> 2f3f66f7

```sh
[ INFO ] Creating Inference Engine
[ INFO ] Available devices:
[ INFO ] CPU :
[ INFO ]        SUPPORTED_METRICS:
[ INFO ]                AVAILABLE_DEVICES:
[ INFO ]                FULL_DEVICE_NAME: Intel(R) Core(TM) i5-8350U CPU @ 1.70GHz
[ INFO ]                OPTIMIZATION_CAPABILITIES: FP32, FP16, INT8, BIN
[ INFO ]                RANGE_FOR_ASYNC_INFER_REQUESTS: 1, 1, 1
[ INFO ]                RANGE_FOR_STREAMS: 1, 8
[ INFO ]
[ INFO ]        SUPPORTED_CONFIG_KEYS (default values):
[ INFO ]                CPU_BIND_THREAD: NUMA
[ INFO ]                CPU_THREADS_NUM: 0
[ INFO ]                CPU_THROUGHPUT_STREAMS: 1
[ INFO ]                DUMP_EXEC_GRAPH_AS_DOT:
[ INFO ]                DYN_BATCH_ENABLED: NO
[ INFO ]                DYN_BATCH_LIMIT: 0
[ INFO ]                ENFORCE_BF16: NO
[ INFO ]                EXCLUSIVE_ASYNC_REQUESTS: NO
[ INFO ]                PERF_COUNT: NO
[ INFO ]
[ INFO ] GNA :
[ INFO ]        SUPPORTED_METRICS:
[ INFO ]                AVAILABLE_DEVICES: GNA_SW
[ INFO ]                OPTIMAL_NUMBER_OF_INFER_REQUESTS: 1
[ INFO ]                FULL_DEVICE_NAME: GNA_SW
[ INFO ]                GNA_LIBRARY_FULL_VERSION: 2.0.0.1047
[ INFO ]
[ INFO ]        SUPPORTED_CONFIG_KEYS (default values):
[ INFO ]                EXCLUSIVE_ASYNC_REQUESTS: NO
[ INFO ]                GNA_COMPACT_MODE: NO
[ INFO ]                GNA_DEVICE_MODE: GNA_SW_EXACT
[ INFO ]                GNA_FIRMWARE_MODEL_IMAGE:
[ INFO ]                GNA_FIRMWARE_MODEL_IMAGE_GENERATION:
[ INFO ]                GNA_LIB_N_THREADS: 1
[ INFO ]                GNA_PRECISION: I16
[ INFO ]                GNA_PWL_UNIFORM_DESIGN: NO
[ INFO ]                GNA_SCALE_FACTOR: 1.000000
[ INFO ]                GNA_SCALE_FACTOR_0: 1.000000
[ INFO ]                PERF_COUNT: NO
[ INFO ]                SINGLE_THREAD: YES
[ INFO ]
[ INFO ] GPU :
[ INFO ]        SUPPORTED_METRICS:
[ INFO ]                AVAILABLE_DEVICES: 0
[ INFO ]                FULL_DEVICE_NAME: Intel(R) UHD Graphics 620 (iGPU)
[ INFO ]                OPTIMIZATION_CAPABILITIES: FP32, BIN, FP16
[ INFO ]                RANGE_FOR_ASYNC_INFER_REQUESTS: 1, 2, 1
[ INFO ]                RANGE_FOR_STREAMS: 1, 2
[ INFO ]
[ INFO ]        SUPPORTED_CONFIG_KEYS (default values):
[ INFO ]                CACHE_DIR:
[ INFO ]                CLDNN_ENABLE_FP16_FOR_QUANTIZED_MODELS: YES
[ INFO ]                CLDNN_GRAPH_DUMPS_DIR:
[ INFO ]                CLDNN_MEM_POOL: YES
[ INFO ]                CLDNN_NV12_TWO_INPUTS: NO
[ INFO ]                CLDNN_PLUGIN_PRIORITY: 0
[ INFO ]                CLDNN_PLUGIN_THROTTLE: 0
[ INFO ]                CLDNN_SOURCES_DUMPS_DIR:
[ INFO ]                CONFIG_FILE:
[ INFO ]                DEVICE_ID:
[ INFO ]                DUMP_KERNELS: NO
[ INFO ]                DYN_BATCH_ENABLED: NO
[ INFO ]                EXCLUSIVE_ASYNC_REQUESTS: NO
[ INFO ]                GPU_THROUGHPUT_STREAMS: 1
[ INFO ]                PERF_COUNT: NO
[ INFO ]                TUNING_FILE:
[ INFO ]                TUNING_MODE: TUNING_DISABLED
[ INFO ]
```
<<<<<<< HEAD

=======
Available devices:
	Device: CPU
	Metrics:
		AVAILABLE_DEVICES: 0
		SUPPORTED_METRICS: AVAILABLE_DEVICES, SUPPORTED_METRICS, FULL_DEVICE_NAME, OPTIMIZATION_CAPABILITIES, SUPPORTED_CONFIG_KEYS, RANGE_FOR_ASYNC_INFER_REQUESTS, RANGE_FOR_STREAMS
		FULL_DEVICE_NAME: Intel(R) Core(TM) i7-8700K CPU @ 3.70GHz
		OPTIMIZATION_CAPABILITIES: WINOGRAD, FP32, INT8, BIN
		SUPPORTED_CONFIG_KEYS: CPU_BIND_THREAD, CPU_THREADS_NUM, CPU_THROUGHPUT_STREAMS, DUMP_EXEC_GRAPH_AS_DOT, DYN_BATCH_ENABLED, DYN_BATCH_LIMIT, EXCLUSIVE_ASYNC_REQUESTS, PERF_COUNT, RANGE_FOR_ASYNC_INFER_REQUESTS, RANGE_FOR_STREAMS
		RANGE_FOR_ASYNC_INFER_REQUESTS: 0, 6, 1
		RANGE_FOR_STREAMS: 1, 12

	Default values for device configuration keys:
		CPU_BIND_THREAD: YES
		CPU_THREADS_NUM: 0
		CPU_THROUGHPUT_STREAMS: 1
		DUMP_EXEC_GRAPH_AS_DOT:
		DYN_BATCH_ENABLED: NO
		DYN_BATCH_LIMIT: 0
		EXCLUSIVE_ASYNC_REQUESTS: NO
		PERF_COUNT: NO
		RANGE_FOR_ASYNC_INFER_REQUESTS: 1
		RANGE_FOR_STREAMS: 6
```
>>>>>>> 2f3f66f7
## See Also

- [Using Inference Engine Samples](../../../../../docs/IE_DG/Samples_Overview.md)

[IECore]:https://docs.openvinotoolkit.org/latest/ie_python_api/classie__api_1_1IECore.html
[IECore.get_metric]:https://docs.openvinotoolkit.org/latest/ie_python_api/classie__api_1_1IECore.html#af1cdf2ecbea6399c556957c2c2fdf8eb
[IECore.get_config]:https://docs.openvinotoolkit.org/latest/ie_python_api/classie__api_1_1IECore.html#a48764dec7c235d2374af8b8ef53c6363<|MERGE_RESOLUTION|>--- conflicted
+++ resolved
@@ -1,12 +1,6 @@
 # Hello Query Device Python* Sample {#openvino_inference_engine_ie_bridges_python_sample_hello_query_device_README}
 
-<<<<<<< HEAD
-This sample demonstrates how to show Inference Engine devices and prints their metrics and default configuration values, using [Query Device API feature](../../../../../docs/IE_DG/InferenceEngine_QueryAPI.md).
-=======
-This topic demonstrates how to run the Hello Query Device sample application, which queries Inference Engine
-devices and prints their metrics and default configuration values. The sample shows
-how to use Query Device API feature.
->>>>>>> 2f3f66f7
+This sample demonstrates how to show Inference Engine devices and prints their metrics and default configuration values using [Query Device API feature](../../../../../docs/IE_DG/InferenceEngine_QueryAPI.md).
 
 The following Inference Engine Python API is used in the application:
 
@@ -23,10 +17,6 @@
 ## How It Works
 
 The sample queries all available Inference Engine devices and prints their supported metrics and plugin configuration parameters.
-<<<<<<< HEAD
-=======
-
->>>>>>> 2f3f66f7
 
 ## Running
 
@@ -38,11 +28,7 @@
 
 ## Sample Output
 
-<<<<<<< HEAD
-For example:
-=======
 The application prints all available devices with their supported metrics and default values for configuration parameters. (Some lines are not shown due to length.) For example:
->>>>>>> 2f3f66f7
 
 ```sh
 [ INFO ] Creating Inference Engine
@@ -115,33 +101,6 @@
 [ INFO ]                TUNING_MODE: TUNING_DISABLED
 [ INFO ]
 ```
-<<<<<<< HEAD
-
-=======
-Available devices:
-	Device: CPU
-	Metrics:
-		AVAILABLE_DEVICES: 0
-		SUPPORTED_METRICS: AVAILABLE_DEVICES, SUPPORTED_METRICS, FULL_DEVICE_NAME, OPTIMIZATION_CAPABILITIES, SUPPORTED_CONFIG_KEYS, RANGE_FOR_ASYNC_INFER_REQUESTS, RANGE_FOR_STREAMS
-		FULL_DEVICE_NAME: Intel(R) Core(TM) i7-8700K CPU @ 3.70GHz
-		OPTIMIZATION_CAPABILITIES: WINOGRAD, FP32, INT8, BIN
-		SUPPORTED_CONFIG_KEYS: CPU_BIND_THREAD, CPU_THREADS_NUM, CPU_THROUGHPUT_STREAMS, DUMP_EXEC_GRAPH_AS_DOT, DYN_BATCH_ENABLED, DYN_BATCH_LIMIT, EXCLUSIVE_ASYNC_REQUESTS, PERF_COUNT, RANGE_FOR_ASYNC_INFER_REQUESTS, RANGE_FOR_STREAMS
-		RANGE_FOR_ASYNC_INFER_REQUESTS: 0, 6, 1
-		RANGE_FOR_STREAMS: 1, 12
-
-	Default values for device configuration keys:
-		CPU_BIND_THREAD: YES
-		CPU_THREADS_NUM: 0
-		CPU_THROUGHPUT_STREAMS: 1
-		DUMP_EXEC_GRAPH_AS_DOT:
-		DYN_BATCH_ENABLED: NO
-		DYN_BATCH_LIMIT: 0
-		EXCLUSIVE_ASYNC_REQUESTS: NO
-		PERF_COUNT: NO
-		RANGE_FOR_ASYNC_INFER_REQUESTS: 1
-		RANGE_FOR_STREAMS: 6
-```
->>>>>>> 2f3f66f7
 ## See Also
 
 - [Using Inference Engine Samples](../../../../../docs/IE_DG/Samples_Overview.md)
