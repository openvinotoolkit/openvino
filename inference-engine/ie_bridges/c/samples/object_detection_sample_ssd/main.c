// Copyright (C) 2018-2020 Intel Corporation
// SPDX-License-Identifier : Apache-2.0
//

#include <stdlib.h>
#include <stdio.h>
#include <string.h>
#include <sys/stat.h>
#include <c_api/ie_c_api.h>
#include "object_detection_sample_ssd.h"
#include <opencv_c_wraper.h>

#ifdef _WIN32
#include "c_w_dirent.h"
#else
#include <dirent.h>
#endif

#define MAX_IMAGE 20

static const char *img_msg = NULL;
static const char *input_model = NULL;
static const char *device_name = "CPU";
static const char *custom_cldnn_msg = NULL;
static const char *custom_cpu_library_msg = NULL;
static const char *config_msg = NULL;
static int file_num = 0;
static char **file_paths = NULL;

const char *info = "[ INFO ] ";
const char *warn = "[ WARNING ] ";

int ParseAndCheckCommandLine(int argc, char *argv[]) {
    int opt = 0;
    int help = 0;
    char *string = "hi:m:d:c:l:g:";

    printf("%sParsing input parameters\n", info);

    while ((opt = getopt(argc, argv, string)) != -1) {
        switch (opt) {
            case 'h':
                showUsage();
                help = 1;
                break;
            case 'i':
                img_msg = optarg;
                break;
            case 'm':
                input_model = optarg;
                break;
            case 'd':
                device_name = optarg;
                break;
            case 'c':
                custom_cldnn_msg = optarg;
                break;
            case 'l':
                custom_cpu_library_msg = optarg;
                break;
            case 'f':
                config_msg = optarg;
                break;
            default:
            return -1;
        }
    }

    if (help)
        return -1;
    if (img_msg == NULL) {
        printf("Parameter -i is not set\n");
        return -1;
    }
    if (input_model == NULL) {
        printf("Parameter -m is not set \n");
        return -1;
    }

    return 1;
}

/**
* @brief This function checks input args and existence of specified files in a given folder. Updated the file_paths and file_num.
* @param arg path to a file to be checked for existence
* @return none.
*/
void readInputFilesArgument(const char *arg) {
    struct stat sb;
    int i;
    if (stat(arg, &sb) != 0) {
        printf("%sFile %s cannot be opened!\n", warn, arg);
        return;
    }
    if (S_ISDIR(sb.st_mode)) {
        DIR *dp;
        dp = opendir(arg);
        if (dp == NULL) {
            printf("%sFile %s cannot be opened!\n", warn, arg);
            return;
        }

        struct dirent *ep;
        while (NULL != (ep = readdir(dp))) {
            const char *fileName = ep->d_name;
            if (strcmp(fileName, ".") == 0 || strcmp(fileName, "..") == 0) continue;
            char *file_path = (char *)calloc(strlen(arg) + strlen(ep->d_name) + 2, sizeof(char));
            memcpy(file_path, arg, strlen(arg));
            memcpy(file_path + strlen(arg), "/", strlen("/"));
            memcpy(file_path + strlen(arg) + strlen("/"), ep->d_name, strlen(ep->d_name) + 1);

            if (file_num == 0) {
                file_paths = (char **)calloc(1, sizeof(char *));
                file_paths[0] = file_path;
                ++file_num;
            } else {
                char **temp = (char **)realloc(file_paths, sizeof(char *) * (file_num +1));
                if (temp) {
                    file_paths = temp;
                    file_paths[file_num++] = file_path;
                } else {
                    for (i = 0; i < file_num; ++i) {
                        free(file_paths[i]);
                    }
                    free(file_paths);
                    file_num = 0;
                }
            }
        }
        closedir(dp);
        dp = NULL;
    } else {
        char *file_path = (char *)calloc(strlen(arg) + 1, sizeof(char));
        memcpy(file_path, arg, strlen(arg) + 1);
        if (file_num == 0) {
            file_paths = (char **)calloc(1, sizeof(char *));
        }
        file_paths[file_num++] = file_path;
    }

    if (file_num) {
        printf("%sFiles were added: %d\n", info, file_num);
        for (i = 0; i < file_num; ++i) {
            printf("%s    %s\n", info, file_paths[i]);
        }
    } else {
        printf("%sFiles were added: %d. Too many to display each of them.\n", info, file_num);
    }
}

/**
* @brief This function find -i key in input args. It's necessary to process multiple values for single key
* @return none.
*/
void parseInputFilesArguments(int argc, char **argv) {
    int readArguments = 0, i;
    for (i = 0; i < argc; ++i) {
        if (strcmp(argv[i], "-i") == 0) {
            readArguments = 1;
            continue;
        }
        if (!readArguments) {
            continue;
        }
        if (argv[i][0] == '-') {
            break;
        }
        readInputFilesArgument(argv[i]);
    }
}

/**
* @brief Convert the contents of configuration file to the ie_config_t type.
* @param config_file File path.
* @param comment Separator symbol.
* @return A pointer to the ie_config_t instance.
*/
ie_config_t *parseConfig(const char *config_file, char comment) {
    FILE *file = fopen(config_file, "r");
    if (!file) {
        return NULL;
    }

    ie_config_t *cfg = NULL;
    char key[256], value[256];

    if (fscanf(file, "%s", key)!= EOF && fscanf(file, "%s", value) != EOF) {
        char *cfg_name = (char *)calloc(strlen(key) + 1, sizeof(char));
        char *cfg_value = (char *)calloc(strlen(value) + 1, sizeof(char));
        memcpy(cfg_name, key, strlen(key) + 1);
        memcpy(cfg_value, value, strlen(value) + 1);
        ie_config_t *cfg_t = (ie_config_t *)calloc(1, sizeof(ie_config_t));
        cfg_t->name = cfg_name;
        cfg_t->value = cfg_value;
        cfg_t->next = NULL;
        cfg = cfg_t;
    }
    if (cfg) {
        ie_config_t *cfg_temp = cfg;
        while (fscanf(file, "%s", key)!= EOF && fscanf(file, "%s", value) != EOF) {
            if (strlen(key) == 0 || key[0] == comment) {
                continue;
            }
            char *cfg_name = (char *)calloc(strlen(key) + 1, sizeof(char));
            char *cfg_value = (char *)calloc(strlen(value) + 1, sizeof(char));
            memcpy(cfg_name, key, strlen(key) + 1);
            memcpy(cfg_value, value, strlen(value) + 1);
            ie_config_t *cfg_t = (ie_config_t *)calloc(1, sizeof(ie_config_t));
            cfg_t->name = cfg_name;
            cfg_t->value = cfg_value;
            cfg_t->next = NULL;
            cfg_temp->next = cfg_t;
            cfg_temp = cfg_temp->next;
        }
    }
    fclose(file);

    return cfg;
}

/**
* @brief Releases memory occupied by config
* @param config A pointer to the config to free memory.
* @return none
*/
void config_free(ie_config_t *config) {
    while (config) {
        ie_config_t *temp = config;
        if (config->name) {
            free((char *)config->name);
            config->name = NULL;
        }
        if (config->value) {
            free((char *)config->value);
            config->value = NULL;
        }
        if (config->next) {
            config = config->next;
        }

        free(temp);
        temp = NULL;
    }
}

/**
* @brief Convert the numbers to char *;
* @param str A pointer to the convered string .
* @param num The number to convert.
* @return none.
*/
void int2str(char *str, int num) {
    int i = 0, j;
    if (num == 0) {
        str[0] = '0';
        str[1] = '\0';
    return;
    }

    while (num != 0) {
        str[i++] = num % 10 + '0';
        num = num / 10;
    }

    str[i] = '\0';
    --i;
    for (j = 0; j < i; ++j, --i) {
        char temp =  str[j];
        str[j] = str[i];
        str[i] = temp;
    }
}

/**
* @brief Extract filename extention;
* @param char A constant pointer to the filename string.
* @return A constant pointer to the filename extention string
*/
const char* getFileNameExt(const char* filename) {
    const char* fileExtention = "";

    const char* dot = strrchr(filename, '.');
    if (dot && dot != filename) {
        fileExtention = dot + 1;
    }

    return fileExtention;
}

int main(int argc, char **argv) {
    /** This sample covers certain topology and cannot be generalized for any object detection one **/
    ie_version_t version = ie_c_api_version();
    printf("%sInferenceEngine: \n", info);
    printf("%s\n", version.api_version);
    ie_version_free(&version);

    char **argv_temp =(char **)calloc(argc, sizeof(char *));
    int i, j;
    for (i = 0; i < argc; ++i) {
        argv_temp[i] = argv[i];
    }

    char *input_weight = NULL, *imageInputName = NULL, *imInfoInputName = NULL, *output_name = NULL;
    ie_core_t *core = NULL;
    ie_network_t *network = NULL;
    ie_executable_network_t *exe_network = NULL;
    ie_infer_request_t *infer_request = NULL;
    ie_blob_t *imageInput = NULL, *output_blob = NULL;

    // --------------------------- 1. Parsing and validation of input args ---------------------------------
    if (ParseAndCheckCommandLine(argc, argv) < 0) {
        free(argv_temp);
        return EXIT_FAILURE;
    }
    // -----------------------------------------------------------------------------------------------------

    // --------------------------- 2. Read input -----------------------------------------------------------
    /** This file_paths stores paths to the processed images **/
    parseInputFilesArguments(argc, argv_temp);
    if (!file_num) {
        printf("No suitable images were found\n");
        free(argv_temp);
        return EXIT_FAILURE;
    }
    // -----------------------------------------------------------------------------------------------------

    // --------------------------- 3. Load inference engine ------------------------------------------------
    printf("%sLoading Inference Engine\n", info);
    IEStatusCode status = ie_core_create("", &core);
    if (status != OK)
        goto err;

    ie_core_versions_t ver;
    printf("%sDevice info: \n", info);
    status = ie_core_get_versions(core, device_name, &ver);
    if (status != OK)
        goto err;
    for (i = 0; i < ver.num_vers; ++i) {
        printf("         %s\n", ver.versions[i].device_name);
        printf("         %s version ......... %zu.%zu\n", ver.versions[i].description, ver.versions[i].major, ver.versions[i].minor);
        printf("         Build ......... %s\n", ver.versions[i].build_number);
    }
    ie_core_versions_free(&ver);

    if (custom_cpu_library_msg) {
        // CPU(MKLDNN) extensions are loaded as a shared library and passed as a pointer to base extension
        status = ie_core_add_extension(core, custom_cpu_library_msg, "CPU");
        if (status != OK)
            goto err;
        printf("%sCPU Extension loaded: %s\n", info, custom_cpu_library_msg);
    }

    if (custom_cldnn_msg) {
        // clDNN Extensions are loaded from an .xml description and OpenCL kernel files
        ie_config_t cfg = {"CONFIG_FILE", custom_cldnn_msg, NULL};
        status = ie_core_set_config(core, &cfg, "GPU");
        if (status != OK)
            goto err;
        printf("%sGPU Extension loaded: %s\n", info, custom_cldnn_msg);
    }
    // -----------------------------------------------------------------------------------------------------

    // 4. Read a model in OpenVINO Intermediate Representation (.xml and .bin files) or ONNX (.onnx file) format
<<<<<<< HEAD
    printf("%sLoading network files:\n", info);
    printf("\t%s\n", input_model);
    
    if (getFileNameExt(input_model) == "xml") {
        //read .bin weights for IR format only
        input_weight = (char*)calloc(strlen(input_model) + 1, sizeof(char));
        memcpy(input_weight, input_model, strlen(input_model) - 4);
        memcpy(input_weight + strlen(input_model) - 4, ".bin", strlen(".bin") + 1);
        printf("\t%s\n", input_weight);
    }

    status = ie_core_read_network(core, input_model, input_weight, &network);
=======
    printf("%sLoading network:\n", info);
    printf("\t%s\n", input_model);
    status = ie_core_read_network(core, input_model, NULL, &network);
>>>>>>> dc52ec78
    if (status != OK)
        goto err;
    // -----------------------------------------------------------------------------------------------------

    // --------------------------- 5. Prepare input blobs --------------------------------------------------
    printf("%sPreparing input blobs\n", info);

    /** SSD network has one input and one output **/
    size_t input_num = 0;
    status = ie_network_get_inputs_number(network, &input_num);
    if (status != OK || (input_num != 1 && input_num != 2)) {
        printf("Sample supports topologies only with 1 or 2 inputs\n");
        goto err;
    }

    /**
     * Some networks have SSD-like output format (ending with DetectionOutput layer), but
     * having 2 inputs as Faster-RCNN: one for image and one for "image info".
     *
     * Although object_datection_sample_ssd's main task is to support clean SSD, it could score
     * the networks with two inputs as well. For such networks imInfoInputName will contain the "second" input name.
     */
    size_t input_width = 0, input_height = 0;

    /** Stores input image **/

    /** Iterating over all input blobs **/
    for (i = 0; i < input_num; ++i) {
        char *name = NULL;
        status |= ie_network_get_input_name(network, i, &name);
        dimensions_t input_dim;
        status |= ie_network_get_input_dims(network, name, &input_dim);
        if (status != OK)
            goto err;

        /** Working with first input tensor that stores image **/
        if (input_dim.ranks == 4) {
            imageInputName = name;
            input_height = input_dim.dims[2];
            input_width = input_dim.dims[3];

            /** Creating first input blob **/
            status = ie_network_set_input_precision(network, name, U8);
            if (status != OK)
                goto err;
        } else if (input_dim.ranks == 2) {
            imInfoInputName = name;

            status = ie_network_set_input_precision(network, name, FP32);
            if (status !=OK || (input_dim.dims[1] != 3 && input_dim.dims[1] != 6)) {
                printf("Invalid input info. Should be 3 or 6 values length\n");
                goto err;
            }
        }
    }

    if (imageInputName == NULL) {
        status = ie_network_get_input_name(network, 0, &imageInputName);
        if (status != OK)
            goto err;
        dimensions_t input_dim;
        status = ie_network_get_input_dims(network, imageInputName, &input_dim);
        if (status != OK)
            goto err;
        input_height = input_dim.dims[2];
        input_width = input_dim.dims[3];
    }

    /** Collect images data **/
    c_mat_t *originalImages = (c_mat_t *)calloc(file_num, sizeof(c_mat_t));
    c_mat_t *images = (c_mat_t *)calloc(file_num, sizeof(c_mat_t));
    int image_num = 0;
    for (i = 0; i < file_num; ++i) {
        c_mat_t img = {NULL, 0, 0, 0, 0, 0};
        if (image_read(file_paths[i], &img) == -1) {
            printf("%sImage %s cannot be read!\n", warn, file_paths[i]);
            continue;
        }
        /** Store image data **/
        c_mat_t resized_img = {NULL, 0, 0, 0, 0, 0};
        if ((input_width == img.mat_width) && (input_height == img.mat_height)) {
            resized_img.mat_data_size = img.mat_data_size;
            resized_img.mat_channels = img.mat_channels;
            resized_img.mat_width = img.mat_width;
            resized_img.mat_height = img.mat_height;
            resized_img.mat_type = img.mat_type;
            resized_img.mat_data = calloc(1, resized_img.mat_data_size);
            for (j = 0; j < resized_img.mat_data_size; ++j)
                resized_img.mat_data[j] = img.mat_data[j];
        } else {
            printf("%sImage is resized from (%d, %d) to (%zu, %zu)\n", \
            warn, img.mat_width, img.mat_height, input_width, input_height);

            image_resize(&img, &resized_img, (int)input_width, (int)input_height);
        }

        if (resized_img.mat_data) {
            originalImages[image_num] = img;
            images[image_num] = resized_img;
            ++image_num;
        }
    }

    if (!image_num) {
        printf("Valid input images were not found!\n");
        free(originalImages);
        free(images);
        goto err;
    }

    input_shapes_t shapes;
    status = ie_network_get_input_shapes(network, &shapes);
    if (status != OK)
        goto err;

    shapes.shapes[0].shape.dims[0] = image_num;
    status = ie_network_reshape(network, shapes);
    if (status != OK)
        goto err;
    ie_network_input_shapes_free(&shapes);

    input_shapes_t shapes2;
    status = ie_network_get_input_shapes(network, &shapes2);
    if (status != OK)
        goto err;
    size_t batchSize = shapes2.shapes[0].shape.dims[0];
    ie_network_input_shapes_free(&shapes2);
    printf("%sBatch size is %zu\n", info, batchSize);
    // -----------------------------------------------------------------------------------------------------

    // --------------------------- 6. Prepare output blobs -------------------------------------------------
    printf("%sPreparing output blobs\n", info);

    size_t output_num = 0;
    status = ie_network_get_outputs_number(network, &output_num);

    if (status != OK || !output_num) {
        printf("Can't find a DetectionOutput layer in the topology\n");
        goto err;
    }

    status = ie_network_get_output_name(network, output_num-1, &output_name);
    if (status !=OK)
        goto err;

    dimensions_t output_dim;
    status = ie_network_get_output_dims(network, output_name, &output_dim);
    if (status != OK)
        goto err;
    if (output_dim.ranks != 4) {
        printf("Incorrect output dimensions for SSD model\n");
        goto err;
    }

    const int maxProposalCount = (int)output_dim.dims[2];
    const int objectSize = (int)output_dim.dims[3];

    if (objectSize != 7) {
        printf("Output item should have 7 as a last dimension\n");
        goto err;
    }

    /** Set the precision of output data provided by the user, should be called before load of the network to the device **/
    status = ie_network_set_output_precision(network, output_name, FP32);
    if (status != OK)
        goto err;
    // -----------------------------------------------------------------------------------------------------

    // --------------------------- 7. Loading model to the device ------------------------------------------
    printf("%sLoading model to the device\n", info);
    if (config_msg) {
        ie_config_t * config = parseConfig(config_msg, '#');
        status = ie_core_load_network(core, network, device_name, config, &exe_network);
        if (status != OK) {
            config_free(config);
            goto err;
        }
    } else {
        ie_config_t cfg = {NULL, NULL, NULL};
        status = ie_core_load_network(core, network, device_name, &cfg, &exe_network);
        if (status != OK)
            goto err;
    }

    // -----------------------------------------------------------------------------------------------------

    // --------------------------- 8. Create infer request -------------------------------------------------
    printf("%sCreate infer request\n", info);
    status = ie_exec_network_create_infer_request(exe_network, &infer_request);
    if (status != OK)
        goto err;
    // -----------------------------------------------------------------------------------------------------

    // --------------------------- 9. Prepare input --------------------------------------------------------


    /** Creating input blob **/
    status = ie_infer_request_get_blob(infer_request, imageInputName, &imageInput);
    if (status != OK)
        goto err;

    /** Filling input tensor with images. First b channel, then g and r channels **/
    dimensions_t input_tensor_dims;
    status = ie_blob_get_dims(imageInput, &input_tensor_dims);
    if (status != OK)
        goto err;
    size_t num_channels = input_tensor_dims.dims[1];
    size_t image_size = input_tensor_dims.dims[3] * input_tensor_dims.dims[2];

    ie_blob_buffer_t blob_buffer;
    status = ie_blob_get_buffer(imageInput, &blob_buffer);
    if (status != OK)
        goto err;
    unsigned char *data = (unsigned char *)(blob_buffer.buffer);

    /** Iterate over all input images **/
    int image_id, pid, ch, k;
    for (image_id = 0; image_id < batchSize; ++image_id) {
        /** Iterate over all pixel in image (b,g,r) **/
        for (pid = 0; pid < image_size; ++pid) {
            /** Iterate over all channels **/
            for (ch = 0; ch < num_channels; ++ch) {
                /**          [images stride + channels stride + pixel id ] all in bytes            **/
                data[image_id * image_size * num_channels + ch * image_size + pid] =
                    images[image_id].mat_data[pid * num_channels + ch];
            }
        }
        image_free(&images[image_id]);
    }
    free(images);
    ie_blob_free(&imageInput);

    if (imInfoInputName != NULL) {
        ie_blob_t *input2 = NULL;
        status = ie_infer_request_get_blob(infer_request, imInfoInputName, &input2);

        dimensions_t imInfoDim;
        status |= ie_blob_get_dims(input2, &imInfoDim);
        //Fill input tensor with values
        ie_blob_buffer_t info_blob_buffer;
        status |= ie_blob_get_buffer(input2, &info_blob_buffer);
        if (status != OK) {
            ie_blob_free(&input2);
            goto err;
        }
        float *p = (float *)(info_blob_buffer.buffer);
        for (image_id = 0; image_id < batchSize; ++image_id) {
            p[image_id * imInfoDim.dims[1] + 0] = (float)input_height;
            p[image_id * imInfoDim.dims[1] + 1] = (float)input_width;

            for (k = 2; k < imInfoDim.dims[1]; k++) {
                p[image_id * imInfoDim.dims[1] + k] = 1.0f;  // all scale factors are set to 1.0
            }
        }
        ie_blob_free(&input2);
    }
    // -----------------------------------------------------------------------------------------------------

    // --------------------------- 10. Do inference ---------------------------------------------------------
    printf("%sStart inference\n", info);
    status = ie_infer_request_infer_async(infer_request);
    status |= ie_infer_request_wait(infer_request, -1);
    if (status != OK)
        goto err;
    // -----------------------------------------------------------------------------------------------------

    // --------------------------- 11. Process output -------------------------------------------------------
    printf("%sProcessing output blobs\n", info);

    status = ie_infer_request_get_blob(infer_request, output_name, &output_blob);
    if (status != OK)
        goto err;

    ie_blob_buffer_t output_blob_buffer;
    status = ie_blob_get_cbuffer(output_blob, &output_blob_buffer);
    if (status != OK)
        goto err;
    const float* detection = (float *)(output_blob_buffer.cbuffer);

    int **classes = (int **)calloc(image_num, sizeof(int *));
    rectangle_t **boxes = (rectangle_t **)calloc(image_num, sizeof(rectangle_t *));
    int *object_num = (int *)calloc(image_num, sizeof(int));
    for (i = 0; i < image_num; ++i) {
        classes[i] = (int *)calloc(maxProposalCount, sizeof(int));
        boxes[i] = (rectangle_t *)calloc(maxProposalCount, sizeof(rectangle_t));
        object_num[i] = 0;
    }

    /* Each detection has image_id that denotes processed image */
    int curProposal;
    for (curProposal = 0; curProposal < maxProposalCount; curProposal++) {
        image_id = (int)(detection[curProposal * objectSize + 0]);
        if (image_id < 0) {
            break;
        }

        float confidence = detection[curProposal * objectSize + 2];
        int label = (int)(detection[curProposal * objectSize + 1]);
        int xmin = (int)(detection[curProposal * objectSize + 3] * originalImages[image_id].mat_width);
        int ymin = (int)(detection[curProposal * objectSize + 4] * originalImages[image_id].mat_height);
        int xmax = (int)(detection[curProposal * objectSize + 5] * originalImages[image_id].mat_width);
        int ymax = (int)(detection[curProposal * objectSize + 6] * originalImages[image_id].mat_height);

        printf("[%d, %d] element, prob = %f    (%d, %d)-(%d, %d) batch id : %d", \
        curProposal, label, confidence, xmin, ymin, xmax, ymax, image_id);

        if (confidence > 0.5) {
            /** Drawing only objects with >50% probability **/
            classes[image_id][object_num[image_id]] = label;
            boxes[image_id][object_num[image_id]].x_min = xmin;
            boxes[image_id][object_num[image_id]].y_min = ymin;
            boxes[image_id][object_num[image_id]].rect_width = xmax - xmin;
            boxes[image_id][object_num[image_id]].rect_height = ymax - ymin;
            printf(" WILL BE PRINTED!");
            ++object_num[image_id];
        }
        printf("\n");
    }
    /** Adds rectangles to the image and save **/
    int batch_id;
    for (batch_id = 0; batch_id < batchSize; ++batch_id) {
        if (object_num[batch_id] > 0) {
            image_add_rectangles(&originalImages[batch_id], boxes[batch_id], classes[batch_id], object_num[batch_id], 2);
        }
        const char *out = "out_";
        char str_num[16] = {0};
        int2str(str_num, batch_id);
        char *img_path = (char *)calloc(strlen(out) + strlen(str_num) + strlen(".bmp") + 1, sizeof(char));
        memcpy(img_path, out, strlen(out));
        memcpy(img_path + strlen(out), str_num, strlen(str_num));
        memcpy(img_path + strlen(out) + strlen(str_num), ".bmp", strlen(".bmp") + 1);
        image_save(img_path, &originalImages[batch_id]);
        printf("%sImage %s created!\n", info, img_path);
        free(img_path);
        image_free(&originalImages[batch_id]);
    }
    free(originalImages);
    // -----------------------------------------------------------------------------------------------------

    printf("%sExecution successful\n", info);

    for (i = 0; i < image_num; ++i) {
        free(classes[i]);
        free(boxes[i]);
    }
    free(classes);
    free(boxes);
    free(object_num);
    ie_blob_free(&output_blob);
    ie_infer_request_free(&infer_request);
    ie_exec_network_free(&exe_network);
    ie_network_free(&network);
    ie_core_free(&core);
    ie_network_name_free(&imageInputName);
    ie_network_name_free(&imInfoInputName);
    ie_network_name_free(&output_name);
    free(input_weight);
    free(argv_temp);

    return EXIT_SUCCESS;
err:
    free(argv_temp);
    if (input_weight)
        free(input_weight);
    if (core)
        ie_core_free(&core);
    if (network)
        ie_network_free(&network);
    if (imageInputName)
        ie_network_name_free(&imageInputName);
    if (imInfoInputName)
        ie_network_name_free(&imInfoInputName);
    if (output_name)
        ie_network_name_free(&output_name);
    if (exe_network)
        ie_exec_network_free(&exe_network);
    if (imageInput)
        ie_blob_free(&imageInput);
    if (output_blob)
        ie_blob_free(&output_blob);

    return EXIT_FAILURE;
}<|MERGE_RESOLUTION|>--- conflicted
+++ resolved
@@ -271,22 +271,6 @@
     }
 }
 
-/**
-* @brief Extract filename extention;
-* @param char A constant pointer to the filename string.
-* @return A constant pointer to the filename extention string
-*/
-const char* getFileNameExt(const char* filename) {
-    const char* fileExtention = "";
-
-    const char* dot = strrchr(filename, '.');
-    if (dot && dot != filename) {
-        fileExtention = dot + 1;
-    }
-
-    return fileExtention;
-}
-
 int main(int argc, char **argv) {
     /** This sample covers certain topology and cannot be generalized for any object detection one **/
     ie_version_t version = ie_c_api_version();
@@ -361,24 +345,9 @@
     // -----------------------------------------------------------------------------------------------------
 
     // 4. Read a model in OpenVINO Intermediate Representation (.xml and .bin files) or ONNX (.onnx file) format
-<<<<<<< HEAD
-    printf("%sLoading network files:\n", info);
-    printf("\t%s\n", input_model);
-    
-    if (getFileNameExt(input_model) == "xml") {
-        //read .bin weights for IR format only
-        input_weight = (char*)calloc(strlen(input_model) + 1, sizeof(char));
-        memcpy(input_weight, input_model, strlen(input_model) - 4);
-        memcpy(input_weight + strlen(input_model) - 4, ".bin", strlen(".bin") + 1);
-        printf("\t%s\n", input_weight);
-    }
-
-    status = ie_core_read_network(core, input_model, input_weight, &network);
-=======
     printf("%sLoading network:\n", info);
     printf("\t%s\n", input_model);
     status = ie_core_read_network(core, input_model, NULL, &network);
->>>>>>> dc52ec78
     if (status != OK)
         goto err;
     // -----------------------------------------------------------------------------------------------------
