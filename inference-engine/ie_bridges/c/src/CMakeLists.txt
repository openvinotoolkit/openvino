--- conflicted
+++ resolved
@@ -35,15 +35,6 @@
 ie_cpack_add_component(core_c DEPENDS core)
 ie_cpack_add_component(core_c_dev DEPENDS core_c)
 
-<<<<<<< HEAD
-install(TARGETS ${TARGET_NAME} EXPORT InferenceEngineTargets
-        RUNTIME DESTINATION ${IE_CPACK_RUNTIME_PATH} COMPONENT core_c
-        ARCHIVE DESTINATION ${IE_CPACK_ARCHIVE_PATH} COMPONENT core_c
-        LIBRARY DESTINATION ${IE_CPACK_LIBRARY_PATH} COMPONENT core_c
-        INCLUDES DESTINATION runtime/include/ie)
-
-=======
->>>>>>> 07a3dc6b
 install(TARGETS ${TARGET_NAME} EXPORT OpenVINOTargets
         RUNTIME DESTINATION ${IE_CPACK_RUNTIME_PATH} COMPONENT core_c
         ARCHIVE DESTINATION ${IE_CPACK_ARCHIVE_PATH} COMPONENT core_c
