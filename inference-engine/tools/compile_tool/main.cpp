// Copyright (C) 2018-2020 Intel Corporation
// SPDX-License-Identifier: Apache-2.0
//

#include <cstdlib>
#include <iostream>
#include <fstream>
#include <algorithm>
#include <chrono>
#include <unordered_map>
#include <map>
#include <vector>
#include <string>

#include <gflags/gflags.h>

#include "inference_engine.hpp"
#include <vpu/vpu_plugin_config.hpp>
#include <vpu/private_plugin_config.hpp>
#include <vpu/utils/string.hpp>
#include "samples/common.hpp"

<<<<<<< HEAD
static constexpr char help_message[] = "Optional. Print the usage message.";
static constexpr char model_message[] = "Required. Path to the XML model.";
static constexpr char targetDeviceMessage[] = "Required. Specify a target device for which executable network will be compiled."
                                                "Use \"-d HETERO:<comma-separated_devices_list>\" format to specify HETERO plugin. "
                                                "Use \"-d MULTI:<comma-separated_devices_list>\" format to specify MULTI plugin. "
                                                "The application looks for a suitable plugin for the specified device.";

static constexpr char output_message[] = "Optional. Path to the output file. Default value: \"<model_xml_file>.blob\".";
static constexpr char config_message[] = "Optional. Path to the configuration file. Default value: \"config\".";
static constexpr char number_of_shaves_message[] = "Optional. Specifies number of shaves."
                                                   " Should be set with \"VPU_NUMBER_OF_CMX_SLICES\"."
                                                   " Overwrites value from config.";
static constexpr char number_of_cmx_slices_message[] = "Optional. Specifies number of CMX slices."
                                                       " Should be set with \"VPU_NUMBER_OF_SHAVES\"."
                                                       " Overwrites value from config.";
static constexpr char tiling_cmx_limit_message[] = "Optional. Specifies CMX limit for data tiling."
                                                       " Value should be equal or greater than -1."
                                                       " Overwrites value from config.";
static constexpr char inputs_precision_message[] = "Optional. Specifies precision for all input layers of the network."
                                                   " Supported values: FP32, FP16, U8. Default value: FP32.";
static constexpr char outputs_precision_message[] = "Optional. Specifies precision for all output layers of the network."
                                                    " Supported values: FP32, FP16, U8. Default value: FP32.";
static constexpr char iop_message[] = "Optional. Specifies precision for input and output layers by name.\n"
"                                             By default, all inputs and outputs have the FP16 precision.\n"
"                                             Available precisions: FP32, FP16, U8.\n"
=======
static constexpr char help_message[] =
                                             "Optional. Print the usage message.";

static constexpr char model_message[] =
                                             "Required. Path to the XML model.";

static constexpr char targetDeviceMessage[] =
                                             "Required. Specify a target device for which executable network will be compiled.\n"
"                                             Use \"-d HETERO:<comma-separated_devices_list>\" format to specify HETERO plugin.\n"
"                                             Use \"-d MULTI:<comma-separated_devices_list>\" format to specify MULTI plugin.\n"
"                                             The application looks for a suitable plugin for the specified device.";

static constexpr char output_message[] =
                                             "Optional. Path to the output file. Default value: \"<model_xml_file>.blob\".";

static constexpr char config_message[] =
                                             "Optional. Path to the configuration file.";

static constexpr char inputs_precision_message[] =
                                             "Optional. Specifies precision for all input layers of the network.";

static constexpr char outputs_precision_message[] =
                                             "Optional. Specifies precision for all output layers of the network.";

static constexpr char iop_message[] =
                                             "Optional. Specifies precision for input and output layers by name.\n"
>>>>>>> e364271c
"                                             Example: -iop \"input:FP16, output:FP16\".\n"
"                                             Notice that quotes are required.\n"
"                                             Overwrites precision from ip and op options for specified layers.";

static constexpr char inputs_layout_message[] =
                                             "Optional. Specifies layout for all input layers of the network.";

static constexpr char outputs_layout_message[] =
                                             "Optional. Specifies layout for all input layers of the network.";

static constexpr char iol_message[] =
                                             "Optional. Specifies layout for input and output layers by name.\n"
"                                             Example: -iol \"input:NCHW, output:NHWC\".\n"
"                                             Notice that quotes are required.\n"
"                                             Overwrites layout from il and ol options for specified layers.";

// MYRIAD-specific
static constexpr char number_of_shaves_message[] =
                                             "Optional. Specifies number of shaves.\n"
"                                             Should be set with \"VPU_NUMBER_OF_CMX_SLICES\".\n"
"                                             Overwrites value from config.\n";

static constexpr char number_of_cmx_slices_message[] =
                                             "Optional. Specifies number of CMX slices.\n"
"                                             Should be set with \"VPU_NUMBER_OF_SHAVES\".\n"
"                                             Overwrites value from config.";

static constexpr char tiling_cmx_limit_message[] =
                                             "Optional. Specifies CMX limit for data tiling.\n"
"                                             Value should be equal or greater than -1.\n"
"                                             Overwrites value from config.";

// FPGA-specific
static constexpr char dla_arch_name[] =
                                             "Optional. Specify architecture name used to compile executable network for FPGA device.";

DEFINE_bool(h, false, help_message);
DEFINE_string(m, "", model_message);
DEFINE_string(d, "", targetDeviceMessage);
DEFINE_string(o, "", output_message);
DEFINE_string(c, "", config_message);
DEFINE_string(ip, "", inputs_precision_message);
DEFINE_string(op, "", outputs_precision_message);
DEFINE_string(iop, "", iop_message);
DEFINE_string(il, "", inputs_layout_message);
DEFINE_string(ol, "", outputs_layout_message);
DEFINE_string(iol, "", iol_message);
DEFINE_string(VPU_NUMBER_OF_SHAVES, "", number_of_shaves_message);
DEFINE_string(VPU_NUMBER_OF_CMX_SLICES, "", number_of_cmx_slices_message);
DEFINE_string(VPU_TILING_CMX_LIMIT_KB, "", tiling_cmx_limit_message);
DEFINE_string(DLA_ARCH_NAME, "", dla_arch_name);

static void showUsage() {
    std::cout << "compile_tool [OPTIONS]" << std::endl;
    std::cout                                                                                      << std::endl;
    std::cout << " Common options:                             "                                   << std::endl;
    std::cout << "    -h                                       "   << help_message                 << std::endl;
    std::cout << "    -m                           <value>     "   << model_message                << std::endl;
    std::cout << "    -d                           <value>     "   << targetDeviceMessage          << std::endl;
    std::cout << "    -o                           <value>     "   << output_message               << std::endl;
    std::cout << "    -c                           <value>     "   << config_message               << std::endl;
    std::cout << "    -ip                          <value>     "   << inputs_precision_message     << std::endl;
    std::cout << "    -op                          <value>     "   << outputs_precision_message    << std::endl;
    std::cout << "    -iop                        \"<value>\"    "   << iop_message                << std::endl;
    std::cout << "    -il                          <value>     "   << inputs_layout_message        << std::endl;
    std::cout << "    -ol                          <value>     "   << outputs_layout_message       << std::endl;
    std::cout << "    -iol                        \"<value>\"    "   << iol_message                << std::endl;
    std::cout                                                                                      << std::endl;
    std::cout << " MYRIAD-specific options:                    "                                   << std::endl;
    std::cout << "      -VPU_NUMBER_OF_SHAVES      <value>     "   << number_of_shaves_message     << std::endl;
    std::cout << "      -VPU_NUMBER_OF_CMX_SLICES  <value>     "   << number_of_cmx_slices_message << std::endl;
    std::cout << "      -VPU_TILING_CMX_LIMIT_KB   <value>     "   << tiling_cmx_limit_message     << std::endl;
    std::cout                                                                                      << std::endl;
    std::cout << " FPGA-specific options:                      "                                   << std::endl;
    std::cout << "      -DLA_ARCH_NAME             <value>     "   << dla_arch_name                << std::endl;
    std::cout << std::endl;
}

static bool parseCommandLine(int* argc, char*** argv, InferenceEngine::Core& ie) {
    gflags::ParseCommandLineNonHelpFlags(argc, argv, true);

    if (FLAGS_h) {
        showUsage();
        return false;
    }

    if (FLAGS_m.empty()) {
        throw std::invalid_argument("Path to model xml file is required");
    }

    if (FLAGS_d.empty()) {
        throw std::invalid_argument("Target device name is required");
    }

    if (1 < *argc) {
        std::stringstream message;
        message << "Unknown arguments: ";
        for (auto arg = 1; arg < *argc; arg++) {
            message << argv[arg];
            if (arg < *argc) {
                message << " ";
            }
        }
        throw std::invalid_argument(message.str());
    }

    return true;
}

static std::map<std::string, std::string> parseConfigFile(char comment = '#') {
    std::map<std::string, std::string> config;

    std::ifstream file(FLAGS_c);
    if (file.is_open()) {
        std::string key, value;
        while (file >> key >> value) {
            if (key.empty() || key[0] == comment) {
                continue;
            }
            config[key] = value;
        }
    }
    return config;
}

static std::map<std::string, std::string> configure() {
    const bool isMYRIAD = FLAGS_d.find("MYRIAD") != std::string::npos;
    const bool isFPGA = FLAGS_d.find("FPGA") != std::string::npos;

    auto config = parseConfigFile();

    if (isMYRIAD) {
IE_SUPPRESS_DEPRECATED_START
        config[VPU_MYRIAD_CONFIG_KEY(PLATFORM)] = "VPU_MYRIAD_2480";
IE_SUPPRESS_DEPRECATED_END

        if (!FLAGS_VPU_NUMBER_OF_SHAVES.empty()) {
            config[InferenceEngine::MYRIAD_NUMBER_OF_SHAVES] = FLAGS_VPU_NUMBER_OF_SHAVES;
        }

        if (!FLAGS_VPU_NUMBER_OF_CMX_SLICES.empty()) {
            config[InferenceEngine::MYRIAD_NUMBER_OF_CMX_SLICES] = FLAGS_VPU_NUMBER_OF_CMX_SLICES;
        }

        if (!FLAGS_VPU_TILING_CMX_LIMIT_KB.empty()) {
            config[InferenceEngine::MYRIAD_TILING_CMX_LIMIT_KB] = FLAGS_VPU_TILING_CMX_LIMIT_KB;
        }
    }

    if (isFPGA) {
        if (!FLAGS_DLA_ARCH_NAME.empty()) {
            config["DLIA_ARCH_NAME"] = FLAGS_DLA_ARCH_NAME;
        }
    }

    return config;
}

static std::map<std::string, std::string> parseArgMap(std::string argMap) {
    argMap.erase(std::remove_if(argMap.begin(), argMap.end(), ::isspace), argMap.end());

    std::vector<std::string> pairs;
    vpu::splitStringList(argMap, pairs, ',');

    std::map<std::string, std::string> parsedMap;
    for (auto&& pair : pairs) {
        std::vector<std::string> keyValue;
        vpu::splitStringList(pair, keyValue, ':');
        if (keyValue.size() != 2) {
            throw std::invalid_argument("Invalid key/value pair " + pair + ". Expected <layer_name>:<value>");
        }

        parsedMap[keyValue[0]] = keyValue[1];
    }

    return parsedMap;
}

using supported_precisions_t = std::unordered_map<std::string, InferenceEngine::Precision>;
using supported_layouts_t = std::unordered_map<std::string, InferenceEngine::Layout>;
using matchLayoutToDims_t = std::unordered_map<size_t, size_t>;

static InferenceEngine::Layout getLayout(std::string value,
                                         const supported_layouts_t& supported_layouts) {
    std::transform(value.begin(), value.end(), value.begin(), ::toupper);

    const auto layout = supported_layouts.find(value);
    if (layout == supported_layouts.end()) {
        throw std::logic_error("\"" + value + "\"" + " is not a valid layout");
    }

    return layout->second;
}

static InferenceEngine::Layout getLayout(const std::string& value) {
    static const supported_layouts_t supported_layouts = {
            { "NCDHW", InferenceEngine::Layout::NCDHW },
            { "NDHWC", InferenceEngine::Layout::NDHWC },
            { "NCHW", InferenceEngine::Layout::NCHW },
            { "NHWC", InferenceEngine::Layout::NHWC },
            { "CHW", InferenceEngine::Layout::CHW },
            { "NC", InferenceEngine::Layout::NC },
            { "C", InferenceEngine::Layout::C },
    };

    return getLayout(value, supported_layouts);
}

static bool isMatchLayoutToDims(InferenceEngine::Layout layout, size_t dimension) {
    static const matchLayoutToDims_t matchLayoutToDims = {
        {static_cast<size_t>(InferenceEngine::Layout::NCDHW), 5 },
        {static_cast<size_t>(InferenceEngine::Layout::NDHWC), 5 },
        {static_cast<size_t>(InferenceEngine::Layout::NCHW), 4 },
        {static_cast<size_t>(InferenceEngine::Layout::NHWC), 4 },
        {static_cast<size_t>(InferenceEngine::Layout::CHW), 3 },
        {static_cast<size_t>(InferenceEngine::Layout::NC), 2 },
        {static_cast<size_t>(InferenceEngine::Layout::C), 1 }
    };

    const auto dims = matchLayoutToDims.find(static_cast<size_t>(layout));
    if (dims == matchLayoutToDims.end()) {
        throw std::logic_error("Layout is not valid.");
    }

    return dimension == dims->second;
}

static InferenceEngine::Precision getPrecision(std::string value,
                                               const supported_precisions_t& supported_precisions) {
    std::transform(value.begin(), value.end(), value.begin(), ::toupper);

    const auto precision = supported_precisions.find(value);
    if (precision == supported_precisions.end()) {
        throw std::logic_error("\"" + value + "\"" + " is not a valid precision");
    }

    return precision->second;
}

static InferenceEngine::Precision getPrecision(const std::string& value) {
    static const supported_precisions_t supported_precisions = {
         { "FP32", InferenceEngine::Precision::FP32 },
         { "FP16", InferenceEngine::Precision::FP16 },
         { "BF16", InferenceEngine::Precision::BF16 },
         { "U64", InferenceEngine::Precision::U64 },
         { "I64", InferenceEngine::Precision::I64 },
         { "U32", InferenceEngine::Precision::U32 },
         { "I32", InferenceEngine::Precision::I32 },
         { "U16", InferenceEngine::Precision::U16 },
         { "I16", InferenceEngine::Precision::I16 },
         { "U8", InferenceEngine::Precision::U8 },
         { "I8", InferenceEngine::Precision::I8 },
         { "BOOL", InferenceEngine::Precision::BOOL },
    };

    return getPrecision(value, supported_precisions);
}

bool isFP16(InferenceEngine::Precision precision) {
    return precision == InferenceEngine::Precision::FP16;
}

bool isFP32(InferenceEngine::Precision precision) {
    return precision == InferenceEngine::Precision::FP32;
}

bool isFloat(InferenceEngine::Precision precision) {
    return isFP16(precision) || isFP32(precision);
}

static void setPrecisions(const InferenceEngine::CNNNetwork& network) {
    const auto user_precisions_map = parseArgMap(FLAGS_iop);

    auto inputs = network.getInputsInfo();
    auto outputs = network.getOutputsInfo();

    for (auto&& item : user_precisions_map) {
        const auto& layer_name = item.first;
        const auto& user_precision = item.second;

        const auto input = inputs.find(layer_name);
        const auto output = outputs.find(layer_name);

        if (input != inputs.end()) {
            input->second->setPrecision(getPrecision(user_precision));
        } else if (output != outputs.end()) {
            output->second->setPrecision(getPrecision(user_precision));
        } else {
            throw std::logic_error(layer_name + " is not an input neither output");
        }
    }
}

<<<<<<< HEAD
static void setDefaultIOPrecisions(InferenceEngine::CNNNetwork &network) {
    const bool isVPUX = FLAGS_d.find("VPUX") != std::string::npos;
    const bool isMyriad = FLAGS_d.find("MYRIAD") != std::string::npos;

    if (isMyriad) {
=======
static void setDefaultIO(InferenceEngine::CNNNetwork& network) {
    const bool isMYRIAD = FLAGS_d.find("MYRIAD") != std::string::npos;
    const bool isVPUX = FLAGS_d.find("VPUX") != std::string::npos;

    if (isMYRIAD) {
>>>>>>> e364271c
        const InferenceEngine::Precision fp16 = InferenceEngine::Precision::FP16;

        for (auto&& layer : network.getInputsInfo()) {
            if (isFloat(layer.second->getPrecision())) {
                layer.second->setPrecision(fp16);
            }
        }

        for (auto&& layer : network.getOutputsInfo()) {
            if (isFloat(layer.second->getPrecision())) {
                layer.second->setPrecision(fp16);
            }
        }
    }

    if (isVPUX) {
<<<<<<< HEAD
        const InferenceEngine::Precision input = InferenceEngine::Precision::U8;
        const InferenceEngine::Precision output = InferenceEngine::Precision::FP32;

        for (auto &&layer : network.getInputsInfo()) {
            if (isFP32(layer.second->getPrecision())) {
                layer.second->setPrecision(input);
            }
        }

        for (auto &&layer : network.getOutputsInfo()) {
            if (isFP32(layer.second->getPrecision())) {
                layer.second->setPrecision(output);
            }
=======
        const InferenceEngine::Precision u8 = InferenceEngine::Precision::U8;
        const InferenceEngine::Precision fp32 = InferenceEngine::Precision::FP32;

        for (auto&& layer : network.getInputsInfo()) {
            layer.second->setPrecision(u8);
        }

        for (auto&& layer : network.getOutputsInfo()) {
            layer.second->setPrecision(fp32);
>>>>>>> e364271c
        }
    }
}

static void processPrecisions(InferenceEngine::CNNNetwork& network) {
    if (!FLAGS_ip.empty()) {
        const auto user_precision = getPrecision(FLAGS_ip);
        for (auto&& layer : network.getInputsInfo()) {
            layer.second->setPrecision(user_precision);
        }
    }

    if (!FLAGS_op.empty()) {
        auto user_precision = getPrecision(FLAGS_op);
        for (auto&& layer : network.getOutputsInfo()) {
            layer.second->setPrecision(user_precision);
        }
    }

    if (!FLAGS_iop.empty()) {
        setPrecisions(network);
    }
}

static void setLayouts(const InferenceEngine::CNNNetwork& network) {
    const auto user_layouts_map = parseArgMap(FLAGS_iol);

    auto inputs = network.getInputsInfo();
    auto outputs = network.getOutputsInfo();

    for (auto&& item : user_layouts_map) {
        const auto& layer_name = item.first;
        const auto& user_layout = getLayout(item.second);

        const auto input = inputs.find(layer_name);
        const auto output = outputs.find(layer_name);

        if (input != inputs.end()) {
            if (!isMatchLayoutToDims(user_layout, input->second->getTensorDesc().getDims().size())) {
                throw std::logic_error(item.second + " layout is not applicable to " + layer_name);
            }

            input->second->setLayout(user_layout);
        } else if (output != outputs.end()) {
            if (!isMatchLayoutToDims(user_layout, output->second->getTensorDesc().getDims().size())) {
                throw std::logic_error(item.second + " layout is not applicable to " + layer_name);
            }

            output->second->setLayout(user_layout);
        } else {
            throw std::logic_error(layer_name + " is not an input neither output");
        }
    }
}

static void processLayout(InferenceEngine::CNNNetwork& network) {
    if (!FLAGS_il.empty()) {
        const auto layout = getLayout(FLAGS_il);
        for (auto&& layer : network.getInputsInfo()) {
            if (isMatchLayoutToDims(layout, layer.second->getTensorDesc().getDims().size())) {
                layer.second->setLayout(layout);
            }
        }
    }

    if (!FLAGS_ol.empty()) {
        const auto layout = getLayout(FLAGS_ol);
        for (auto&& layer : network.getOutputsInfo()) {
            if (isMatchLayoutToDims(layout, layer.second->getTensorDesc().getDims().size())) {
                layer.second->setLayout(layout);
            }
        }
    }

    if (!FLAGS_iol.empty()) {
        setLayouts(network);
    }
}

std::string getFileNameFromPath(const std::string& path,
#if defined(_WIN32)
                                const std::string& sep = "\\") {
#else
                                const std::string& sep = "/") {
#endif
    const auto pos = path.rfind(sep);
    if (std::string::npos == pos) {
        return path;
    } else {
        return path.substr(pos + 1);
    }
}

using TimeDiff = std::chrono::milliseconds;

int main(int argc, char* argv[]) {
    TimeDiff loadNetworkTimeElapsed {0};

    try {
        std::cout << "Inference Engine: " << InferenceEngine::GetInferenceEngineVersion() << std::endl;
        std::cout << std::endl;

        InferenceEngine::Core ie;

        if (!parseCommandLine(&argc, &argv, ie)) {
            return EXIT_SUCCESS;
        }

        auto network = ie.ReadNetwork(FLAGS_m);

        setDefaultIO(network);
        processPrecisions(network);
        processLayout(network);

        std::cout << "Network inputs:" << std::endl;
        for (auto&& layer : network.getInputsInfo()) {
            std::cout << "    " << layer.first << " : " << layer.second->getPrecision() << " / " << layer.second->getLayout() << std::endl;
        }
        std::cout << "Network outputs:" << std::endl;
        for (auto&& layer : network.getOutputsInfo()) {
            std::cout << "    " << layer.first << " : " << layer.second->getPrecision() << " / " << layer.second->getLayout() << std::endl;
        }
        std::cout << std::endl;

        auto timeBeforeLoadNetwork = std::chrono::steady_clock::now();
        auto executableNetwork = ie.LoadNetwork(network, FLAGS_d, configure());
        loadNetworkTimeElapsed = std::chrono::duration_cast<TimeDiff>(std::chrono::steady_clock::now() - timeBeforeLoadNetwork);

        std::string outputName = FLAGS_o;
        if (outputName.empty()) {
            outputName = getFileNameFromPath(fileNameNoExt(FLAGS_m)) + ".blob";
        }

        std::ofstream outputFile{outputName};
        if (!outputFile.is_open()) {
            std::cout << "Output file " << outputName << " can't be opened for writing" << std::endl;
            return EXIT_FAILURE;
        } else {
            executableNetwork.Export(outputFile);
        }
    } catch (const std::exception& error) {
        std::cerr << error.what() << std::endl;
        return EXIT_FAILURE;
    } catch (...) {
        std::cerr << "Unknown/internal exception happened." << std::endl;
        return EXIT_FAILURE;
    }

    std::cout << "Done. LoadNetwork time elapsed: " << loadNetworkTimeElapsed.count() << " ms" << std::endl;
    return EXIT_SUCCESS;
}<|MERGE_RESOLUTION|>--- conflicted
+++ resolved
@@ -20,33 +20,6 @@
 #include <vpu/utils/string.hpp>
 #include "samples/common.hpp"
 
-<<<<<<< HEAD
-static constexpr char help_message[] = "Optional. Print the usage message.";
-static constexpr char model_message[] = "Required. Path to the XML model.";
-static constexpr char targetDeviceMessage[] = "Required. Specify a target device for which executable network will be compiled."
-                                                "Use \"-d HETERO:<comma-separated_devices_list>\" format to specify HETERO plugin. "
-                                                "Use \"-d MULTI:<comma-separated_devices_list>\" format to specify MULTI plugin. "
-                                                "The application looks for a suitable plugin for the specified device.";
-
-static constexpr char output_message[] = "Optional. Path to the output file. Default value: \"<model_xml_file>.blob\".";
-static constexpr char config_message[] = "Optional. Path to the configuration file. Default value: \"config\".";
-static constexpr char number_of_shaves_message[] = "Optional. Specifies number of shaves."
-                                                   " Should be set with \"VPU_NUMBER_OF_CMX_SLICES\"."
-                                                   " Overwrites value from config.";
-static constexpr char number_of_cmx_slices_message[] = "Optional. Specifies number of CMX slices."
-                                                       " Should be set with \"VPU_NUMBER_OF_SHAVES\"."
-                                                       " Overwrites value from config.";
-static constexpr char tiling_cmx_limit_message[] = "Optional. Specifies CMX limit for data tiling."
-                                                       " Value should be equal or greater than -1."
-                                                       " Overwrites value from config.";
-static constexpr char inputs_precision_message[] = "Optional. Specifies precision for all input layers of the network."
-                                                   " Supported values: FP32, FP16, U8. Default value: FP32.";
-static constexpr char outputs_precision_message[] = "Optional. Specifies precision for all output layers of the network."
-                                                    " Supported values: FP32, FP16, U8. Default value: FP32.";
-static constexpr char iop_message[] = "Optional. Specifies precision for input and output layers by name.\n"
-"                                             By default, all inputs and outputs have the FP16 precision.\n"
-"                                             Available precisions: FP32, FP16, U8.\n"
-=======
 static constexpr char help_message[] =
                                              "Optional. Print the usage message.";
 
@@ -73,7 +46,6 @@
 
 static constexpr char iop_message[] =
                                              "Optional. Specifies precision for input and output layers by name.\n"
->>>>>>> e364271c
 "                                             Example: -iop \"input:FP16, output:FP16\".\n"
 "                                             Notice that quotes are required.\n"
 "                                             Overwrites precision from ip and op options for specified layers.";
@@ -367,19 +339,11 @@
     }
 }
 
-<<<<<<< HEAD
-static void setDefaultIOPrecisions(InferenceEngine::CNNNetwork &network) {
-    const bool isVPUX = FLAGS_d.find("VPUX") != std::string::npos;
-    const bool isMyriad = FLAGS_d.find("MYRIAD") != std::string::npos;
-
-    if (isMyriad) {
-=======
 static void setDefaultIO(InferenceEngine::CNNNetwork& network) {
     const bool isMYRIAD = FLAGS_d.find("MYRIAD") != std::string::npos;
     const bool isVPUX = FLAGS_d.find("VPUX") != std::string::npos;
 
     if (isMYRIAD) {
->>>>>>> e364271c
         const InferenceEngine::Precision fp16 = InferenceEngine::Precision::FP16;
 
         for (auto&& layer : network.getInputsInfo()) {
@@ -396,21 +360,6 @@
     }
 
     if (isVPUX) {
-<<<<<<< HEAD
-        const InferenceEngine::Precision input = InferenceEngine::Precision::U8;
-        const InferenceEngine::Precision output = InferenceEngine::Precision::FP32;
-
-        for (auto &&layer : network.getInputsInfo()) {
-            if (isFP32(layer.second->getPrecision())) {
-                layer.second->setPrecision(input);
-            }
-        }
-
-        for (auto &&layer : network.getOutputsInfo()) {
-            if (isFP32(layer.second->getPrecision())) {
-                layer.second->setPrecision(output);
-            }
-=======
         const InferenceEngine::Precision u8 = InferenceEngine::Precision::U8;
         const InferenceEngine::Precision fp32 = InferenceEngine::Precision::FP32;
 
@@ -420,7 +369,6 @@
 
         for (auto&& layer : network.getOutputsInfo()) {
             layer.second->setPrecision(fp32);
->>>>>>> e364271c
         }
     }
 }
