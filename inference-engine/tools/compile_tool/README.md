# Compile Tool {#openvino_inference_engine_tools_compile_tool_README}

The Compile tool is a C++ application that enables you to dump a loaded executable network blob.
The tool is delivered as an executable file that can be run on both Linux\* and Windows\*.
The tool is located in the `<INSTALLROOT>/deployment_tools/inference_engine/lib/intel64/` directory on Linux
and `<INSTALL_DIR\deployment_tools\inference_engine\bin\intel64\Release>` on Windows.

The workflow of the Compile tool is as follows:

1. Upon the start, the tool application reads command-line parameters and loads a network to the Inference Engine device.
2. The application exports a blob with the compiled network and writes it to the output file.

## Run the Compile Tool

Running the application with the `-h` option yields the following usage message:

```sh
./compile_tool -h
Inference Engine:
        API version ............ 2.1
        Build .................. custom_vv/compile-tool_8b57af00330063c7f302aaac4d41805de21fc54a
        Description ....... API

compile_tool [OPTIONS]

 Common options:
    -h                                       Optional. Print the usage message.
    -m                           <value>     Required. Path to the XML model.
    -d                           <value>     Required. Specify a target device for which executable network will be compiled.
                                             Use "-d HETERO:<comma-separated_devices_list>" format to specify HETERO plugin.
                                             Use "-d MULTI:<comma-separated_devices_list>" format to specify MULTI plugin.
                                             The application looks for a suitable plugin for the specified device.
    -o                           <value>     Optional. Path to the output file. Default value: "<model_xml_file>.blob".
<<<<<<< HEAD
    -c                           <value>     Optional. Path to the configuration file. Default value: "config".
    -ip                          <value>     Optional. Specifies precision for all input layers of the network. Supported values: FP32, FP16, U8. Default value: FP32.
    -op                          <value>     Optional. Specifies precision for all output layers of the network. Supported values: FP32, FP16, U8. Default value: FP32.
=======
    -c                           <value>     Optional. Path to the configuration file.
    -ip                          <value>     Optional. Specifies precision for all input layers of the network.
    -op                          <value>     Optional. Specifies precision for all output layers of the network.
>>>>>>> e364271c
    -iop                        "<value>"    Optional. Specifies precision for input and output layers by name.
                                             Example: -iop "input:FP16, output:FP16".
                                             Notice that quotes are required.
                                             Overwrites precision from ip and op options for specified layers.
    -il                          <value>     Optional. Specifies layout for all input layers of the network.
    -ol                          <value>     Optional. Specifies layout for all input layers of the network.
    -iol                        "<value>"    Optional. Specifies layout for input and output layers by name.
                                             Example: -iol "input:NCHW, output:NHWC".
                                             Notice that quotes are required.
                                             Overwrites layout from il and ol options for specified layers.

 MYRIAD-specific options:
      -VPU_NUMBER_OF_SHAVES      <value>     Optional. Specifies number of shaves.
                                             Should be set with "VPU_NUMBER_OF_CMX_SLICES".
                                             Overwrites value from config.

      -VPU_NUMBER_OF_CMX_SLICES  <value>     Optional. Specifies number of CMX slices.
                                             Should be set with "VPU_NUMBER_OF_SHAVES".
                                             Overwrites value from config.
      -VPU_TILING_CMX_LIMIT_KB   <value>     Optional. Specifies CMX limit for data tiling.
                                             Value should be equal or greater than -1.
                                             Overwrites value from config.

 FPGA-specific options:
      -DLA_ARCH_NAME             <value>     Optional. Specify architecture name used to compile executable network for FPGA device.
```

Running the application with the empty list of options yields an error message.

To dump a blob using a trained network, use the command below:

```sh
./compile_tool -m <path_to_model>/model_name.xml
```

## FPGA Option

You can compile executable network without a connected FPGA device with a loaded DLA bitstream.
To do that, specify the architecture name of the DLA bitstream using the parameter `-DLA_ARCH_NAME`.

## Import and Export Functionality

### Export

To save a blob file from your application, call the `InferenceEngine::ExecutableNetwork::Export()`
method:

```cpp
InferenceEngine::ExecutableNetwork executableNetwork = core.LoadNetwork(network, "MYRIAD", {});
std::ofstream file{"model_name.blob"}
executableNetwork.Export(file);
```

### Import

To import a blob with the network into your application, call the
`InferenceEngine::Core::ImportNetwork` method:

Example:

```cpp
InferenceEngine::Core ie;
std::ifstream file{"model_name.blob"};
InferenceEngine::ExecutableNetwork = ie.ImportNetwork(file, "MYRIAD", {});
```

> **NOTE**: Prior to the import, models must be converted to the Inference Engine format
> (\*.xml + \*.bin) using the [Model Optimizer tool](https://software.intel.com/en-us/articles/OpenVINO-ModelOptimizer).<|MERGE_RESOLUTION|>--- conflicted
+++ resolved
@@ -31,15 +31,9 @@
                                              Use "-d MULTI:<comma-separated_devices_list>" format to specify MULTI plugin.
                                              The application looks for a suitable plugin for the specified device.
     -o                           <value>     Optional. Path to the output file. Default value: "<model_xml_file>.blob".
-<<<<<<< HEAD
-    -c                           <value>     Optional. Path to the configuration file. Default value: "config".
-    -ip                          <value>     Optional. Specifies precision for all input layers of the network. Supported values: FP32, FP16, U8. Default value: FP32.
-    -op                          <value>     Optional. Specifies precision for all output layers of the network. Supported values: FP32, FP16, U8. Default value: FP32.
-=======
     -c                           <value>     Optional. Path to the configuration file.
     -ip                          <value>     Optional. Specifies precision for all input layers of the network.
     -op                          <value>     Optional. Specifies precision for all output layers of the network.
->>>>>>> e364271c
     -iop                        "<value>"    Optional. Specifies precision for input and output layers by name.
                                              Example: -iop "input:FP16, output:FP16".
                                              Notice that quotes are required.
