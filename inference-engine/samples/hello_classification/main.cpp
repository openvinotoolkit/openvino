--- conflicted
+++ resolved
@@ -9,15 +9,10 @@
 #include <memory>
 #include <samples/common.hpp>
 #include <samples/ocv_common.hpp>
-<<<<<<< HEAD
-
-#include <samples/classification_results.h>
-#include <frontend_manager/frontend_manager.hpp>
-
-=======
 #include <string>
 #include <vector>
->>>>>>> 8395ce1b
+
+#include <frontend_manager/frontend_manager.hpp>
 
 using namespace InferenceEngine;
 
@@ -107,22 +102,17 @@
         // Step 2. Read a model in OpenVINO Intermediate Representation (.xml and
         // .bin files) or ONNX (.onnx file) format
         CNNNetwork network = ie.ReadNetwork(input_model);
-<<<<<<< HEAD
-//        ngraph::frontend::FrontEndManager manager;
-//        auto FE = manager.loadByFramework("pdpd");
-//        auto inputModel = FE->loadFromFile(input_model);
-//        //inputModel->setPartialShape(inputModel->getInputs()[0], ngraph::PartialShape({1, 224, 224, 3}));
-//        auto ngFunc = FE->convert(inputModel);
-//        CNNNetwork network(ngFunc);
+        // ngraph::frontend::FrontEndManager manager;
+        // auto FE = manager.loadByFramework("pdpd");
+        // auto inputModel = FE->loadFromFile(input_model);
+        // //inputModel->setPartialShape(inputModel->getInputs()[0], ngraph::PartialShape({1, 224, 224, 3}));
+        // auto ngFunc = FE->convert(inputModel);
+        // CNNNetwork network(ngFunc);
 
-        //if (network.getOutputsInfo().size() != 1) throw std::logic_error("Sample supports topologies with 1 output only");
-        if (network.getInputsInfo().size() != 1) throw std::logic_error("Sample supports topologies with 1 input only");
-=======
         if (network.getOutputsInfo().size() != 1)
             throw std::logic_error("Sample supports topologies with 1 output only");
         if (network.getInputsInfo().size() != 1)
             throw std::logic_error("Sample supports topologies with 1 input only");
->>>>>>> 8395ce1b
         // -----------------------------------------------------------------------------------------------------
 
         // --------------------------- Step 3. Configure input & output
@@ -182,7 +172,6 @@
         infer_request.Infer();
         // -----------------------------------------------------------------------------------------------------
 
-<<<<<<< HEAD
         // --------------------------- Step 8. Process output ------------------------------------------------------
         for (auto name : output_name) {
             Blob::Ptr output = infer_request.GetBlob(name);
@@ -190,14 +179,14 @@
             ClassificationResult_t classificationResult(output, {input_image_path});
             classificationResult.print();
         }
-=======
         // --------------------------- Step 8. Process output
         // ------------------------------------------------------
-        Blob::Ptr output = infer_request.GetBlob(output_name);
-        // Print classification results
-        ClassificationResult_t classificationResult(output, {input_image_path});
-        classificationResult.print();
->>>>>>> 8395ce1b
+        for (auto name : output_name) {
+            Blob::Ptr output = infer_request.GetBlob(name);
+            // Print classification results
+            ClassificationResult_t classificationResult(output, {input_image_path});
+            classificationResult.print();
+        }
         // -----------------------------------------------------------------------------------------------------
     } catch (const std::exception& ex) {
         std::cerr << ex.what() << std::endl;
