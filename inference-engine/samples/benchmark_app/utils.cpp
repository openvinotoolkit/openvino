--- conflicted
+++ resolved
@@ -21,41 +21,6 @@
 #endif
 
 namespace benchmark_app {
-<<<<<<< HEAD
-    bool InputInfo::isImage() const {
-        if ((layout != "NCHW") && (layout != "NHWC") &&
-            (layout != "CHW") && (layout != "HWC"))
-            return false;
-        return (channels() == 3);
-    }
-    bool InputInfo::isImageInfo() const {
-        if (layout != "NC")
-            return false;
-        return (channels() >= 2);
-    }
-    size_t InputInfo::getDimentionByLayout(char character) const {
-        size_t pos = layout.find(character);
-        if (pos == std::string::npos)
-            throw std::runtime_error("Error: Can't get " + std::string(character, 1) + " from layout " + layout);
-        return blobShape.at(pos);
-    }
-    size_t InputInfo::width() const {
-        return getDimentionByLayout('W');
-    }
-    size_t InputInfo::height() const {
-        return getDimentionByLayout('H');
-    }
-    size_t InputInfo::channels() const {
-        return getDimentionByLayout('C');
-    }
-    size_t InputInfo::batch() const {
-        return getDimentionByLayout('N');
-    }
-    size_t InputInfo::depth() const {
-        return getDimentionByLayout('D');
-    }
-} // namespace benchmark_app
-=======
 bool InputInfo::isImage() const {
     if ((layout != "NCHW") && (layout != "NHWC") && (layout != "CHW") && (layout != "HWC"))
         return false;
@@ -70,7 +35,7 @@
     size_t pos = layout.find(character);
     if (pos == std::string::npos)
         throw std::runtime_error("Error: Can't get " + std::string(character, 1) + " from layout " + layout);
-    return shape.at(pos);
+        return blobShape.at(pos);
 }
 size_t InputInfo::width() const {
     return getDimentionByLayout('W');
@@ -88,7 +53,6 @@
     return getDimentionByLayout('D');
 }
 }  // namespace benchmark_app
->>>>>>> 594c4882
 
 uint32_t deviceDefaultDeviceDurationInSeconds(const std::string& device) {
     static const std::map<std::string, uint32_t> deviceDefaultDurationInSeconds {{"CPU", 60},  {"GPU", 60},   {"VPU", 60},     {"MYRIAD", 60},
@@ -254,16 +218,10 @@
         std::size_t batch_index = info.second.layout.find("N");
         if (batch_index != std::string::npos) {
             if (batch_size == 0)
-<<<<<<< HEAD
                 batch_size = info.second.blobShape[batch_index];
             else if (batch_size != info.second.blobShape[batch_index])
-                throw std::logic_error("Can't deterimine batch size: batch is different for different inputs!");
-=======
-                batch_size = info.second.shape[batch_index];
-            else if (batch_size != info.second.shape[batch_index])
                 throw std::logic_error("Can't deterimine batch size: batch is "
                                        "different for different inputs!");
->>>>>>> 594c4882
         }
     }
     if (batch_size == 0)
@@ -274,20 +232,8 @@
 std::string getShapesString(const InferenceEngine::ICNNNetwork::InputPartialShapes& shapes) {
     std::stringstream ss;
     for (auto& shape : shapes) {
-<<<<<<< HEAD
         if (!ss.str().empty()) ss << ", ";
         ss << "\'" << shape.first << "': " << shape.second;
-=======
-        if (!ss.str().empty())
-            ss << ", ";
-        ss << "\'" << shape.first << "': [";
-        for (size_t i = 0; i < shape.second.size(); i++) {
-            if (i > 0)
-                ss << ", ";
-            ss << shape.second.at(i);
-        }
-        ss << "]";
->>>>>>> 594c4882
     }
     return ss.str();
 }
