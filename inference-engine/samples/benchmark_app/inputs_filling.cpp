--- conflicted
+++ resolved
@@ -195,14 +195,9 @@
         if (item.second.partialShape.is_static() && item.second.isImage()) {
             input_image_sizes.push_back(std::make_pair(item.second.width(), item.second.height()));
         }
-<<<<<<< HEAD
         slog::info << "Network input '" << item.first << "' precision " << item.second.precision
                                                       << ", dimensions (" << item.second.layout << "): ";
         for (const auto& i : item.second.blobShape) {
-=======
-        slog::info << "Network input '" << item.first << "' precision " << item.second.precision << ", dimensions (" << item.second.layout << "): ";
-        for (const auto& i : item.second.shape) {
->>>>>>> 594c4882
             slog::info << i << " ";
         }
         slog::info << " [ dynamic: ";
