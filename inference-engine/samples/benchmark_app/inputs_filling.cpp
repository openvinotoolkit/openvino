// Copyright (C) 2018-2021 Intel Corporation
// SPDX-License-Identifier: Apache-2.0
//

#include <memory>
#include <string>
#include <vector>
#include <algorithm>
#include <utility>

#include <format_reader_ptr.h>
#include <samples/slog.hpp>

#include "inputs_filling.hpp"

using namespace InferenceEngine;

#ifdef USE_OPENCV
static const std::vector<std::string> supported_image_extensions = { "bmp", "dib",
                                                                     "jpeg", "jpg", "jpe",
                                                                     "jp2",
                                                                     "png",
                                                                     "pbm", "pgm", "ppm",
                                                                     "sr", "ras",
                                                                     "tiff", "tif" };
#else
static const std::vector<std::string> supported_image_extensions = { "bmp" };
#endif
static const std::vector<std::string> supported_binary_extensions = { "bin" };

std::vector<std::string> filterFilesByExtensions(const std::vector<std::string>& filePaths,
                                                 const std::vector<std::string>& extensions) {
    std::vector<std::string> filtered;
    auto getExtension = [](const std::string &name) {
        auto extensionPosition = name.rfind('.', name.size());
        return extensionPosition == std::string::npos ? "" : name.substr(extensionPosition + 1, name.size() - 1);
    };
    for (auto& filePath : filePaths) {
        auto extension = getExtension(filePath);
        std::transform(extension.begin(), extension.end(), extension.begin(), ::tolower);
        if (std::find(extensions.begin(), extensions.end(), extension) != extensions.end()) {
            filtered.push_back(filePath);
        }
    }
    return filtered;
}

void fillBlobImage(Blob::Ptr& inputBlob,
                  const std::vector<std::string>& filePaths,
                  const size_t& batchSize,
                  const benchmark_app::InputInfo& app_info,
                  const size_t& requestId,
                  const size_t& inputId,
                  const size_t& inputSize) {
    MemoryBlob::Ptr minput = as<MemoryBlob>(inputBlob);
    if (!minput) {
        THROW_IE_EXCEPTION << "We expect inputBlob to be inherited from MemoryBlob in fillBlobImage, " <<
            "but by fact we were not able to cast inputBlob to MemoryBlob";
    }
    // locked memory holder should be alive all time while access to its buffer happens
    auto minputHolder = minput->wmap();
    auto inputBlobData = minputHolder.as<uint8_t *>();

    /** Collect images data ptrs **/
    std::vector<std::shared_ptr<uint8_t>> vreader;
    vreader.reserve(batchSize);

    for (size_t i = 0ULL, inputIndex = requestId*batchSize*inputSize + inputId; i < batchSize; i++, inputIndex += inputSize) {
        inputIndex %= filePaths.size();

        slog::info << "Prepare image " << filePaths[inputIndex] << slog::endl;
        FormatReader::ReaderPtr reader(filePaths[inputIndex].c_str());
        if (reader.get() == nullptr) {
            slog::warn << "Image " << filePaths[inputIndex] << " cannot be read!" << slog::endl << slog::endl;
            continue;
        }

        /** Getting image data **/
        std::shared_ptr<uint8_t> imageData(reader->getData(app_info.width(), app_info.height()));
        if (imageData) {
            vreader.push_back(imageData);
        }
    }

    /** Fill input tensor with images. First b channel, then g and r channels **/
    const size_t numChannels = app_info.channels();
    const size_t width = app_info.width();
    const size_t height = app_info.height();
    /** Iterate over all input images **/
    for (size_t imageId = 0; imageId < vreader.size(); ++imageId) {
        /** Iterate over all width **/
        for (size_t w = 0; w < app_info.width(); ++w) {
            /** Iterate over all height **/
            for (size_t h = 0; h < app_info.height(); ++h) {
                /** Iterate over all channels **/
                for (size_t ch = 0; ch < numChannels; ++ch) {
                    /**          [images stride + channels stride + pixel id ] all in bytes            **/
                    size_t offset = imageId * numChannels * width * height +
                            (((app_info.layout == "NCHW") || (app_info.layout == "CHW")) ?
                             (ch * width * height + h * width + w) : (h * width * numChannels + w * numChannels + ch));
                    inputBlobData[offset] = vreader.at(imageId).get()[h * width * numChannels + w * numChannels + ch];
                }
            }
        }
    }
}

template<typename T>
void fillBlobBinary(Blob::Ptr& inputBlob,
                    const std::vector<std::string>& filePaths,
                    const size_t& batchSize,
                    const size_t& requestId,
                    const size_t& inputId,
                    const size_t& inputSize) {
    MemoryBlob::Ptr minput = as<MemoryBlob>(inputBlob);
    if (!minput) {
        THROW_IE_EXCEPTION << "We expect inputBlob to be inherited from MemoryBlob in fillBlobBinary, " <<
            "but by fact we were not able to cast inputBlob to MemoryBlob";
    }
    // locked memory holder should be alive all time while access to its buffer happens
    auto minputHolder = minput->wmap();

    auto inputBlobData = minputHolder.as<char *>();
    for (size_t i = 0ULL, inputIndex = requestId*batchSize*inputSize + inputId; i < batchSize; i++, inputIndex += inputSize) {
        inputIndex %= filePaths.size();

        slog::info << "Prepare binary file " << filePaths[inputIndex] << slog::endl;
        std::ifstream binaryFile(filePaths[inputIndex], std::ios_base::binary | std::ios_base::ate);
        if (!binaryFile) {
            THROW_IE_EXCEPTION << "Cannot open " << filePaths[inputIndex];
        }

        auto fileSize = static_cast<std::size_t>(binaryFile.tellg());
        binaryFile.seekg(0, std::ios_base::beg);
        if (!binaryFile.good()) {
            THROW_IE_EXCEPTION << "Can not read " << filePaths[inputIndex];
        }
        auto inputSize = inputBlob->size()*sizeof(T)/batchSize;
        if (fileSize != inputSize) {
            THROW_IE_EXCEPTION << "File " << filePaths[inputIndex] << " contains " << std::to_string(fileSize) << " bytes "
                                            "but the network expects " << std::to_string(inputSize);
        }
        binaryFile.read(&inputBlobData[i*inputSize], inputSize);
    }
}

template<typename T>
void fillBlobRandom(Blob::Ptr& inputBlob) {
    MemoryBlob::Ptr minput = as<MemoryBlob>(inputBlob);
    if (!minput) {
        THROW_IE_EXCEPTION << "We expect inputBlob to be inherited from MemoryBlob in fillBlobRandom, "
            << "but by fact we were not able to cast inputBlob to MemoryBlob";
    }
    // locked memory holder should be alive all time while access to its buffer happens
    auto minputHolder = minput->wmap();

    auto inputBlobData = minputHolder.as<T *>();
    for (size_t i = 0; i < inputBlob->size(); i++) {
        auto rand_max = RAND_MAX;
        inputBlobData[i] = (T) rand() / static_cast<T>(rand_max) * 10;
    }
}

template<typename T>
void fillBlobImInfo(Blob::Ptr& inputBlob,
                    const size_t& batchSize,
                    std::pair<size_t, size_t> image_size) {
    MemoryBlob::Ptr minput = as<MemoryBlob>(inputBlob);
    if (!minput) {
        THROW_IE_EXCEPTION << "We expect inputBlob to be inherited from MemoryBlob in fillBlobImInfo, " <<
            "but by fact we were not able to cast inputBlob to MemoryBlob";
    }
    // locked memory holder should be alive all time while access to its buffer happens
    auto minputHolder = minput->wmap();

    auto inputBlobData = minputHolder.as<T *>();
    for (size_t b = 0; b < batchSize; b++) {
        size_t iminfoSize = inputBlob->size()/batchSize;
        for (size_t i = 0; i < iminfoSize; i++) {
            size_t index = b*iminfoSize + i;
            if (0 == i)
                inputBlobData[index] = static_cast<T>(image_size.first);
            else if (1 == i)
                inputBlobData[index] = static_cast<T>(image_size.second);
            else
                inputBlobData[index] = 1;
        }
    }
}

void fillBlobs(const std::vector<std::string>& inputFiles,
               const size_t& batchSize,
               benchmark_app::InputsInfo& app_inputs_info,
               std::vector<InferReqWrap::Ptr> requests) {
    std::vector<std::pair<size_t, size_t>> input_image_sizes;
    for (auto& item : app_inputs_info) {
        if (item.second.isImage()) {
            input_image_sizes.push_back(std::make_pair(item.second.width(), item.second.height()));
        }
        slog::info << "Network input '" << item.first << "' precision " << item.second.precision
                                                      << ", dimensions (" << item.second.layout << "): ";
        for (const auto& i : item.second.shape) {
            slog::info << i << " ";
        }
        slog::info << slog::endl;
    }

    size_t imageInputCount = input_image_sizes.size();
    size_t binaryInputCount = app_inputs_info.size() - imageInputCount;

    std::vector<std::string> binaryFiles;
    std::vector<std::string> imageFiles;

    if (inputFiles.empty()) {
        slog::warn << "No input files were given: all inputs will be filled with random values!" << slog::endl;
    } else {
        binaryFiles = filterFilesByExtensions(inputFiles, supported_binary_extensions);
        std::sort(std::begin(binaryFiles), std::end(binaryFiles));

        auto binaryToBeUsed = binaryInputCount*batchSize*requests.size();
        if (binaryToBeUsed > 0 && binaryFiles.empty()) {
            std::stringstream ss;
            for (auto& ext : supported_binary_extensions) {
              if (!ss.str().empty()) {
                  ss << ", ";
              }
              ss << ext;
            }
            slog::warn << "No supported binary inputs found! Please check your file extensions: " << ss.str() << slog::endl;
        } else if (binaryToBeUsed > binaryFiles.size()) {
            slog::warn << "Some binary input files will be duplicated: " << binaryToBeUsed <<
                          " files are required but only " << binaryFiles.size() << " are provided"  << slog::endl;
        } else if (binaryToBeUsed < binaryFiles.size()) {
            slog::warn << "Some binary input files will be ignored: only " << binaryToBeUsed <<
                          " are required from " <<  binaryFiles.size() << slog::endl;
        }

        imageFiles = filterFilesByExtensions(inputFiles, supported_image_extensions);
        std::sort(std::begin(imageFiles), std::end(imageFiles));

        auto imagesToBeUsed = imageInputCount*batchSize*requests.size();
        if (imagesToBeUsed > 0 && imageFiles.empty()) {
          std::stringstream ss;
          for (auto& ext : supported_image_extensions) {
            if (!ss.str().empty()) {
                ss << ", ";
            }
            ss << ext;
          }
          slog::warn << "No supported image inputs found! Please check your file extensions: " << ss.str() << slog::endl;
        } else if (imagesToBeUsed > imageFiles.size()) {
            slog::warn << "Some image input files will be duplicated: " << imagesToBeUsed <<
                          " files are required but only " << imageFiles.size() << " are provided"  << slog::endl;
        } else if (imagesToBeUsed < imageFiles.size()) {
            slog::warn << "Some image input files will be ignored: only " << imagesToBeUsed <<
                          " are required from " <<  imageFiles.size() << slog::endl;
        }
    }

    for (size_t requestId = 0; requestId < requests.size(); requestId++) {
        slog::info << "Infer Request " << requestId << " filling" << slog::endl;

        size_t imageInputId = 0;
        size_t binaryInputId = 0;
        for (auto& item : app_inputs_info) {
            Blob::Ptr inputBlob = requests.at(requestId)->getBlob(item.first);
            auto app_info = app_inputs_info.at(item.first);
            auto precision = app_info.precision;
            if (app_info.isImage()) {
                if (!imageFiles.empty()) {
                    // Fill with Images
                    fillBlobImage(inputBlob, imageFiles, batchSize, app_info, requestId, imageInputId++, imageInputCount);
                    continue;
                }
            } else {
                if (!binaryFiles.empty()) {
                    // Fill with binary files
                    if (precision == InferenceEngine::Precision::FP32) {
                        fillBlobBinary<float>(inputBlob, binaryFiles, batchSize, requestId, binaryInputId++, binaryInputCount);
                    } else if (precision == InferenceEngine::Precision::FP16) {
                        fillBlobBinary<short>(inputBlob, binaryFiles, batchSize, requestId, binaryInputId++, binaryInputCount);
                    } else if (precision == InferenceEngine::Precision::I32) {
                        fillBlobBinary<int32_t>(inputBlob, binaryFiles, batchSize, requestId, binaryInputId++, binaryInputCount);
<<<<<<< HEAD
                    } else if (precision == InferenceEngine::Precision::U8) {
=======
                    } else if (item.second->getPrecision() == InferenceEngine::Precision::I64) {
                        fillBlobBinary<int64_t>(inputBlob, binaryFiles, batchSize, requestId, binaryInputId++, binaryInputCount);
                    } else if (item.second->getPrecision() == InferenceEngine::Precision::U8) {
>>>>>>> 78c045b7
                        fillBlobBinary<uint8_t>(inputBlob, binaryFiles, batchSize, requestId, binaryInputId++, binaryInputCount);
                    } else {
                        THROW_IE_EXCEPTION << "Input precision is not supported for " << item.first;
                    }
                    continue;
                }

                if (app_info.isImageInfo() && (input_image_sizes.size() == 1)) {
                    // Most likely it is image info: fill with image information
                    auto image_size = input_image_sizes.at(0);
                    slog::info << "Fill input '" << item.first << "' with image size " << image_size.first << "x"
                                                                                       << image_size.second << slog::endl;
                    if (precision == InferenceEngine::Precision::FP32) {
                        fillBlobImInfo<float>(inputBlob, batchSize, image_size);
                    } else if (precision == InferenceEngine::Precision::FP16) {
                        fillBlobImInfo<short>(inputBlob, batchSize, image_size);
                    } else if (precision == InferenceEngine::Precision::I32) {
                        fillBlobImInfo<int32_t>(inputBlob, batchSize, image_size);
                    } else if (item.second->getPrecision() == InferenceEngine::Precision::I64) {
                        fillBlobImInfo<int64_t>(inputBlob, batchSize, image_size);
                    } else {
                        THROW_IE_EXCEPTION << "Input precision is not supported for image info!";
                    }
                    continue;
                }
            }
            // Fill random
            slog::info << "Fill input '" << item.first << "' with random values ("
                       << std::string((app_info.isImage() ? "image" : "some binary data"))
                       << " is expected)" << slog::endl;
            if (precision == InferenceEngine::Precision::FP32) {
                fillBlobRandom<float>(inputBlob);
            } else if (precision == InferenceEngine::Precision::FP16) {
                fillBlobRandom<short>(inputBlob);
            } else if (precision == InferenceEngine::Precision::I32) {
                fillBlobRandom<int32_t>(inputBlob);
<<<<<<< HEAD
            } else if (precision == InferenceEngine::Precision::U8) {
=======
            } else if (item.second->getPrecision() == InferenceEngine::Precision::I64) {
                fillBlobRandom<int64_t>(inputBlob);
            } else if (item.second->getPrecision() == InferenceEngine::Precision::U8) {
>>>>>>> 78c045b7
                fillBlobRandom<uint8_t>(inputBlob);
            } else if (precision == InferenceEngine::Precision::I8) {
                fillBlobRandom<int8_t>(inputBlob);
            } else if (precision == InferenceEngine::Precision::U16) {
                fillBlobRandom<uint16_t>(inputBlob);
            } else if (precision == InferenceEngine::Precision::I16) {
                fillBlobRandom<int16_t>(inputBlob);
            } else {
                THROW_IE_EXCEPTION << "Input precision is not supported for " << item.first;
            }
        }
    }
}<|MERGE_RESOLUTION|>--- conflicted
+++ resolved
@@ -281,13 +281,9 @@
                         fillBlobBinary<short>(inputBlob, binaryFiles, batchSize, requestId, binaryInputId++, binaryInputCount);
                     } else if (precision == InferenceEngine::Precision::I32) {
                         fillBlobBinary<int32_t>(inputBlob, binaryFiles, batchSize, requestId, binaryInputId++, binaryInputCount);
-<<<<<<< HEAD
+                    } else if (precision == InferenceEngine::Precision::I64) {
+                        fillBlobBinary<int64_t>(inputBlob, binaryFiles, batchSize, requestId, binaryInputId++, binaryInputCount);
                     } else if (precision == InferenceEngine::Precision::U8) {
-=======
-                    } else if (item.second->getPrecision() == InferenceEngine::Precision::I64) {
-                        fillBlobBinary<int64_t>(inputBlob, binaryFiles, batchSize, requestId, binaryInputId++, binaryInputCount);
-                    } else if (item.second->getPrecision() == InferenceEngine::Precision::U8) {
->>>>>>> 78c045b7
                         fillBlobBinary<uint8_t>(inputBlob, binaryFiles, batchSize, requestId, binaryInputId++, binaryInputCount);
                     } else {
                         THROW_IE_EXCEPTION << "Input precision is not supported for " << item.first;
@@ -306,7 +302,7 @@
                         fillBlobImInfo<short>(inputBlob, batchSize, image_size);
                     } else if (precision == InferenceEngine::Precision::I32) {
                         fillBlobImInfo<int32_t>(inputBlob, batchSize, image_size);
-                    } else if (item.second->getPrecision() == InferenceEngine::Precision::I64) {
+                    } else if (precision == InferenceEngine::Precision::I64) {
                         fillBlobImInfo<int64_t>(inputBlob, batchSize, image_size);
                     } else {
                         THROW_IE_EXCEPTION << "Input precision is not supported for image info!";
@@ -324,13 +320,9 @@
                 fillBlobRandom<short>(inputBlob);
             } else if (precision == InferenceEngine::Precision::I32) {
                 fillBlobRandom<int32_t>(inputBlob);
-<<<<<<< HEAD
+            } else if (precision == InferenceEngine::Precision::I64) {
+                fillBlobRandom<int64_t>(inputBlob);
             } else if (precision == InferenceEngine::Precision::U8) {
-=======
-            } else if (item.second->getPrecision() == InferenceEngine::Precision::I64) {
-                fillBlobRandom<int64_t>(inputBlob);
-            } else if (item.second->getPrecision() == InferenceEngine::Precision::U8) {
->>>>>>> 78c045b7
                 fillBlobRandom<uint8_t>(inputBlob);
             } else if (precision == InferenceEngine::Precision::I8) {
                 fillBlobRandom<int8_t>(inputBlob);
