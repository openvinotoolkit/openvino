--- conflicted
+++ resolved
@@ -7,11 +7,13 @@
 #include <string>
 #include <vector>
 #include <map>
+#include "../../../ngraph/core/include/ngraph/partial_shape.hpp"
 
 namespace benchmark_app {
     struct InputInfo {
         InferenceEngine::Precision precision;
-        InferenceEngine::SizeVector shape;
+        ngraph::PartialShape partialShape;
+        InferenceEngine::SizeVector blobShape;
         std::string layout;
         bool isImage() const;
         bool isImageInfo() const;
@@ -29,15 +31,15 @@
 uint32_t deviceDefaultDeviceDurationInSeconds(const std::string& device);
 std::map<std::string, std::string> parseNStreamsValuePerDevice(const std::vector<std::string>& devices,
                                                                const std::string& values_string);
-<<<<<<< HEAD
+#if 0
 InferenceEngine::ICNNNetwork::InputPartialShapes parseShapes(const std::string& shapes_string);
 bool updateShapes(InferenceEngine::ICNNNetwork::InputPartialShapes& shapes,
                   const std::string shapes_string, const InferenceEngine::InputsDataMap& input_info);
 bool adjustShapesBatch(InferenceEngine::ICNNNetwork::InputPartialShapes& shapes,
                        const size_t batch_size, const InferenceEngine::InputsDataMap& input_info);
 std::string getShapesString(const InferenceEngine::ICNNNetwork::InputPartialShapes& shapes);
-=======
-std::string getShapesString(const InferenceEngine::ICNNNetwork::InputShapes& shapes);
+#endif
+std::string getShapesString(const InferenceEngine::ICNNNetwork::InputPartialShapes& shapes);
 size_t getBatchSize(const benchmark_app::InputsInfo& inputs_info);
 std::vector<std::string> split(const std::string &s, char delim);
 
@@ -76,9 +78,11 @@
 benchmark_app::InputsInfo getInputsInfo(const std::string& shape_string,
                                         const std::string& layout_string,
                                         const size_t batch_size,
+                                        const std::string& blobs_shape_string,
                                         const std::map<std::string, T>& input_info,
                                         bool& reshape_required) {
     std::map<std::string, std::string> shape_map = parseInputParameters(shape_string, input_info);
+    std::map<std::string, std::string> blobs_shape_map = parseInputParameters(blobs_shape_string, input_info);
     std::map<std::string, std::string> layout_map = parseInputParameters(layout_string, input_info);
     reshape_required = false;
     benchmark_app::InputsInfo info_map;
@@ -88,16 +92,40 @@
         auto descriptor = item.second->getTensorDesc();
         // Precision
         info.precision = descriptor.getPrecision();
-        // Shape
+        // Partial Shape
         if (shape_map.count(name)) {
+            std::vector<ngraph::Dimension> parsed_shape;
+            for (auto& dim : split(shape_map[name], ',')) {
+                if (dim == "?" || dim == "-1") {
+                    parsed_shape.push_back(ngraph::Dimension());
+                } else {
+                    const std::string range_divider = "..";
+                    size_t range_index = dim.find(range_divider);
+                    if (range_index != std::string::npos) {
+                        std::string min = dim.substr(0, range_index);
+                        std::string max = dim.substr(range_index + range_divider.length());
+                        parsed_shape.push_back(ngraph::Dimension(
+                                min.empty() ? 0 : std::stoi(min),
+                                max.empty() ? ngraph::Interval::s_max : std::stoi(max)));
+                    } else {
+                        parsed_shape.push_back(std::stoi(dim));
+                    }
+                }
+            }
+            info.partialShape = parsed_shape;
+            reshape_required = true;
+        } else {
+            info.partialShape = descriptor.getPartialShape();
+        }
+        // Blob Shape
+        if (blobs_shape_map.count(name)) {
             std::vector<size_t> parsed_shape;
-            for (auto& dim : split(shape_map.at(name), ',')) {
+            for (auto& dim : split(blobs_shape_map.at(name), ',')) {
                 parsed_shape.push_back(std::stoi(dim));
             }
-            info.shape = parsed_shape;
-            reshape_required = true;
+            info.blobShape = parsed_shape;
         } else {
-            info.shape = descriptor.getDims();
+            info.blobShape = descriptor.getDims();
         }
         // Layout
         if (layout_map.count(name)) {
@@ -109,10 +137,11 @@
             info.layout = ss.str();
         }
         // Update shape with batch if needed
+        // Update blob shape only not affecting network shape to trigger dynamic batch size case
         if (batch_size != 0) {
             std::size_t batch_index = info.layout.find("N");
-            if ((batch_index != std::string::npos) && (info.shape.at(batch_index) != batch_size)) {
-                info.shape[batch_index] = batch_size;
+            if ((batch_index != std::string::npos) && (info.blobShape.at(batch_index) != batch_size)) {
+                info.blobShape[batch_index] = batch_size;
                 reshape_required = true;
             }
         }
@@ -125,11 +154,11 @@
 benchmark_app::InputsInfo getInputsInfo(const std::string& shape_string,
                                         const std::string& layout_string,
                                         const size_t batch_size,
+                                        const std::string& blobs_shape_string,
                                         const std::map<std::string, T>& input_info) {
     bool reshape_required = false;
-    return getInputsInfo<T>(shape_string, layout_string, batch_size, input_info, reshape_required);
+    return getInputsInfo<T>(shape_string, layout_string, batch_size, blobs_shape_string, input_info, reshape_required);
 }
->>>>>>> 95a13e05
 
 #ifdef USE_OPENCV
 void dump_config(const std::string& filename,
