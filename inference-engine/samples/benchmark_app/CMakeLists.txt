# Copyright (C) 2018-2021 Intel Corporation
# SPDX-License-Identifier: Apache-2.0
#

file (GLOB SRC ${CMAKE_CURRENT_SOURCE_DIR}/*.cpp)
file (GLOB HDR ${CMAKE_CURRENT_SOURCE_DIR}/*.hpp)

ie_add_sample(NAME benchmark_app
              SOURCES ${SRC}
              HEADERS ${HDR}
<<<<<<< HEAD
              DEPENDENCIES format_reader frontend_manager
              OPENCV_DEPENDENCIES imgcodecs)
=======
              DEPENDENCIES format_reader ie_samples_utils
              OPENCV_DEPENDENCIES core)
>>>>>>> 85a5e9be
<|MERGE_RESOLUTION|>--- conflicted
+++ resolved
@@ -8,10 +8,5 @@
 ie_add_sample(NAME benchmark_app
               SOURCES ${SRC}
               HEADERS ${HDR}
-<<<<<<< HEAD
-              DEPENDENCIES format_reader frontend_manager
-              OPENCV_DEPENDENCIES imgcodecs)
-=======
-              DEPENDENCIES format_reader ie_samples_utils
-              OPENCV_DEPENDENCIES core)
->>>>>>> 85a5e9be
+              DEPENDENCIES format_reader ie_samples_utils frontend_manager
+              OPENCV_DEPENDENCIES core)