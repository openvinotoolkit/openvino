// Copyright (C) 2018-2021 Intel Corporation
// SPDX-License-Identifier: Apache-2.0
//

#pragma once

#include <gflags/gflags.h>

#include <iostream>
#include <string>
#include <vector>

/// @brief message for help argument
static const char help_message[] = "Print a usage message";

/// @brief message for images argument
static const char input_message[] = "Optional. Path to a folder with images and/or binaries or to specific image or binary file.";

/// @brief message for model argument
static const char model_message[] = "Required. Path to an .xml/.onnx/.prototxt file with a trained model or to a .blob files with "
                                    "a trained compiled model.";

/// @brief message for execution mode
static const char api_message[] = "Optional. Enable Sync/Async API. Default value is \"async\".";

/// @brief message for assigning cnn calculation to device
static const char target_device_message[] = "Optional. Specify a target device to infer on (the list of available devices is shown below). "
                                            "Default value is CPU. Use \"-d HETERO:<comma-separated_devices_list>\" format to specify "
                                            "HETERO plugin. "
                                            "Use \"-d MULTI:<comma-separated_devices_list>\" format to specify MULTI plugin. "
                                            "The application looks for a suitable plugin for the specified device.";

/// @brief message for iterations count
static const char iterations_count_message[] = "Optional. Number of iterations. "
                                               "If not specified, the number of iterations is calculated depending on a device.";

/// @brief message for requests count
static const char infer_requests_count_message[] = "Optional. Number of infer requests. Default value is determined automatically for device.";

/// @brief message for execution time
static const char execution_time_message[] = "Optional. Time in seconds to execute topology.";

/// @brief message for #threads for CPU inference
static const char infer_num_threads_message[] = "Optional. Number of threads to use for inference on the CPU "
                                                "(including HETERO and MULTI cases).";

/// @brief message for #streams for CPU inference
static const char infer_num_streams_message[] = "Optional. Number of streams to use for inference on the CPU, GPU or MYRIAD devices "
                                                "(for HETERO and MULTI device cases use format <dev1>:<nstreams1>,<dev2>:<nstreams2> or just "
                                                "<nstreams>). "
                                                "Default value is determined automatically for a device.Please note that although the "
                                                "automatic selection "
                                                "usually provides a reasonable performance, it still may be non - optimal for some cases, "
                                                "especially for "
                                                "very small networks. See sample's README for more details. "
                                                "Also, using nstreams>1 is inherently throughput-oriented option, "
                                                "while for the best-latency estimations the number of streams should be set to 1.";

/// @brief message for enforcing of BF16 execution where it is possible
static const char enforce_bf16_message[] = "Optional. By default floating point operations execution in bfloat16 precision are enforced "
                                           "if supported by platform.\n"
                                           "                                  'true'  - enable  bfloat16 regardless of platform support\n"
                                           "                                  'false' - disable bfloat16 regardless of platform support";

/// @brief message for user library argument
static const char custom_cpu_library_message[] = "Required for CPU custom layers. Absolute path to a shared library with the kernels "
                                                 "implementations.";

/// @brief message for clDNN custom kernels desc
static const char custom_cldnn_message[] = "Required for GPU custom kernels. Absolute path to an .xml file with the kernels description.";

static const char batch_size_message[] = "Optional. Batch size value. If not specified, the batch size value is determined from "
                                         "Intermediate Representation.";

// @brief message for CPU threads pinning option
<<<<<<< HEAD
static const char infer_threads_pinning_message[] = "Optional. Explicit inference threads binding options (leave empty to let the OpenVINO to make a choice):\n" \
                                    "\t\tenabling threads->cores pinning(\"YES\", which is already default for any conventional CPU), \n" \
                                    "\t\tletting the runtime to decide on the threads->different core types(\"HYBRID_AWARE\", which is default on the hybrid CPUs) \n" \
                                    "\t\tthreads->(NUMA)nodes(\"NUMA\") or \n" \
                                    "\t\tcompletely disable(\"NO\") CPU inference threads pinning";
=======
static const char infer_threads_pinning_message[] = "Optional. Enable threads->cores (\"YES\", default), threads->(NUMA)nodes (\"NUMA\") "
                                                    "or completely disable (\"NO\") "
                                                    "CPU threads pinning for CPU-involved inference.";

>>>>>>> 99df4486
// @brief message for stream_output option
static const char stream_output_message[] = "Optional. Print progress as a plain text. When specified, an interactive progress bar is "
                                            "replaced with a "
                                            "multiline output.";

// @brief message for report_type option
static const char report_type_message[] = "Optional. Enable collecting statistics report. \"no_counters\" report contains "
                                          "configuration options specified, resulting FPS and latency. \"average_counters\" "
                                          "report extends \"no_counters\" report and additionally includes average PM "
                                          "counters values for each layer from the network. \"detailed_counters\" report "
                                          "extends \"average_counters\" report and additionally includes per-layer PM "
                                          "counters and latency for each executed infer request.";

// @brief message for report_folder option
static const char report_folder_message[] = "Optional. Path to a folder where statistics report is stored.";

// @brief message for exec_graph_path option
static const char exec_graph_path_message[] = "Optional. Path to a file where to store executable graph information serialized.";

// @brief message for progress bar option
static const char progress_message[] = "Optional. Show progress bar (can affect performance measurement). Default values is "
                                       "\"false\".";

// @brief message for performance counters option
static const char pc_message[] = "Optional. Report performance counters.";

#ifdef USE_OPENCV
// @brief message for load config option
static const char load_config_message[] = "Optional. Path to XML/YAML/JSON file to load custom IE parameters."
                                          " Please note, command line parameters have higher priority then parameters from configuration "
                                          "file.";

// @brief message for dump config option
static const char dump_config_message[] = "Optional. Path to XML/YAML/JSON file to dump IE parameters, which were set by application.";
#endif

static const char shape_message[] = "Optional. Set shape for input. For example, \"input1[1,3,224,224],input2[1,4]\" or "
                                    "\"[1,3,224,224]\""
                                    " in case of one input size.";

static const char layout_message[] = "Optional. Prompts how network layouts should be treated by application. "
                                     "For example, \"input1[NCHW],input2[NC]\" or \"[NCHW]\" in case of one input size.";

// @brief message for quantization bits
static const char gna_qb_message[] = "Optional. Weight bits for quantization:  8 or 16 (default)";

static constexpr char inputs_precision_message[] = "Optional. Specifies precision for all input layers of the network.";

static constexpr char outputs_precision_message[] = "Optional. Specifies precision for all output layers of the network.";

static constexpr char iop_message[] = "Optional. Specifies precision for input and output layers by name.\n"
                                      "                                             Example: -iop \"input:FP16, output:FP16\".\n"
                                      "                                             Notice that quotes are required.\n"
                                      "                                             Overwrites precision from ip and op options for "
                                      "specified layers.";

/// @brief Define flag for showing help message <br>
DEFINE_bool(h, false, help_message);

/// @brief Declare flag for showing help message <br>
DECLARE_bool(help);

/// @brief Define parameter for set image file <br>
/// i or mif is a required parameter
DEFINE_string(i, "", input_message);

/// @brief Define parameter for set model file <br>
/// It is a required parameter
DEFINE_string(m, "", model_message);

/// @brief Define execution mode
DEFINE_string(api, "async", api_message);

/// @brief device the target device to infer on <br>
DEFINE_string(d, "CPU", target_device_message);

/// @brief Absolute path to CPU library with user layers <br>
/// It is a required parameter
DEFINE_string(l, "", custom_cpu_library_message);

/// @brief Define parameter for clDNN custom kernels path <br>
/// Default is ./lib
DEFINE_string(c, "", custom_cldnn_message);

/// @brief Iterations count (default 0)
/// Sync mode: iterations count
/// Async mode: StartAsync counts
DEFINE_uint32(niter, 0, iterations_count_message);

/// @brief Time to execute topology in seconds
DEFINE_uint32(t, 0, execution_time_message);

/// @brief Number of infer requests in parallel
DEFINE_uint32(nireq, 0, infer_requests_count_message);

/// @brief Number of threads to use for inference on the CPU in throughput mode (also affects Hetero
/// cases)
DEFINE_uint32(nthreads, 0, infer_num_threads_message);

/// @brief Number of streams to use for inference on the CPU (also affects Hetero cases)
DEFINE_string(nstreams, "", infer_num_streams_message);

/// @brief Enforces bf16 execution with bfloat16 precision on systems having this capability
DEFINE_bool(enforcebf16, false, enforce_bf16_message);

/// @brief Define parameter for batch size <br>
/// Default is 0 (that means don't specify)
DEFINE_uint32(b, 0, batch_size_message);

// @brief Enable plugin messages
DEFINE_string(pin, "", infer_threads_pinning_message);

/// @brief Enables multiline text output instead of progress bar
DEFINE_bool(stream_output, false, stream_output_message);

/// @brief Enables statistics report collecting
DEFINE_string(report_type, "", report_type_message);

/// @brief Path to a folder where statistics report is stored
DEFINE_string(report_folder, "", report_folder_message);

/// @brief Path to a file where to store executable graph information serialized
DEFINE_string(exec_graph_path, "", exec_graph_path_message);

/// @brief Define flag for showing progress bar <br>
DEFINE_bool(progress, false, progress_message);

/// @brief Define flag for showing performance counters <br>
DEFINE_bool(pc, false, pc_message);

#ifdef USE_OPENCV
/// @brief Define flag for loading configuration file <br>
DEFINE_string(load_config, "", load_config_message);

/// @brief Define flag for dumping configuration file <br>
DEFINE_string(dump_config, "", dump_config_message);
#endif

/// @brief Define flag for input shape <br>
DEFINE_string(shape, "", shape_message);

/// @brief Define flag for layout shape <br>
DEFINE_string(layout, "", layout_message);

/// @brief Define flag for quantization bits (default 16)
DEFINE_int32(qb, 16, gna_qb_message);

/// @brief Specify precision for all input layers of the network
DEFINE_string(ip, "", inputs_precision_message);

/// @brief Specify precision for all ouput layers of the network
DEFINE_string(op, "", outputs_precision_message);

/// @brief Specify precision for input and output layers by name.\n"
///        Example: -iop \"input:FP16, output:FP16\".\n"
///        Notice that quotes are required.\n"
///        Overwrites layout from ip and op options for specified layers.";
DEFINE_string(iop, "", iop_message);

/**
 * @brief This function show a help message
 */
static void showUsage() {
    std::cout << std::endl;
    std::cout << "benchmark_app [OPTION]" << std::endl;
    std::cout << "Options:" << std::endl;
    std::cout << std::endl;
    std::cout << "    -h, --help                " << help_message << std::endl;
    std::cout << "    -m \"<path>\"               " << model_message << std::endl;
    std::cout << "    -i \"<path>\"               " << input_message << std::endl;
    std::cout << "    -d \"<device>\"             " << target_device_message << std::endl;
    std::cout << "    -l \"<absolute_path>\"      " << custom_cpu_library_message << std::endl;
    std::cout << "          Or" << std::endl;
    std::cout << "    -c \"<absolute_path>\"      " << custom_cldnn_message << std::endl;
    std::cout << "    -api \"<sync/async>\"       " << api_message << std::endl;
    std::cout << "    -niter \"<integer>\"        " << iterations_count_message << std::endl;
    std::cout << "    -nireq \"<integer>\"        " << infer_requests_count_message << std::endl;
    std::cout << "    -b \"<integer>\"            " << batch_size_message << std::endl;
    std::cout << "    -stream_output            " << stream_output_message << std::endl;
    std::cout << "    -t                        " << execution_time_message << std::endl;
    std::cout << "    -progress                 " << progress_message << std::endl;
    std::cout << "    -shape                    " << shape_message << std::endl;
    std::cout << "    -layout                   " << layout_message << std::endl;
    std::cout << std::endl << "  device-specific performance options:" << std::endl;
    std::cout << "    -nstreams \"<integer>\"     " << infer_num_streams_message << std::endl;
    std::cout << "    -nthreads \"<integer>\"     " << infer_num_threads_message << std::endl;
    std::cout << "    -enforcebf16=<true/false>     " << enforce_bf16_message << std::endl;
    std::cout << "    -pin \"YES\"/\"HYBRID_AWARE\"/\"NO\"/\"NUMA\"   " << infer_threads_pinning_message << std::endl;
    std::cout << std::endl << "  Statistics dumping options:" << std::endl;
    std::cout << "    -report_type \"<type>\"     " << report_type_message << std::endl;
    std::cout << "    -report_folder            " << report_folder_message << std::endl;
    std::cout << "    -exec_graph_path          " << exec_graph_path_message << std::endl;
    std::cout << "    -pc                       " << pc_message << std::endl;
#ifdef USE_OPENCV
    std::cout << "    -dump_config              " << dump_config_message << std::endl;
    std::cout << "    -load_config              " << load_config_message << std::endl;
#endif
    std::cout << "    -qb                       " << gna_qb_message << std::endl;
    std::cout << "    -ip                          <value>     " << inputs_precision_message << std::endl;
    std::cout << "    -op                          <value>     " << outputs_precision_message << std::endl;
    std::cout << "    -iop                        \"<value>\"    " << iop_message << std::endl;
}<|MERGE_RESOLUTION|>--- conflicted
+++ resolved
@@ -73,18 +73,11 @@
                                          "Intermediate Representation.";
 
 // @brief message for CPU threads pinning option
-<<<<<<< HEAD
 static const char infer_threads_pinning_message[] = "Optional. Explicit inference threads binding options (leave empty to let the OpenVINO to make a choice):\n" \
                                     "\t\tenabling threads->cores pinning(\"YES\", which is already default for any conventional CPU), \n" \
                                     "\t\tletting the runtime to decide on the threads->different core types(\"HYBRID_AWARE\", which is default on the hybrid CPUs) \n" \
                                     "\t\tthreads->(NUMA)nodes(\"NUMA\") or \n" \
                                     "\t\tcompletely disable(\"NO\") CPU inference threads pinning";
-=======
-static const char infer_threads_pinning_message[] = "Optional. Enable threads->cores (\"YES\", default), threads->(NUMA)nodes (\"NUMA\") "
-                                                    "or completely disable (\"NO\") "
-                                                    "CPU threads pinning for CPU-involved inference.";
-
->>>>>>> 99df4486
 // @brief message for stream_output option
 static const char stream_output_message[] = "Optional. Print progress as a plain text. When specified, an interactive progress bar is "
                                             "replaced with a "
