--- conflicted
+++ resolved
@@ -418,16 +418,8 @@
             auto duration_ms = double_to_string(get_total_ms_time(startTime));
             slog::info << "Import network took " << duration_ms << " ms" << slog::endl;
             if (statistics)
-<<<<<<< HEAD
-                statistics->addParameters(StatisticsReport::Category::EXECUTION_RESULTS,
-                                          {
-                                                  {"import network time (ms)", duration_ms}
-                                          });
+                statistics->addParameters(StatisticsReport::Category::EXECUTION_RESULTS, {{"import network time (ms)", duration_ms}});
             app_inputs_info = getInputsInfo<InputInfo::CPtr>(FLAGS_shape, FLAGS_layout, FLAGS_b, FLAGS_blob_shape, exeNetwork.GetInputsInfo());
-=======
-                statistics->addParameters(StatisticsReport::Category::EXECUTION_RESULTS, {{"import network time (ms)", duration_ms}});
-            app_inputs_info = getInputsInfo<InputInfo::CPtr>(FLAGS_shape, FLAGS_layout, FLAGS_b, exeNetwork.GetInputsInfo());
->>>>>>> 594c4882
             if (batchSize == 0) {
                 batchSize = 1;
             }
