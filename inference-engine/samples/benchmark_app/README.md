--- conflicted
+++ resolved
@@ -83,21 +83,6 @@
     The application looks for a suitable plugin for the specified device.
     -l "<absolute_path>"        Required for CPU custom layers. Absolute path to a shared library with the kernels implementations.
           Or
-<<<<<<< HEAD
-    -c "<absolute_path>"      Required for GPU custom kernels. Absolute path to an .xml file with the kernels description.
-    -api "<sync/async>"       Optional. Enable Sync/Async API. Default value is "async".
-    -niter "<integer>"        Optional. Number of iterations. If not specified, the number of iterations is calculated depending on a device.
-    -nireq "<integer>"        Optional. Number of infer requests. Default value is determined automatically for a device.
-    -b "<integer>"            Optional. Batch size value. If not specified, the batch size value is determined from Intermediate Representation.
-    -stream_output            Optional. Print progress as a plain text. When specified, an interactive progress bar is replaced with a multiline output.
-    -t                        Optional. Time, in seconds, to execute topology.
-    -progress                 Optional. Show progress bar (can affect performance measurement). Default values is "false".
-    -shape                    Optional. Set shape for input. For example, "input1[1,3,224,224],input2[1,4]" or "[1,3,224,224]" in case of one input size.
-    -layout                   Optional. Prompts how network layouts should be treated by application. For example, "input1[NCHW],input2[NC]" or "[NCHW]" in case of one input size.
-    -cache_dir "<path>"       Optional. Enables caching of loaded models to specified directory.
-    -load_from_file           Optional. Loads model from file directly without ReadNetwork.
-                              All CNNNetwork options (like re-shape) will be ignored.
-=======
     -c "<absolute_path>"        Required for GPU custom kernels. Absolute path to an .xml file with the kernels description.
     -api "<sync/async>"         Optional. Enable Sync/Async API. Default value is "async".
     -niter "<integer>"          Optional. Number of iterations. If not specified, the number of iterations is calculated depending on a device.
@@ -108,7 +93,8 @@
     -progress                   Optional. Show progress bar (can affect performance measurement). Default values is "false".
     -shape                      Optional. Set shape for input. For example, "input1[1,3,224,224],input2[1,4]" or "[1,3,224,224]" in case of one input size.
     -layout                     Optional. Prompts how network layouts should be treated by application. For example, "input1[NCHW],input2[NC]" or "[NCHW]" in case of one input size.
->>>>>>> c99257e1
+    -cache_dir "<path>"         Optional. Enables caching of loaded models to specified directory.
+    -load_from_file             Optional. Loads model from file directly without ReadNetwork.
 
   CPU-specific performance options:
     -nstreams "<integer>"       Optional. Number of streams to use for inference on the CPU, GPU or MYRIAD devices
