--- conflicted
+++ resolved
@@ -19,11 +19,7 @@
 | Model Format                     | Inference Engine Intermediate Representation (\*.xml + \*.bin), ONNX (\*.onnx)
 | Validated images                 | An uncompressed image in the NV12 color format - \*.yuv
 | Supported devices                | [All](../../../docs/IE_DG/supported_plugins/Supported_Devices.md) |
-<<<<<<< HEAD
-| Other language realization       | [C](../../../samples/C/hello_nv12_input_classification/README.md) |
-=======
 | Other language realization       | [C](../../../samples/c/hello_nv12_input_classification/README.md) |
->>>>>>> 711bd8cb
 
 ## How It Works
 
