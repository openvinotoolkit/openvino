// Copyright (C) 2018-2020 Intel Corporation
// SPDX-License-Identifier: Apache-2.0
//

#pragma once

#include <gtest/gtest.h>
#include <details/ie_cnn_network_tools.h>
#include <details/ie_cnn_network_iterator.hpp>
#include <ie_core.hpp>
#include <ie_plugin_config.hpp>
#include <tests_common.hpp>
#include <memory>
#include <fstream>
#include <test_model_path.hpp>
#include <hetero/hetero_plugin_config.hpp>
#include <graph_tools.hpp>
#include <functional_test_utils/plugin_cache.hpp>
#include <multi-device/multi_device_config.hpp>

#include <ngraph/function.hpp>
#include <ngraph/op/subtract.hpp>

#include "common_test_utils/file_utils.hpp"
#include "common_test_utils/unicode_utils.hpp"
#include "ngraph_functions/subgraph_builders.hpp"

#ifdef ENABLE_UNICODE_PATH_SUPPORT
#include <iostream>
#define GTEST_COUT std::cerr << "[          ] [ INFO ] "
#include <codecvt>
#endif

using namespace testing;
using namespace InferenceEngine;
using namespace InferenceEngine::details;
using namespace InferenceEngine::PluginConfigParams;

#define CHECK_MULTI() do { \
                          try { \
                              Core ie; \
                              ie.GetVersions("MULTI"); \
                          } catch (...) { \
                            GTEST_SKIP(); \
                          } \
                      } while(false)\

class IEClassBasicTest : public TestsCommon {
public:
    void SetUp() override {
        // To close loaded devices.
        PluginCache::get().reset();
    }
};

class IEClassBasicTestP : public IEClassBasicTest, public WithParamInterface<std::pair<std::string, std::string> > {
protected:
    std::string pluginName;
    std::string deviceName;
public:
    void SetUp() override {
        IEClassBasicTest::SetUp();

        pluginName = GetParam().first + IE_BUILD_POSTFIX;
        deviceName = GetParam().second;
    }
};

class IEClassNetworkTest : public IEClassBasicTest {
public:
    void SetUp() override {
        IEClassBasicTest::SetUp();

        // Generic network - GoogleNet V1
        {
            std::shared_ptr<ngraph::Function> fnPtr = ngraph::builder::subgraph::makeSplitConvConcat();
            ASSERT_NO_THROW(actualNetwork = CNNNetwork(fnPtr));
        }

        // Quite simple network
        {
            std::shared_ptr<ngraph::Function> fnPtr = ngraph::builder::subgraph::makeSingleConv();
            ASSERT_NO_THROW(simpleNetwork = CNNNetwork(fnPtr));
        }

        // miltiinput to substruct network
        {
            auto fnPtr = ngraph::builder::subgraph::make2InputSubtract();
            irv10Network = InferenceEngine::CNNNetwork(fnPtr);
        }
    }

    void setHeteroNetworkAffinity(const std::string& target) {
        InferenceEngine::InputsDataMap networkInputs = actualNetwork.getInputsInfo();

        CNNLayerPtr layer;
        for (auto input : networkInputs) {
            InputInfo::Ptr q = input.second;
            DataPtr p = q->getInputData();
            layer = p->getInputTo().begin()->second;
        }

        std::map<std::string, std::string> deviceMapping = {
            {"Convololution_4",   target},
            {"Convololution_7",   "CPU"},
            {"Relu_5",   "CPU"},
            {"Relu_8",   target},
            {"Concat_9", "CPU"}
        };

        CNNNetDFS(layer, [&](const CNNLayerPtr &layer) {
            auto it = deviceMapping.find(layer->name);
            if (it != deviceMapping.end()) {
                layer->affinity = it->second;
            } else {
                layer->affinity = "CPU";
            }
        });
    }

    CNNNetwork actualNetwork;
    CNNNetwork simpleNetwork;
    CNNNetwork irv10Network;

};

class IEClassNetworkTestP : public IEClassNetworkTest, public WithParamInterface<std::string> {
protected:
    std::string deviceName;
public:
    void SetUp() override {
        IEClassNetworkTest::SetUp();

        deviceName = GetParam();
    }
};

//
// Create and register plugins
//

TEST_F(IEClassBasicTest, smoke_createDefault) {
    ASSERT_NO_THROW(Core ie);
}

TEST_P(IEClassBasicTestP, registerExistingPluginThrows) {
    Core ie;
    ASSERT_THROW(ie.RegisterPlugin(pluginName, deviceName), InferenceEngineException);
}

TEST_P(IEClassBasicTestP, registerNewPluginNoThrows) {
    Core ie;
    ASSERT_NO_THROW(ie.RegisterPlugin(pluginName, "NEW_DEVICE_NAME"));
    ASSERT_NO_THROW(ie.GetMetric("NEW_DEVICE_NAME", METRIC_KEY(SUPPORTED_CONFIG_KEYS)));
}

TEST_F(IEClassBasicTest, smoke_registerExistingPluginFileThrows) {
    Core ie;
    ASSERT_THROW(ie.RegisterPlugins("nonExistPlugins.xml"), InferenceEngineException);
}

TEST_F(IEClassBasicTest, smoke_createNonExistingConfigThrows) {
    ASSERT_THROW(Core ie("nonExistPlugins.xml"), InferenceEngineException);
}

#if defined __linux__  && !defined(__APPLE__)

TEST_F(IEClassBasicTest, smoke_createMockEngineConfigNoThrows) {
    ASSERT_NO_THROW(Core ie(TestDataHelpers::get_data_path() + "/ie_class/mock_engine_valid.xml"));
}

TEST_F(IEClassBasicTest, smoke_createMockEngineConfigThrows) {
    ASSERT_THROW(Core ie(TestDataHelpers::get_data_path() + "/ie_class/mock_engine.xml"), InferenceEngineException);
}

#endif

#ifdef ENABLE_UNICODE_PATH_SUPPORT

TEST_P(IEClassBasicTestP, smoke_registerPluginsXMLUnicodePath) {
// TODO: Issue: 31197 Remove this code
#if defined(_WIN32) || defined(_WIN64)
    if (deviceName == CommonTestUtils::DEVICE_MYRIAD) {
        GTEST_SKIP();
    }
#endif

    std::string pluginXML = TestDataHelpers::get_data_path() + "/ie_class/mock_engine_valid.xml";

    for (std::size_t testIndex = 0; testIndex < CommonTestUtils::test_unicode_postfix_vector.size(); testIndex++) {
        std::wstring postfix  = L"_" + CommonTestUtils::test_unicode_postfix_vector[testIndex];
        std::wstring pluginsXmlW = CommonTestUtils::addUnicodePostfixToPath(pluginXML, postfix);

        try {
            bool is_copy_successfully;
            is_copy_successfully = CommonTestUtils::copyFile(pluginXML, pluginsXmlW);
            if (!is_copy_successfully) {
                FAIL() << "Unable to copy from '" << pluginXML << "' to '" << wStringtoMBCSstringChar(pluginsXmlW) << "'";
            }

            GTEST_COUT << "Test " << testIndex << std::endl;

            Core ie;
            GTEST_COUT << "Core created " << testIndex << std::endl;
            ASSERT_NO_THROW(ie.RegisterPlugins(wStringtoMBCSstringChar(pluginsXmlW)));
            CommonTestUtils::removeFile(pluginsXmlW);
#if defined __linux__  && !defined(__APPLE__)
            ASSERT_NO_THROW(ie.GetVersions("mock")); // from pluginXML
#endif
            ASSERT_NO_THROW(ie.GetVersions(deviceName));
            GTEST_COUT << "Plugin created " << testIndex << std::endl;

            ASSERT_NO_THROW(ie.RegisterPlugin(pluginName, "TEST_DEVICE"));
            ASSERT_NO_THROW(ie.GetVersions("TEST_DEVICE"));
            GTEST_COUT << "Plugin registered and created " << testIndex << std::endl;

            GTEST_COUT << "OK" << std::endl;
        }
        catch (const InferenceEngine::details::InferenceEngineException &e_next) {
            CommonTestUtils::removeFile(pluginsXmlW);
            FAIL() << e_next.what();
        }
    }
}

#endif  // ENABLE_UNICODE_PATH_SUPPORT

//
// GetVersions()
//

TEST_P(IEClassBasicTestP, getVersionsByExactDeviceNoThrow) {
    Core ie;
    ASSERT_NO_THROW(ie.GetVersions(deviceName + ".0"));
}

TEST_P(IEClassBasicTestP, getVersionsByDeviceClassNoThrow) {
    Core ie;
    ASSERT_NO_THROW(ie.GetVersions(deviceName));
}

TEST_P(IEClassBasicTestP, getVersionsNonEmpty) {
    Core ie;
    ASSERT_EQ(2, ie.GetVersions("HETERO:" + deviceName).size());
}

//
// UnregisterPlugin
//

TEST_P(IEClassBasicTestP, unregisterExistingPluginNoThrow) {
    Core ie;
    // device instance is not created yet
    ASSERT_THROW(ie.UnregisterPlugin(deviceName), InferenceEngineException);

    // make the first call to IE which created device instance
    ie.GetVersions(deviceName);
    // now, we can unregister device
    ASSERT_NO_THROW(ie.UnregisterPlugin(deviceName));
}

TEST_P(IEClassBasicTestP, accessToUnregisteredPluginThrows) {
    Core ie;
    ASSERT_THROW(ie.UnregisterPlugin(deviceName), InferenceEngineException);
    ASSERT_NO_THROW(ie.GetVersions(deviceName));
    ASSERT_NO_THROW(ie.UnregisterPlugin(deviceName));
    ASSERT_NO_THROW(ie.SetConfig({ }, deviceName));
    ASSERT_NO_THROW(ie.GetVersions(deviceName));
    ASSERT_NO_THROW(ie.UnregisterPlugin(deviceName));
}

TEST_F(IEClassBasicTest, smoke_unregisterNonExistingPluginThrows) {
    Core ie;
    ASSERT_THROW(ie.UnregisterPlugin("unkown_device"), InferenceEngineException);
}

//
// SetConfig
//

TEST_P(IEClassBasicTestP, SetConfigAllThrows) {
    Core ie;
    ASSERT_NO_THROW(ie.SetConfig({ { "unsupported_key", "4" } }));
    ASSERT_ANY_THROW(ie.GetVersions(deviceName));
}

TEST_P(IEClassBasicTestP, SetConfigForUnRegisteredDeviceThrows) {
    Core ie;
    ASSERT_THROW(ie.SetConfig({ { "unsupported_key", "4" } }, "unregistered_device"), InferenceEngineException);
}

TEST_P(IEClassBasicTestP, SetConfigNoThrow) {
    Core ie;
    ASSERT_NO_THROW(ie.SetConfig({ { KEY_PERF_COUNT, YES } }, deviceName));
}

TEST_P(IEClassBasicTestP, SetConfigAllNoThrow) {
    Core ie;
    ASSERT_NO_THROW(ie.SetConfig({ { KEY_PERF_COUNT, YES } }));
    ASSERT_NO_THROW(ie.GetVersions(deviceName));
}

TEST_F(IEClassBasicTest, smoke_SetConfigHeteroThrows) {
    Core ie;
    ASSERT_NO_THROW(ie.SetConfig({ { KEY_PERF_COUNT, YES } }, "HETERO"));
}

TEST_P(IEClassBasicTestP, SetConfigHeteroTargetFallbackThrows) {
    Core ie;
    ASSERT_NO_THROW(ie.SetConfig({ { "TARGET_FALLBACK", deviceName } }, "HETERO"));
}

TEST_F(IEClassBasicTest, smoke_SetConfigHeteroNoThrow) {
    Core ie;
    bool value = false;

    ASSERT_NO_THROW(ie.SetConfig({ { HETERO_CONFIG_KEY(DUMP_GRAPH_DOT), YES } }, "HETERO"));
    ASSERT_NO_THROW(value = ie.GetConfig("HETERO", HETERO_CONFIG_KEY(DUMP_GRAPH_DOT)).as<bool>());
    ASSERT_TRUE(value);

    ASSERT_NO_THROW(ie.SetConfig({ { HETERO_CONFIG_KEY(DUMP_GRAPH_DOT), NO } }, "HETERO"));
    ASSERT_NO_THROW(value = ie.GetConfig("HETERO", HETERO_CONFIG_KEY(DUMP_GRAPH_DOT)).as<bool>());
    ASSERT_FALSE(value);
}

//
// ImportNetwork
//

TEST_P(IEClassBasicTestP, ImportNetworkThrows) {
    Core ie;

    if (deviceName == "CPU" || deviceName == "FPGA") {
        ASSERT_THROW(ie.ImportNetwork("model", deviceName), InferenceEngineException);
    }
}

TEST_F(IEClassBasicTest, smoke_ImportNetworkHeteroThrows) {
    Core ie;

    ASSERT_THROW(ie.ImportNetwork("model", "HETERO"), InferenceEngineException);
}

TEST_F(IEClassBasicTest, smoke_ImportNetworkMultiThrows) {
    CHECK_MULTI();
    InferenceEngine::Core ie;
    ASSERT_THROW(ie.ImportNetwork("model", "MULTI"), InferenceEngineException);
}

TEST_P(IEClassBasicTestP, ImportNetworkWithNullContextThrows) {
    Core ie;
    RemoteContext::Ptr context = nullptr;
    std::istringstream stream("None");
    ASSERT_THROW(ie.ImportNetwork(stream, context, {}), InferenceEngineException);
}

//
// LoadNetwork
//

TEST_P(IEClassNetworkTestP, LoadNetworkActualNoThrow) {
    Core ie;
    ASSERT_NO_THROW(ie.LoadNetwork(actualNetwork,  deviceName));
}

TEST_P(IEClassNetworkTestP, LoadNetworkActualHeteroDeviceNoThrow) {
    Core ie;
    ASSERT_NO_THROW(ie.LoadNetwork(actualNetwork, "HETERO:" + deviceName ));
}

TEST_P(IEClassNetworkTestP, LoadNetworkActualHeteroDevice2NoThrow) {
    Core ie;
    ASSERT_NO_THROW(ie.LoadNetwork(actualNetwork, "HETERO", { { "TARGET_FALLBACK", deviceName } }));
}

#define SKIP_IF_NOT_IMPLEMENTED(...) do {                                       \
    try {                                                                       \
        __VA_ARGS__;                                                            \
    } catch(InferenceEngine::details::InferenceEngineException ieException) {   \
        auto notImplementedExceptionIsThrown =                                  \
            std::string::npos != std::string{ieException.what()}                \
            .find(std::string{"[NOT_IMPLEMENTED] "});                           \
        if (notImplementedExceptionIsThrown) {                                  \
            GTEST_SKIP();                                                       \
        } else {                                                                \
            FAIL() << "thrown from expression: " # __VA_ARGS__ << std::endl     \
            << "what: " << ieException.what();                                  \
        }                                                                       \
    }                                                                           \
} while(0)

//
// ImportExportNetwork
//

using IEClassImportExportTestP = IEClassNetworkTestP;

TEST_P(IEClassImportExportTestP, smoke_ImportNetworkNoThrowIfNoDeviceName) {
    Core ie;
    std::stringstream strm;
    ExecutableNetwork executableNetwork;
    ASSERT_NO_THROW(executableNetwork = ie.LoadNetwork(actualNetwork, deviceName));
    SKIP_IF_NOT_IMPLEMENTED(executableNetwork.Export(strm));
    if (!strm.str().empty() && deviceName.find("FPGA") != std::string::npos) {
        SKIP_IF_NOT_IMPLEMENTED(executableNetwork = ie.ImportNetwork(strm));
    }
    if (nullptr != static_cast<IExecutableNetwork::Ptr&>(executableNetwork)) {
        ASSERT_NO_THROW(executableNetwork.CreateInferRequest());
    }
}

TEST_P(IEClassImportExportTestP, smoke_ImportNetworkNoThrowWithDeviceName) {
    Core ie;
    std::stringstream strm;
    ExecutableNetwork executableNetwork;
    ASSERT_NO_THROW(executableNetwork = ie.LoadNetwork(actualNetwork, deviceName));
    SKIP_IF_NOT_IMPLEMENTED(executableNetwork.Export(strm));
    SKIP_IF_NOT_IMPLEMENTED(executableNetwork = ie.ImportNetwork(strm, deviceName));
    if (nullptr != static_cast<IExecutableNetwork::Ptr&>(executableNetwork)) {
        ASSERT_NO_THROW(executableNetwork.CreateInferRequest());
    }
}

TEST_P(IEClassImportExportTestP, smoke_ExportUsingFileNameImportFromStreamNoThrowWithDeviceName) {
    Core ie;
    ExecutableNetwork executableNetwork;
    std::string fileName{"ExportedNetwork"};
    {
        ASSERT_NO_THROW(executableNetwork = ie.LoadNetwork(simpleNetwork, deviceName));
        SKIP_IF_NOT_IMPLEMENTED(executableNetwork.Export(fileName));
    }
    if (CommonTestUtils::fileExists(fileName)) {
        {
            std::ifstream strm(fileName);
            SKIP_IF_NOT_IMPLEMENTED(executableNetwork = ie.ImportNetwork(strm, deviceName));
        }
        ASSERT_EQ(0, remove(fileName.c_str()));
    }
    if (nullptr != static_cast<IExecutableNetwork::Ptr&>(executableNetwork)) {
        ASSERT_NO_THROW(executableNetwork.CreateInferRequest());
    }
}

//
// QueryNetwork
//

TEST_P(IEClassNetworkTestP, QueryNetworkActualThrows) {
    Core ie;
    ASSERT_NO_THROW(ie.QueryNetwork(actualNetwork, "HETERO:" + deviceName));
}

TEST_P(IEClassNetworkTestP, QueryNetworkActualNoThrow) {
    Core ie;
    ASSERT_NO_THROW(ie.QueryNetwork(actualNetwork, deviceName));
}

TEST_P(IEClassNetworkTestP, QueryNetworkHeteroActualNoThrow) {
    Core ie;
    QueryNetworkResult res;
    ASSERT_NO_THROW(res = ie.QueryNetwork(actualNetwork, "HETERO", { { "TARGET_FALLBACK", deviceName } }));
    ASSERT_LT(0, res.supportedLayersMap.size());
}

TEST_P(IEClassNetworkTestP, QueryNetworkMultiThrows) {
    CHECK_MULTI();
    Core ie;
    ASSERT_THROW(ie.QueryNetwork(actualNetwork, "MULTI"), InferenceEngineException);
}

//
// IE Class GetMetric / GetConfig
//

class IEClassGetMetricTest : public TestsCommon, public WithParamInterface<std::string> {
protected:
    std::string deviceName;

public:
    void SetUp() override {
        // To close loaded devices.
        PluginCache::get().reset();

        deviceName = GetParam();
    }
};

#define ASSERT_METRIC_SUPPORTED(metricName)                              \
    {                                                                    \
        std::vector<std::string> metrics =                               \
            ie.GetMetric(deviceName, METRIC_KEY(SUPPORTED_METRICS));     \
        auto it = std::find(metrics.begin(), metrics.end(), metricName); \
        ASSERT_NE(metrics.end(), it);                                    \
    }

TEST_F(IEClassBasicTest, smoke_GetMetricSupportedMetricsHeteroNoThrow) {
    Core ie;
    Parameter p;
    std::string deviceName = "HETERO";

    ASSERT_NO_THROW(p = ie.GetMetric(deviceName, METRIC_KEY(SUPPORTED_METRICS)));
    std::vector<std::string> t = p;

    std::cout << "Supported HETERO metrics: " << std::endl;
    for (auto && str : t) {
        std::cout << str << std::endl;
    }

    ASSERT_METRIC_SUPPORTED(METRIC_KEY(SUPPORTED_METRICS));
}

TEST_F(IEClassBasicTest, smoke_GetMetricSupportedConfigKeysHeteroNoThrow) {
    Core ie;
    Parameter p;
    std::string deviceName = "HETERO";

    ASSERT_NO_THROW(p = ie.GetMetric(deviceName, METRIC_KEY(SUPPORTED_CONFIG_KEYS)));
    std::vector<std::string> t = p;

    std::cout << "Supported HETERO config keys: " << std::endl;
    for (auto && str : t) {
        std::cout << str << std::endl;
    }

    ASSERT_METRIC_SUPPORTED(METRIC_KEY(SUPPORTED_CONFIG_KEYS));
}

TEST_F(IEClassBasicTest, smoke_GetMetricSupportedConfigKeysHeteroThrows) {
    Core ie;

    ASSERT_THROW(ie.GetMetric("HETERO:CPU", METRIC_KEY(SUPPORTED_CONFIG_KEYS)), InferenceEngineException);
}

using IEClassGetMetricTest_SUPPORTED_METRICS = IEClassGetMetricTest;
TEST_P(IEClassGetMetricTest_SUPPORTED_METRICS, GetMetricAndPrintNoThrow) {
    Core ie;
    Parameter p;

    ASSERT_NO_THROW(p = ie.GetMetric(deviceName, METRIC_KEY(SUPPORTED_METRICS)));
    std::vector<std::string> t = p;

    std::cout << "Supported metrics: " << std::endl;
    for (auto && str : t) {
        std::cout << str << std::endl;
    }

    ASSERT_METRIC_SUPPORTED(METRIC_KEY(SUPPORTED_METRICS));
}

using IEClassGetMetricTest_SUPPORTED_CONFIG_KEYS = IEClassGetMetricTest;
TEST_P(IEClassGetMetricTest_SUPPORTED_CONFIG_KEYS, GetMetricAndPrintNoThrow) {
    Core ie;
    Parameter p;

    ASSERT_NO_THROW(p = ie.GetMetric(deviceName, METRIC_KEY(SUPPORTED_CONFIG_KEYS)));
    std::vector<std::string> t = p;

    std::cout << "Supported config values: " << std::endl;
    for (auto && str : t) {
        std::cout << str << std::endl;
    }

    ASSERT_METRIC_SUPPORTED(METRIC_KEY(SUPPORTED_CONFIG_KEYS));
}

using IEClassGetMetricTest_AVAILABLE_DEVICES = IEClassGetMetricTest;
TEST_P(IEClassGetMetricTest_AVAILABLE_DEVICES, GetMetricAndPrintNoThrow) {
    Core ie;
    Parameter p;

    ASSERT_NO_THROW(p = ie.GetMetric(deviceName, METRIC_KEY(AVAILABLE_DEVICES)));
    std::vector<std::string> t = p;

    std::cout << "Available devices: " << std::endl;
    for (auto && str : t) {
        std::cout << str << std::endl;
    }

    ASSERT_METRIC_SUPPORTED(METRIC_KEY(AVAILABLE_DEVICES));
}

using IEClassGetMetricTest_FULL_DEVICE_NAME = IEClassGetMetricTest;
TEST_P(IEClassGetMetricTest_FULL_DEVICE_NAME, GetMetricAndPrintNoThrow) {
    Core ie;
    Parameter p;

    ASSERT_NO_THROW(p = ie.GetMetric(deviceName, METRIC_KEY(FULL_DEVICE_NAME)));
    std::string t = p;
    std::cout << "Full device name: " << std::endl << t << std::endl;

    ASSERT_METRIC_SUPPORTED(METRIC_KEY(FULL_DEVICE_NAME));
}

using IEClassGetMetricTest_OPTIMIZATION_CAPABILITIES = IEClassGetMetricTest;
TEST_P(IEClassGetMetricTest_OPTIMIZATION_CAPABILITIES, GetMetricAndPrintNoThrow) {
    Core ie;
    Parameter p;

    ASSERT_NO_THROW(p = ie.GetMetric(deviceName, METRIC_KEY(OPTIMIZATION_CAPABILITIES)));
    std::vector<std::string> t = p;

    std::cout << "Optimization capabilities: " << std::endl;
    for (auto && str : t) {
        std::cout << str << std::endl;
    }

    ASSERT_METRIC_SUPPORTED(METRIC_KEY(OPTIMIZATION_CAPABILITIES));
}

using IEClassGetMetricTest_NUMBER_OF_WAITING_INFER_REQUESTS = IEClassGetMetricTest;
TEST_P(IEClassGetMetricTest_NUMBER_OF_WAITING_INFER_REQUESTS, GetMetricAndPrintNoThrow) {
    Core ie;
    Parameter p;

    ASSERT_NO_THROW(p = ie.GetMetric(deviceName, METRIC_KEY(NUMBER_OF_WAITING_INFER_REQUESTS)));
    unsigned int t = p;

    std::cout << "Number of waiting infer requests: " << std::endl << t << std::endl;

    ASSERT_METRIC_SUPPORTED(METRIC_KEY(NUMBER_OF_WAITING_INFER_REQUESTS));
}

using IEClassGetMetricTest_NUMBER_OF_EXEC_INFER_REQUESTS = IEClassGetMetricTest;
TEST_P(IEClassGetMetricTest_NUMBER_OF_EXEC_INFER_REQUESTS, GetMetricAndPrintNoThrow) {
    Core ie;
    Parameter p;

    ASSERT_NO_THROW(p = ie.GetMetric(deviceName, METRIC_KEY(NUMBER_OF_EXEC_INFER_REQUESTS)));
    unsigned int t = p;

    std::cout << "Number of executing infer requests: " << std::endl << t << std::endl;

    ASSERT_METRIC_SUPPORTED(METRIC_KEY(NUMBER_OF_EXEC_INFER_REQUESTS));
}

using IEClassGetMetricTest_RANGE_FOR_ASYNC_INFER_REQUESTS = IEClassGetMetricTest;
TEST_P(IEClassGetMetricTest_RANGE_FOR_ASYNC_INFER_REQUESTS, GetMetricAndPrintNoThrow) {
    Core ie;
    Parameter p;

    ASSERT_NO_THROW(p = ie.GetMetric(deviceName, METRIC_KEY(RANGE_FOR_ASYNC_INFER_REQUESTS)));
    std::tuple<unsigned int, unsigned int, unsigned int> t = p;

    unsigned int start = std::get<0>(t);
    unsigned int end = std::get<1>(t);
    unsigned int step = std::get<2>(t);

    std::cout << "Range for async infer requests: " << std::endl;
    std::cout << start << std::endl;
    std::cout << end << std::endl;
    std::cout << step << std::endl;
    std::cout << std::endl;

    ASSERT_LE(start, end);
    ASSERT_GE(step, 1);
    ASSERT_METRIC_SUPPORTED(METRIC_KEY(RANGE_FOR_ASYNC_INFER_REQUESTS));
}

using IEClassGetMetricTest_RANGE_FOR_STREAMS = IEClassGetMetricTest;
TEST_P(IEClassGetMetricTest_RANGE_FOR_STREAMS, GetMetricAndPrintNoThrow) {
    Core ie;
    Parameter p;

    ASSERT_NO_THROW(p = ie.GetMetric(deviceName, METRIC_KEY(RANGE_FOR_STREAMS)));
    std::tuple<unsigned int, unsigned int> t = p;

    unsigned int start = std::get<0>(t);
    unsigned int end = std::get<1>(t);

    std::cout << "Range for streams: " << std::endl;
    std::cout << start << std::endl;
    std::cout << end << std::endl;
    std::cout << std::endl;

    ASSERT_LE(start, end);
    ASSERT_METRIC_SUPPORTED(METRIC_KEY(RANGE_FOR_STREAMS));
}

using IEClassGetMetricTest_ThrowUnsupported = IEClassGetMetricTest;
TEST_P(IEClassGetMetricTest_ThrowUnsupported,GetMetricThrow) {
    Core ie;
    Parameter p;

    ASSERT_THROW(p = ie.GetMetric(deviceName, "unsupported_metric"), InferenceEngineException);
}

using IEClassGetConfigTest = IEClassGetMetricTest;
TEST_P(IEClassGetConfigTest, GetConfigNoThrow) {
    Core ie;
    Parameter p;

    ASSERT_NO_THROW(p = ie.GetMetric(deviceName, METRIC_KEY(SUPPORTED_CONFIG_KEYS)));
    std::vector<std::string> configValues = p;

    for (auto && confKey : configValues) {
        Parameter defaultValue;
        ASSERT_NO_THROW(defaultValue = ie.GetConfig(deviceName, confKey));
        ASSERT_FALSE(defaultValue.empty());
    }
}

using IEClassGetConfigTest = IEClassGetMetricTest;
TEST_P(IEClassGetConfigTest, GetConfigHeteroNoThrow) {
    Core ie;
    Parameter p;

    ASSERT_NO_THROW(p = ie.GetMetric(deviceName, METRIC_KEY(SUPPORTED_CONFIG_KEYS)));
    std::vector<std::string> configValues = p;

    for (auto && confKey : configValues) {
        ASSERT_NO_THROW(ie.GetConfig(deviceName, confKey));
    }
}

using IEClassGetConfigTest_ThrowUnsupported = IEClassGetMetricTest;
TEST_P(IEClassGetConfigTest_ThrowUnsupported, GetConfigHeteroThrow) {
    Core ie;
    Parameter p;

    ASSERT_THROW(p = ie.GetConfig("HETERO", "unsupported_config"), InferenceEngineException);
}

using IEClassGetConfigTest_ThrowUnsupported = IEClassGetMetricTest;
TEST_P(IEClassGetConfigTest_ThrowUnsupported, GetConfigHeteroWithDeviceThrow) {
    Core ie;
    Parameter p;

    ASSERT_THROW(p = ie.GetConfig("HETERO:" + deviceName, HETERO_CONFIG_KEY(DUMP_GRAPH_DOT)), InferenceEngineException);
}

using IEClassGetConfigTest_ThrowUnsupported = IEClassGetMetricTest;
TEST_P(IEClassGetConfigTest_ThrowUnsupported, GetConfigThrow) {
    Core ie;
    Parameter p;

    ASSERT_THROW(p = ie.GetConfig(deviceName, "unsupported_config"), InferenceEngineException);
}

using IEClassGetAvailableDevices = IEClassGetMetricTest;
TEST_P(IEClassGetAvailableDevices, GetAvailableDevicesNoThrow) {
    Core ie;
    std::vector<std::string> devices;

    ASSERT_NO_THROW(devices = ie.GetAvailableDevices());

    bool deviceFound = false;
    std::cout << "Available devices: " << std::endl;
    for (auto && device : devices) {
        if (device.find(deviceName) != std::string::npos) {
            deviceFound = true;
        }

        std::cout << device << " ";
    }
    std::cout << std::endl;

    ASSERT_TRUE(deviceFound);
}

//
// ExecutableNetwork GetMetric / GetConfig
//

class IEClassExecutableNetworkGetMetricTest : public IEClassNetworkTest, public WithParamInterface<std::string> {
protected:
    std::string deviceName;

public:
    void SetUp() override {
        IEClassNetworkTest::SetUp();
        deviceName = GetParam();
    }
};

class IEClassExecutableNetworkGetMetricTestForSpecificConfig : public IEClassNetworkTest,
public WithParamInterface<std::tuple<std::string, std::pair<std::string, std::string>>> {
protected:
    std::string deviceName;
    std::string configKey;
    std::string configValue;
public:
    virtual void SetUp() {
        IEClassNetworkTest::SetUp();
        deviceName = get<0>(GetParam());
        configKey = get<1>(GetParam()).first;
        configValue = get<1>(GetParam()).second;
    }
};

#define ASSERT_EXEC_METRIC_SUPPORTED(metricName)                         \
    {                                                                    \
        std::vector<std::string> metrics =                               \
            exeNetwork.GetMetric(METRIC_KEY(SUPPORTED_METRICS));         \
        auto it = std::find(metrics.begin(), metrics.end(), metricName); \
        ASSERT_NE(metrics.end(), it);                                    \
    }

using IEClassExecutableNetworkGetMetricTest_SUPPORTED_CONFIG_KEYS = IEClassExecutableNetworkGetMetricTest;
TEST_P(IEClassExecutableNetworkGetMetricTest_SUPPORTED_CONFIG_KEYS, GetMetricNoThrow) {
    Core ie;
    Parameter p;

    ExecutableNetwork exeNetwork = ie.LoadNetwork(simpleNetwork, deviceName);

    ASSERT_NO_THROW(p = exeNetwork.GetMetric(METRIC_KEY(SUPPORTED_CONFIG_KEYS)));
    std::vector<std::string> configValues = p;

    std::cout << "Supported config keys: " << std::endl;
    for (auto && conf : configValues) {
        std::cout << conf << std::endl;
        ASSERT_LT(0, conf.size());
    }
    ASSERT_LE(0, configValues.size());
    ASSERT_EXEC_METRIC_SUPPORTED(METRIC_KEY(SUPPORTED_CONFIG_KEYS));
}

using IEClassExecutableNetworkGetMetricTest_SUPPORTED_METRICS = IEClassExecutableNetworkGetMetricTest;
TEST_P(IEClassExecutableNetworkGetMetricTest_SUPPORTED_METRICS,GetMetricNoThrow) {
    Core ie;
    Parameter p;

    ExecutableNetwork exeNetwork = ie.LoadNetwork(simpleNetwork, deviceName);

    ASSERT_NO_THROW(p = exeNetwork.GetMetric(METRIC_KEY(SUPPORTED_METRICS)));
    std::vector<std::string> metricValues = p;

    std::cout << "Supported metric keys: " << std::endl;
    for (auto && conf : metricValues) {
        std::cout << conf << std::endl;
        ASSERT_LT(0, conf.size());
    }
    ASSERT_LT(0, metricValues.size());
    ASSERT_EXEC_METRIC_SUPPORTED(METRIC_KEY(SUPPORTED_METRICS));
}

using IEClassExecutableNetworkGetMetricTest_NETWORK_NAME = IEClassExecutableNetworkGetMetricTest;
TEST_P(IEClassExecutableNetworkGetMetricTest_NETWORK_NAME, GetMetricNoThrow) {
    Core ie;
    Parameter p;

    ExecutableNetwork exeNetwork = ie.LoadNetwork(simpleNetwork, deviceName);

    ASSERT_NO_THROW(p = exeNetwork.GetMetric(EXEC_NETWORK_METRIC_KEY(NETWORK_NAME)));
    std::string networkname = p;

    std::cout << "Exe network name: " << std::endl << networkname << std::endl;
    ASSERT_EQ(simpleNetwork.getName(), networkname);
    ASSERT_EXEC_METRIC_SUPPORTED(EXEC_NETWORK_METRIC_KEY(NETWORK_NAME));
}

using IEClassExecutableNetworkGetMetricTest_OPTIMAL_NUMBER_OF_INFER_REQUESTS = IEClassExecutableNetworkGetMetricTest;
TEST_P(IEClassExecutableNetworkGetMetricTest_OPTIMAL_NUMBER_OF_INFER_REQUESTS, GetMetricNoThrow) {
    Core ie;
    Parameter p;

    ExecutableNetwork exeNetwork = ie.LoadNetwork(simpleNetwork, deviceName);

    ASSERT_NO_THROW(p = exeNetwork.GetMetric(EXEC_NETWORK_METRIC_KEY(OPTIMAL_NUMBER_OF_INFER_REQUESTS)));
    unsigned int value = p;

    std::cout << "Optimal number of Inference Requests: " << value << std::endl;
    ASSERT_GE(value, 1u);
    ASSERT_EXEC_METRIC_SUPPORTED(EXEC_NETWORK_METRIC_KEY(OPTIMAL_NUMBER_OF_INFER_REQUESTS));
}

using IEClassExecutableNetworkGetMetricTest_ThrowsUnsupported = IEClassExecutableNetworkGetMetricTest;
TEST_P(IEClassExecutableNetworkGetMetricTest_ThrowsUnsupported, GetMetricThrow) {
    Core ie;
    Parameter p;

    ExecutableNetwork exeNetwork = ie.LoadNetwork(simpleNetwork, deviceName);

    ASSERT_THROW(p = exeNetwork.GetMetric("unsupported_metric"), InferenceEngineException);
}

using IEClassExecutableNetworkGetConfigTest = IEClassExecutableNetworkGetMetricTest;
TEST_P(IEClassExecutableNetworkGetConfigTest, GetConfigNoThrow) {
    Core ie;
    Parameter p;

    ExecutableNetwork exeNetwork = ie.LoadNetwork(simpleNetwork, deviceName);

    ASSERT_NO_THROW(p = exeNetwork.GetMetric(METRIC_KEY(SUPPORTED_CONFIG_KEYS)));
    std::vector<std::string> configValues = p;

    for (auto && confKey : configValues) {
        Parameter defaultValue;
        ASSERT_NO_THROW(defaultValue = ie.GetConfig(deviceName, confKey));
        ASSERT_FALSE(defaultValue.empty());
    }
}

TEST_P(IEClassExecutableNetworkGetConfigTest, GetConfigThrows) {
    Core ie;
    Parameter p;

    ExecutableNetwork exeNetwork = ie.LoadNetwork(simpleNetwork, deviceName);

    ASSERT_THROW(p = exeNetwork.GetConfig("unsupported_config"), InferenceEngineException);
}

using IEClassExecutableNetworkSetConfigTest = IEClassExecutableNetworkGetMetricTest;
TEST_P(IEClassExecutableNetworkSetConfigTest, SetConfigThrows) {
    Core ie;
    Parameter p;

    ExecutableNetwork exeNetwork = ie.LoadNetwork(simpleNetwork, deviceName);

    ASSERT_THROW(exeNetwork.SetConfig({ { "unsupported_config", "some_value" } }), InferenceEngineException);
}

using IEClassExecutableNetworkSupportedConfigTest = IEClassExecutableNetworkGetMetricTestForSpecificConfig;
TEST_P(IEClassExecutableNetworkSupportedConfigTest, SupportedConfigWorks) {
    Core ie;
    Parameter p;

    ExecutableNetwork exeNetwork = ie.LoadNetwork(simpleNetwork, deviceName);

    ASSERT_NO_THROW(exeNetwork.SetConfig({ { configKey, configValue } }));
    ASSERT_NO_THROW(p = exeNetwork.GetConfig( configKey ));
    ASSERT_EQ(p, configValue);
}

using IEClassExecutableNetworkUnsupportedConfigTest = IEClassExecutableNetworkGetMetricTestForSpecificConfig;
TEST_P(IEClassExecutableNetworkUnsupportedConfigTest, UnsupportedConfigThrows) {
    Core ie;

    ExecutableNetwork exeNetwork = ie.LoadNetwork(simpleNetwork, deviceName);

    ASSERT_THROW(exeNetwork.SetConfig({ { configKey, configValue } }), InferenceEngineException);
}

using IEClassExecutableNetworkGetConfigTest = IEClassExecutableNetworkGetMetricTest;
TEST_P(IEClassExecutableNetworkGetConfigTest, GetConfigNoEmptyNoThrow) {
    Core ie;
    Parameter p;

    ASSERT_NO_THROW(p = ie.GetMetric(deviceName, METRIC_KEY(SUPPORTED_CONFIG_KEYS)));
    std::vector<std::string> devConfigValues = p;

    ExecutableNetwork exeNetwork = ie.LoadNetwork(simpleNetwork, deviceName);

    ASSERT_NO_THROW(p = exeNetwork.GetMetric(METRIC_KEY(SUPPORTED_CONFIG_KEYS)));
    std::vector<std::string> execConfigValues = p;

    /*
    for (auto && configKey : devConfigValues) {
        ASSERT_NE(execConfigValues.end(), std::find(execConfigValues.begin(), execConfigValues.end(), configKey));

        Parameter configValue;
        ASSERT_NO_THROW(Parameter configValue = exeNetwork.GetConfig(configKey));
    }
    */
}

//
// Hetero Executable network case
//

class IEClassHeteroExecutableNetworkGetMetricTest : public IEClassNetworkTest, public WithParamInterface<std::string> {
protected:
    std::string deviceName;
    std::string heteroDeviceName;

public:
    virtual void TearDown() {
    }

    virtual void SetUp() {
        IEClassNetworkTest::SetUp();
        deviceName = GetParam();
        heteroDeviceName = "HETERO:" + deviceName + ",CPU";
    }
};

using IEClassHeteroExecutableNetworkGetMetricTest_SUPPORTED_CONFIG_KEYS = IEClassHeteroExecutableNetworkGetMetricTest;
TEST_P(IEClassHeteroExecutableNetworkGetMetricTest_SUPPORTED_CONFIG_KEYS, GetMetricNoThrow) {
    Core ie;
    Parameter pHetero, pDevice;

    ExecutableNetwork heteroExeNetwork = ie.LoadNetwork(actualNetwork, heteroDeviceName);
    ExecutableNetwork deviceExeNetwork = ie.LoadNetwork(actualNetwork, deviceName);

    ASSERT_NO_THROW(pHetero = heteroExeNetwork.GetMetric(METRIC_KEY(SUPPORTED_CONFIG_KEYS)));
    ASSERT_NO_THROW(pDevice = deviceExeNetwork.GetMetric(METRIC_KEY(SUPPORTED_CONFIG_KEYS)));
    std::vector<std::string> heteroConfigValues = pHetero, deviceConfigValues = pDevice;

    std::cout << "Supported config keys: " << std::endl;
    for (auto && conf : heteroConfigValues) {
        std::cout << conf << std::endl;
        ASSERT_LT(0, conf.size());
    }
    ASSERT_LE(0, heteroConfigValues.size());

    // check that all device config values are present in hetero case
    for (auto && deviceConf : deviceConfigValues) {
        auto it = std::find(heteroConfigValues.begin(), heteroConfigValues.end(), deviceConf);
        ASSERT_TRUE(it != heteroConfigValues.end());

        Parameter heteroConfigValue = heteroExeNetwork.GetConfig(deviceConf);
        Parameter deviceConfigValue = deviceExeNetwork.GetConfig(deviceConf);

        // HETERO returns EXCLUSIVE_ASYNC_REQUESTS as a boolean value
        if (CONFIG_KEY(EXCLUSIVE_ASYNC_REQUESTS) != deviceConf)
            ASSERT_EQ(deviceConfigValue, heteroConfigValue);
    }
}

using IEClassHeteroExecutableNetworkGetMetricTest_SUPPORTED_METRICS = IEClassHeteroExecutableNetworkGetMetricTest;
TEST_P(IEClassHeteroExecutableNetworkGetMetricTest_SUPPORTED_METRICS, GetMetricNoThrow) {
    Core ie;
    Parameter pHetero, pDevice;

    ExecutableNetwork heteroExeNetwork = ie.LoadNetwork(actualNetwork, heteroDeviceName);
    ExecutableNetwork deviceExeNetwork = ie.LoadNetwork(actualNetwork, deviceName);

    ASSERT_NO_THROW(pHetero = heteroExeNetwork.GetMetric(METRIC_KEY(SUPPORTED_METRICS)));
    ASSERT_NO_THROW(pDevice = deviceExeNetwork.GetMetric(METRIC_KEY(SUPPORTED_METRICS)));
    std::vector<std::string> heteroMetricValues = pHetero, deviceMetricValues = pDevice;

    std::cout << "Supported metric keys: " << std::endl;
    for (auto && conf : heteroMetricValues) {
        std::cout << conf << std::endl;
        ASSERT_LT(0, conf.size());
    }
    ASSERT_LT(0, heteroMetricValues.size());

    const std::vector<std::string> heteroSpecificMetrics = {
        METRIC_KEY(SUPPORTED_METRICS),
        METRIC_KEY(SUPPORTED_CONFIG_KEYS)
    };

    // check that all device metric values are present in hetero case
    for (auto && deviceMetricName : deviceMetricValues) {
        auto it = std::find(heteroMetricValues.begin(), heteroMetricValues.end(), deviceMetricName);
        ASSERT_TRUE(it != heteroMetricValues.end());

        Parameter heteroMetricValue = heteroExeNetwork.GetMetric(deviceMetricName);
        Parameter deviceMetricValue = deviceExeNetwork.GetMetric(deviceMetricName);

        if (std::find(heteroSpecificMetrics.begin(), heteroSpecificMetrics.end(), deviceMetricName) ==
            heteroSpecificMetrics.end())
            ASSERT_TRUE(heteroMetricValue == deviceMetricValue);
    }
}

using IEClassHeteroExecutableNetworkGetMetricTest_NETWORK_NAME = IEClassHeteroExecutableNetworkGetMetricTest;
TEST_P(IEClassHeteroExecutableNetworkGetMetricTest_NETWORK_NAME, GetMetricNoThrow) {
    Core ie;
    Parameter p;

    ExecutableNetwork exeNetwork = ie.LoadNetwork(actualNetwork, heteroDeviceName);

    ASSERT_NO_THROW(p = exeNetwork.GetMetric(EXEC_NETWORK_METRIC_KEY(NETWORK_NAME)));
    std::string networkname = p;

    std::cout << "Exe network name: " << std::endl << networkname << std::endl;
}

using IEClassHeteroExecutableNetworkGetMetricTest_TARGET_FALLBACK = IEClassHeteroExecutableNetworkGetMetricTest;
TEST_P(IEClassHeteroExecutableNetworkGetMetricTest_TARGET_FALLBACK, GetMetricNoThrow) {
    Core ie;
    Parameter p;

    setHeteroNetworkAffinity(deviceName);

    ExecutableNetwork exeNetwork = ie.LoadNetwork(actualNetwork, heteroDeviceName);

    ASSERT_NO_THROW(p = exeNetwork.GetConfig("TARGET_FALLBACK"));
    std::string targets = p;
    auto expectedTargets = deviceName + ",CPU";

    std::cout << "Exe network fallback targets: " << targets << std::endl;
    ASSERT_EQ(expectedTargets, targets);
}

//
// QueryNetwork with HETERO on particular device
//

namespace {

bool supportsDeviceID(Core & ie, const std::string & deviceName) {
    auto supportedConfigKeys = ie.GetMetric(deviceName, METRIC_KEY(SUPPORTED_CONFIG_KEYS)).as<std::vector<std::string>>();
    return supportedConfigKeys.end() != std::find(std::begin(supportedConfigKeys),
                                                  std::end(supportedConfigKeys),
                                                  CONFIG_KEY(DEVICE_ID));
}

bool supportsAvaliableDevices(Core & ie, const std::string & deviceName) {
    auto supportedMetricKeys = ie.GetMetric(deviceName, METRIC_KEY(SUPPORTED_METRICS)).as<std::vector<std::string>>();
    return supportedMetricKeys.end() != std::find(std::begin(supportedMetricKeys),
                                                  std::end(supportedMetricKeys),
                                                  METRIC_KEY(AVAILABLE_DEVICES));
}

}

class IEClassQueryNetworkTest : public IEClassNetworkTest, public WithParamInterface<std::string> {
protected:
    std::string deviceName;
public:
    void SetUp() override {
        IEClassNetworkTest::SetUp();
        deviceName = GetParam();
    }
};

TEST_P(IEClassQueryNetworkTest, QueryNetworkHETEROWithDeviceIDNoThrow) {
    Core ie;

    if (supportsDeviceID(ie, deviceName)) {
        auto deviceIDs = ie.GetMetric(deviceName, METRIC_KEY(AVAILABLE_DEVICES)).as<std::vector<std::string>>();
        if (deviceIDs.empty())
            GTEST_SKIP();
        ASSERT_NO_THROW(ie.QueryNetwork(actualNetwork, "HETERO",
            { { "TARGET_FALLBACK", deviceName + "." + deviceIDs[0] + ",CPU" }}));
    } else {
        GTEST_SKIP();
    }
}

TEST_P(IEClassQueryNetworkTest, QueryNetworkWithDeviceID) {
    Core ie;

    if (supportsDeviceID(ie, deviceName)) {
        ASSERT_NO_THROW(ie.QueryNetwork(simpleNetwork, deviceName + ".0"));
    } else {
        GTEST_SKIP();
    }
}

TEST_P(IEClassQueryNetworkTest, QueryNetworkWithBigDeviceIDThrows) {
    Core ie;

    if (supportsDeviceID(ie, deviceName)) {
        ASSERT_THROW(ie.QueryNetwork(actualNetwork, deviceName + ".110"), InferenceEngineException);
    } else {
        GTEST_SKIP();
    }
}

TEST_P(IEClassQueryNetworkTest, QueryNetworkWithInvalidDeviceIDThrows) {
    Core ie;

    if (supportsDeviceID(ie, deviceName)) {
        ASSERT_THROW(ie.QueryNetwork(actualNetwork, deviceName + ".l0"), InferenceEngineException);
    } else {
        GTEST_SKIP();
    }
}

TEST_P(IEClassQueryNetworkTest, QueryNetworkHETEROWithBigDeviceIDThrows) {
    Core ie;

    if (supportsDeviceID(ie, deviceName)) {
        ASSERT_THROW(ie.QueryNetwork(actualNetwork, "HETERO",
                                     { { "TARGET_FALLBACK", deviceName + ".100,CPU" }}), InferenceEngineException);
    } else {
        GTEST_SKIP();
    }
}

//
// LoadNetwork with HETERO on particular device
//

using IEClassLoadNetworkTest = IEClassQueryNetworkTest;

TEST_P(IEClassLoadNetworkTest, LoadNetworkHETEROWithDeviceIDNoThrow) {
    Core ie;

    if (supportsDeviceID(ie, deviceName)) {
        auto deviceIDs = ie.GetMetric(deviceName, METRIC_KEY(AVAILABLE_DEVICES)).as<std::vector<std::string>>();
        if (deviceIDs.empty())
            GTEST_SKIP();
        std::string heteroDevice = "HETERO:" + deviceName + "." + deviceIDs[0] + ",CPU";
        ASSERT_NO_THROW(ie.LoadNetwork(actualNetwork, heteroDevice));
    } else {
        GTEST_SKIP();
    }
}

TEST_P(IEClassLoadNetworkTest, LoadNetworkWithDeviceIDNoThrow) {
    Core ie;

    if (supportsDeviceID(ie, deviceName)) {
        auto deviceIDs = ie.GetMetric(deviceName, METRIC_KEY(AVAILABLE_DEVICES)).as<std::vector<std::string>>();
        if (deviceIDs.empty())
            GTEST_SKIP();
        ASSERT_NO_THROW(ie.LoadNetwork(simpleNetwork, deviceName + "." + deviceIDs[0]));
    } else {
        GTEST_SKIP();
    }
}

TEST_P(IEClassLoadNetworkTest, LoadNetworkWithBigDeviceIDThrows) {
    Core ie;

    if (supportsDeviceID(ie, deviceName)) {
        ASSERT_THROW(ie.LoadNetwork(actualNetwork, deviceName + ".10"), InferenceEngineException);
    } else {
        GTEST_SKIP();
    }
}

TEST_P(IEClassLoadNetworkTest, LoadNetworkWithInvalidDeviceIDThrows) {
    Core ie;

    if (supportsDeviceID(ie, deviceName)) {
        ASSERT_THROW(ie.LoadNetwork(actualNetwork, deviceName + ".l0"), InferenceEngineException);
    } else {
        GTEST_SKIP();
    }
}

TEST_P(IEClassLoadNetworkTest, LoadNetworkHETEROWithBigDeviceIDThrows) {
    Core ie;

    if (supportsDeviceID(ie, deviceName)) {
        ASSERT_THROW(ie.LoadNetwork(actualNetwork, "HETERO",
                                     { { "TARGET_FALLBACK", deviceName + ".100,CPU" } }), InferenceEngineException);
    } else {
        GTEST_SKIP();
    }
}

TEST_P(IEClassLoadNetworkTest, LoadNetworkHETEROAndDeviceIDThrows) {
    Core ie;

    if (supportsDeviceID(ie, deviceName)) {
        ASSERT_THROW(ie.LoadNetwork(actualNetwork, "HETERO",
                                     { { "TARGET_FALLBACK", deviceName + ",CPU" }, {CONFIG_KEY(DEVICE_ID), "110"}}), InferenceEngineException);
    } else {
        GTEST_SKIP();
    }
}

//
// LoadNetwork with HETERO on MULTI combinations particular device
//

TEST_P(IEClassLoadNetworkTest, LoadNetworkHETEROwithMULTINoThrow) {
    CHECK_MULTI();

    Core ie;
    if (supportsDeviceID(ie, deviceName) && supportsAvaliableDevices(ie, deviceName)) {
        std::string devices;
        auto availableDevices = ie.GetMetric(deviceName, METRIC_KEY(AVAILABLE_DEVICES)).as<std::vector<std::string>>();
        for (auto&& device : availableDevices) {
            devices += deviceName + '.' + device;
            if (&device != &(availableDevices.back())) {
                devices += ',';
            }
        }
        ASSERT_NO_THROW(ie.LoadNetwork(actualNetwork, "HETERO", {
                {MULTI_CONFIG_KEY(DEVICE_PRIORITIES), devices},
                { "TARGET_FALLBACK", "MULTI,CPU" }}));
    } else {
        GTEST_SKIP();
    }

}

TEST_P(IEClassLoadNetworkTest, LoadNetworkMULTIwithHETERONoThrow) {
    CHECK_MULTI();
    Core ie;

    if (supportsDeviceID(ie, deviceName) && supportsAvaliableDevices(ie, deviceName)) {
        std::string devices;
        auto availableDevices = ie.GetMetric(deviceName, METRIC_KEY(AVAILABLE_DEVICES)).as<std::vector<std::string>>();
        for (auto&& device : availableDevices) {
            devices += "HETERO." + device;
            if (&device != &(availableDevices.back())) {
                devices += ',';
            }
        }
        ASSERT_NO_THROW(ie.LoadNetwork(actualNetwork, "MULTI", {
                {MULTI_CONFIG_KEY(DEVICE_PRIORITIES), devices},
                { "TARGET_FALLBACK", deviceName + ",CPU" }}));
    } else {
        GTEST_SKIP();
    }
}

//
// QueryNetwork with HETERO on MULTI combinations particular device
//

TEST_P(IEClassLoadNetworkTest, QueryNetworkHETEROwithMULTINoThrowv7) {
    CHECK_MULTI();
    Core ie;

    if (supportsDeviceID(ie, deviceName) && supportsAvaliableDevices(ie, deviceName)) {
        std::string devices;
        auto availableDevices = ie.GetMetric(deviceName, METRIC_KEY(AVAILABLE_DEVICES)).as<std::vector<std::string>>();
        for (auto&& device : availableDevices) {
            devices += deviceName + '.' + device;
            if (&device != &(availableDevices.back())) {
                devices += ',';
            }
        }

        QueryNetworkResult result;
        ASSERT_NO_THROW(result = ie.QueryNetwork(actualNetwork, "HETERO", {
                {MULTI_CONFIG_KEY(DEVICE_PRIORITIES), devices},
                { "TARGET_FALLBACK", "MULTI,CPU" }}));

        for (auto && layer : result.supportedLayersMap) {
            IE_SUPPRESS_DEPRECATED_START
            EXPECT_NO_THROW(actualNetwork.getLayerByName(layer.first.c_str()));
            IE_SUPPRESS_DEPRECATED_END
        }
    } else {
        GTEST_SKIP();
    }
}

TEST_P(IEClassLoadNetworkTest, QueryNetworkMULTIwithHETERONoThrowv7) {
    CHECK_MULTI();
    Core ie;

    if (supportsDeviceID(ie, deviceName) && supportsAvaliableDevices(ie, deviceName)) {
        std::string devices;
        auto availableDevices = ie.GetMetric(deviceName, METRIC_KEY(AVAILABLE_DEVICES)).as<std::vector<std::string>>();
        for (auto&& device : availableDevices) {
            devices += "HETERO." + device;
            if (&device != &(availableDevices.back())) {
                devices += ',';
            }
        }

        QueryNetworkResult result;
        ASSERT_NO_THROW(result = ie.QueryNetwork(actualNetwork, "MULTI", {
                {MULTI_CONFIG_KEY(DEVICE_PRIORITIES), devices},
                { "TARGET_FALLBACK", deviceName + ",CPU" }}));

        for (auto && layer : result.supportedLayersMap) {
            IE_SUPPRESS_DEPRECATED_START
            EXPECT_NO_THROW(actualNetwork.getLayerByName(layer.first.c_str()));
            IE_SUPPRESS_DEPRECATED_END
        }
    } else {
        GTEST_SKIP();
    }
}

TEST_P(IEClassLoadNetworkTest, DISABLED_QueryNetworkHETEROWithMULTINoThrowV10) {
    CHECK_MULTI();
    Core ie;

    if (supportsDeviceID(ie, deviceName) && supportsAvaliableDevices(ie, deviceName)) {
        std::string devices;
        auto availableDevices = ie.GetMetric(deviceName, METRIC_KEY(AVAILABLE_DEVICES)).as<std::vector<std::string>>();
        for (auto&& device : availableDevices) {
            devices += deviceName + '.' + device;
            if (&device != &(availableDevices.back())) {
                devices += ',';
            }
        }
        auto function = irv10Network.getFunction();
        ASSERT_NE(nullptr, function);
        std::unordered_set<std::string> expectedLayers;
        for (auto&& node : function->get_ops()) {
            if (!node->is_constant() && !node->is_parameter() && !node->is_output()) {
                expectedLayers.emplace(node->get_friendly_name());
            }
        }
        QueryNetworkResult result;
        ASSERT_NO_THROW(result = ie.QueryNetwork(irv10Network, "HETERO", {
                {MULTI_CONFIG_KEY(DEVICE_PRIORITIES), devices},
                { "TARGET_FALLBACK", "MULTI,CPU" }}));

        std::unordered_set<std::string> actualLayers;
        for (auto && layer : result.supportedLayersMap) {
            actualLayers.emplace(layer.first);
        }
        ASSERT_EQ(expectedLayers, actualLayers);
    } else {
        GTEST_SKIP();
    }
}

TEST_P(IEClassLoadNetworkTest, DISABLED_QueryNetworkMULTIWithHETERONoThrowV10) {
    CHECK_MULTI();
    Core ie;

    if (supportsDeviceID(ie, deviceName) && supportsAvaliableDevices(ie, deviceName)) {
        std::string devices;
        auto availableDevices = ie.GetMetric(deviceName, METRIC_KEY(AVAILABLE_DEVICES)).as<std::vector<std::string>>();
        for (auto&& device : availableDevices) {
            devices += "HETERO." + device;
            if (&device != &(availableDevices.back())) {
                devices += ',';
            }
        }
        auto function = irv10Network.getFunction();
        ASSERT_NE(nullptr, function);
        std::unordered_set<std::string> expectedLayers;
        for (auto&& node : function->get_ops()) {
            if (!node->is_constant() && !node->is_parameter() && !node->is_output()) {
                expectedLayers.emplace(node->get_friendly_name());
            }
<<<<<<< HEAD
        } else {
            IE_SUPPRESS_DEPRECATED_START
            auto & inetwork = (ICNNNetwork&)irv10Network;
            details::CNNNetworkIterator i(&inetwork), end;
            while (i != end) {
                CNNLayerPtr layer = *i;
                names.push_back(layer->name);
                ++i;
            }
            IE_SUPPRESS_DEPRECATED_END
=======
>>>>>>> 69a342ea
        }
        QueryNetworkResult result;
        ASSERT_NO_THROW(result = ie.QueryNetwork(irv10Network, "MULTI", {
                {MULTI_CONFIG_KEY(DEVICE_PRIORITIES), devices},
                { "TARGET_FALLBACK", deviceName + ",CPU" }}));

        std::unordered_set<std::string> actualLayers;
        for (auto && layer : result.supportedLayersMap) {
            actualLayers.emplace(layer.first);
        }
        ASSERT_EQ(expectedLayers, actualLayers);
    } else {
        GTEST_SKIP();
    }
}

using IEClassLoadNetworkAfterCoreRecreateTest = IEClassLoadNetworkTest;

TEST_P(IEClassLoadNetworkAfterCoreRecreateTest, LoadAfterRecreateCoresAndPlugins) {
    CHECK_MULTI();
    Core ie;
    {
        auto versions = ie.GetVersions("MULTI:" + deviceName + ",CPU");
        ASSERT_EQ(3, versions.size());
    }
    std::map<std::string, std::string> config;
    if (deviceName == CommonTestUtils::DEVICE_CPU) {
        config.insert({"CPU_THREADS_NUM", "3"});
    };
    ASSERT_NO_THROW({
        Core ie;
        std::string name = actualNetwork.getInputsInfo().begin()->first;
        actualNetwork.getInputsInfo().at(name)->setPrecision(Precision::U8);
        auto executableNetwork = ie.LoadNetwork(actualNetwork, deviceName, config);
    });
}<|MERGE_RESOLUTION|>--- conflicted
+++ resolved
@@ -36,15 +36,6 @@
 using namespace InferenceEngine::details;
 using namespace InferenceEngine::PluginConfigParams;
 
-#define CHECK_MULTI() do { \
-                          try { \
-                              Core ie; \
-                              ie.GetVersions("MULTI"); \
-                          } catch (...) { \
-                            GTEST_SKIP(); \
-                          } \
-                      } while(false)\
-
 class IEClassBasicTest : public TestsCommon {
 public:
     void SetUp() override {
@@ -342,7 +333,6 @@
 }
 
 TEST_F(IEClassBasicTest, smoke_ImportNetworkMultiThrows) {
-    CHECK_MULTI();
     InferenceEngine::Core ie;
     ASSERT_THROW(ie.ImportNetwork("model", "MULTI"), InferenceEngineException);
 }
@@ -463,7 +453,6 @@
 }
 
 TEST_P(IEClassNetworkTestP, QueryNetworkMultiThrows) {
-    CHECK_MULTI();
     Core ie;
     ASSERT_THROW(ie.QueryNetwork(actualNetwork, "MULTI"), InferenceEngineException);
 }
@@ -1241,8 +1230,6 @@
 //
 
 TEST_P(IEClassLoadNetworkTest, LoadNetworkHETEROwithMULTINoThrow) {
-    CHECK_MULTI();
-
     Core ie;
     if (supportsDeviceID(ie, deviceName) && supportsAvaliableDevices(ie, deviceName)) {
         std::string devices;
@@ -1263,7 +1250,6 @@
 }
 
 TEST_P(IEClassLoadNetworkTest, LoadNetworkMULTIwithHETERONoThrow) {
-    CHECK_MULTI();
     Core ie;
 
     if (supportsDeviceID(ie, deviceName) && supportsAvaliableDevices(ie, deviceName)) {
@@ -1288,7 +1274,6 @@
 //
 
 TEST_P(IEClassLoadNetworkTest, QueryNetworkHETEROwithMULTINoThrowv7) {
-    CHECK_MULTI();
     Core ie;
 
     if (supportsDeviceID(ie, deviceName) && supportsAvaliableDevices(ie, deviceName)) {
@@ -1317,7 +1302,6 @@
 }
 
 TEST_P(IEClassLoadNetworkTest, QueryNetworkMULTIwithHETERONoThrowv7) {
-    CHECK_MULTI();
     Core ie;
 
     if (supportsDeviceID(ie, deviceName) && supportsAvaliableDevices(ie, deviceName)) {
@@ -1346,7 +1330,6 @@
 }
 
 TEST_P(IEClassLoadNetworkTest, DISABLED_QueryNetworkHETEROWithMULTINoThrowV10) {
-    CHECK_MULTI();
     Core ie;
 
     if (supportsDeviceID(ie, deviceName) && supportsAvaliableDevices(ie, deviceName)) {
@@ -1382,7 +1365,6 @@
 }
 
 TEST_P(IEClassLoadNetworkTest, DISABLED_QueryNetworkMULTIWithHETERONoThrowV10) {
-    CHECK_MULTI();
     Core ie;
 
     if (supportsDeviceID(ie, deviceName) && supportsAvaliableDevices(ie, deviceName)) {
@@ -1401,19 +1383,6 @@
             if (!node->is_constant() && !node->is_parameter() && !node->is_output()) {
                 expectedLayers.emplace(node->get_friendly_name());
             }
-<<<<<<< HEAD
-        } else {
-            IE_SUPPRESS_DEPRECATED_START
-            auto & inetwork = (ICNNNetwork&)irv10Network;
-            details::CNNNetworkIterator i(&inetwork), end;
-            while (i != end) {
-                CNNLayerPtr layer = *i;
-                names.push_back(layer->name);
-                ++i;
-            }
-            IE_SUPPRESS_DEPRECATED_END
-=======
->>>>>>> 69a342ea
         }
         QueryNetworkResult result;
         ASSERT_NO_THROW(result = ie.QueryNetwork(irv10Network, "MULTI", {
@@ -1433,7 +1402,6 @@
 using IEClassLoadNetworkAfterCoreRecreateTest = IEClassLoadNetworkTest;
 
 TEST_P(IEClassLoadNetworkAfterCoreRecreateTest, LoadAfterRecreateCoresAndPlugins) {
-    CHECK_MULTI();
     Core ie;
     {
         auto versions = ie.GetVersions("MULTI:" + deviceName + ",CPU");
