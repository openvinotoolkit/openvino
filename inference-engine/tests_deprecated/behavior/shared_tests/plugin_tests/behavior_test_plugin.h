// Copyright (C) 2018-2021 Intel Corporation
// SPDX-License-Identifier: Apache-2.0
//

#ifndef BEHAVIOR_TEST_PLUGIN_H_
#define BEHAVIOR_TEST_PLUGIN_H_

#include <gtest/gtest.h>
#include <tests_common.hpp>
#include <inference_engine.hpp>
#include <ie_plugin_config.hpp>
#include <vpu/vpu_plugin_config.hpp>
#include <vpu/private_plugin_config.hpp>
#include <gna/gna_config.hpp>
#include <multi-device/multi_device_config.hpp>
#include <common_test_utils/test_assertions.hpp>
#include <memory>
#include <fstream>

#include "functional_test_utils/test_model/test_model.hpp"
#include "functional_test_utils/skip_tests_config.hpp"

using namespace ::testing;
using namespace InferenceEngine;
using namespace InferenceEngine::details;
using namespace InferenceEngine::PluginConfigParams;
using namespace InferenceEngine::VPUConfigParams;
using namespace InferenceEngine::GNAConfigParams;

class BehTestParams {
public:
    std::string device;

    std::string model_xml_str;
    Blob::Ptr weights_blob;

    Precision input_blob_precision;
    Precision output_blob_precision;

    std::map<std::string, std::string> config;
    uint8_t batch_size;

    BehTestParams() = default;

    BehTestParams(
            const std::string &_device,
            const std::string &_model_xml_str,
            const Blob::Ptr &_weights_blob,
            Precision _input_blob_precision,
            const std::map<std::string, std::string> &_config = {},
            Precision _output_blob_precision = Precision::FP32) : device(_device),
                                                                  model_xml_str(_model_xml_str),
                                                                  weights_blob(_weights_blob),
                                                                  input_blob_precision(_input_blob_precision),
                                                                  output_blob_precision(_output_blob_precision),
                                                                  config(_config) {}

    BehTestParams &withIn(Precision _input_blob_precision) {
        input_blob_precision = _input_blob_precision;
        return *this;
    }

    BehTestParams &withOut(Precision _output_blob_precision) {
        output_blob_precision = _output_blob_precision;
        return *this;
    }

    BehTestParams &withConfig(std::map<std::string, std::string> _config) {
        config = _config;
        return *this;
    }

    BehTestParams &withIncorrectConfigItem() {
        config.insert({"some_nonexistent_key", "some_unknown_value"});
        return *this;
    }

    BehTestParams &withBatchSize(uint8_t _batch_size) {
        batch_size = _batch_size;
        return *this;
    }

    static std::vector<BehTestParams>
    concat(std::vector<BehTestParams> const &v1, std::vector<BehTestParams> const &v2) {
        std::vector<BehTestParams> retval;
        std::copy(v1.begin(), v1.end(), std::back_inserter(retval));
        std::copy(v2.begin(), v2.end(), std::back_inserter(retval));
        return retval;
    }
};

class BehaviorPluginTest : public TestsCommon, public WithParamInterface<BehTestParams> {
protected:

    StatusCode sts;
    InferenceEngine::ResponseDesc response;

};

<<<<<<< HEAD
=======
class TestModel {
public:
    std::string model_xml_str;
    InferenceEngine::Blob::Ptr weights_blob;
    TestModel(const std::string &model, const InferenceEngine::Blob::Ptr &weights) : model_xml_str(model) , weights_blob(weights) {}
};

TestModel getConvReluNormPoolFcModel(InferenceEngine::Precision netPrc);
const TestModel convReluNormPoolFcModelFP32 = getConvReluNormPoolFcModel(InferenceEngine::Precision::FP32);
const TestModel convReluNormPoolFcModelFP16 = getConvReluNormPoolFcModel(InferenceEngine::Precision::FP16);
const TestModel convReluNormPoolFcModelQ78 = getConvReluNormPoolFcModel(InferenceEngine::Precision::Q78);

class FPGAHangingTest : public BehaviorPluginTest {
};

>>>>>>> 5b8b2141
#endif<|MERGE_RESOLUTION|>--- conflicted
+++ resolved
@@ -97,8 +97,6 @@
 
 };
 
-<<<<<<< HEAD
-=======
 class TestModel {
 public:
     std::string model_xml_str;
@@ -114,5 +112,4 @@
 class FPGAHangingTest : public BehaviorPluginTest {
 };
 
->>>>>>> 5b8b2141
 #endif