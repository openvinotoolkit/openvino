// Copyright (C) 2018-2021 Intel Corporation
// SPDX-License-Identifier: Apache-2.0
//

/**
 * @brief A header file that provides wrapper for ICNNNetwork object
 *
 * @file ie_cnn_network.h
 */
#pragma once

#include <map>
#include <memory>
#include <string>
#include <utility>
#include <vector>

#include "ie_icnn_network.hpp"
#include "ie_blob.h"
#include "ie_common.h"
#include "ie_data.h"
#include "details/ie_exception_conversion.hpp"
#include "ie_extension.h"

namespace ngraph {

class Function;

}  // namespace ngraph

namespace InferenceEngine {

/**
 * @brief This class contains all the information about the Neural Network and the related binary information
 */
class INFERENCE_ENGINE_API_CLASS(CNNNetwork) {
public:
    /**
     * @brief A default constructor
     */
    CNNNetwork();

    IE_SUPPRESS_DEPRECATED_START
    /**
     * @brief Allows helper class to manage lifetime of network object
     *
     * @param network Pointer to the network object
     */
    explicit CNNNetwork(std::shared_ptr<ICNNNetwork> network);
    IE_SUPPRESS_DEPRECATED_END

    /**
     * @brief A constructor from ngraph::Function object
     * This constructor wraps existing ngraph::Function
     * If you want to avoid modification of original Function, please create a copy
     * @param network Pointer to the ngraph::Function object
     * @param exts Vector of pointers to IE extension objects
     */
    explicit CNNNetwork(const std::shared_ptr<ngraph::Function>& network,
                        const std::vector<IExtensionPtr>& exts = {});

    /**
     * @copybrief ICNNNetwork::getOutputsInfo
     *
     * Wraps ICNNNetwork::getOutputsInfo
     *
     * @return outputs Reference to the OutputsDataMap object
     */
    OutputsDataMap getOutputsInfo() const;

    /**
     * @copybrief ICNNNetwork::getInputsInfo
     *
     * Wraps ICNNNetwork::getInputsInfo
     *
     * @return inputs Reference to InputsDataMap object
     */
    InputsDataMap getInputsInfo() const;

    /**
     * @copybrief ICNNNetwork::layerCount
     *
     * Wraps ICNNNetwork::layerCount
     *
     * @return The number of layers as an integer value
     */
    size_t layerCount() const;

    /**
     * @copybrief ICNNNetwork::getName
     *
     * Wraps ICNNNetwork::getName
     *
     * @return Network name
     */
    const std::string& getName() const;

    /**
     * @copybrief ICNNNetwork::setBatchSize
     *
     * Wraps ICNNNetwork::setBatchSize
     *
     * @param size Size of batch to set
     */
    void setBatchSize(const size_t size);

    /**
     * @copybrief ICNNNetwork::getBatchSize
     *
     * Wraps ICNNNetwork::getBatchSize
     *
     * @return The size of batch as a size_t value
     */
    size_t getBatchSize() const;

    IE_SUPPRESS_DEPRECATED_START
    /**
     * @deprecated InferenceEngine::ICNNNetwork interface is deprecated
     * @brief An overloaded operator cast to get pointer on current network
     *
     * @return A shared pointer of the current network
     */
    // INFERENCE_ENGINE_DEPRECATED("InferenceEngine::ICNNNetwork interface is deprecated")
    operator ICNNNetwork::Ptr();

    /**
     * @deprecated InferenceEngine::ICNNNetwork interface is deprecated
     * @brief An overloaded operator & to get current network
     *
     * @return An instance of the current network
     */
    // INFERENCE_ENGINE_DEPRECATED("InferenceEngine::ICNNNetwork interface is deprecated")
    operator ICNNNetwork&();

    /**
     * @deprecated InferenceEngine::ICNNNetwork interface is deprecated
     * @brief An overloaded operator & to get current network
     *
     * @return A const reference of the current network
     */
    // INFERENCE_ENGINE_DEPRECATED("InferenceEngine::ICNNNetwork interface is deprecated")
    operator const ICNNNetwork&() const;
    IE_SUPPRESS_DEPRECATED_END

    /**
     * @brief Returns constant nGraph function
     *
     * @return constant nGraph function
     */
    std::shared_ptr<ngraph::Function> getFunction();

    /**
     * @brief Returns constant nGraph function
     *
     * @return constant nGraph function
     */
    std::shared_ptr<const ngraph::Function> getFunction() const;

    /**
     * @copybrief ICNNNetwork::addOutput
     *
     * Wraps ICNNNetwork::addOutput
     *
     * @param layerName Name of the layer
     * @param outputIndex Index of the output
     */
    void addOutput(const std::string& layerName, size_t outputIndex = 0);

<<<<<<< HEAD
    virtual ICNNNetwork::InputPartialShapes getInputPartialShapes() const {
        if (actual == nullptr) THROW_IE_EXCEPTION << "CNNNetwork was not initialized.";
        ICNNNetwork::InputPartialShapes shapes;
        InputsDataMap inputs;
        actual->getInputsInfo(inputs);
        for (const auto& pair : inputs) {
            auto info = pair.second;
            if (info) {
                auto data = info->getInputData();
                if (data) {
                    shapes[data->getName()] = data->getTensorDesc().getPartialShape();
                }
            }
        }
        return shapes;
    }

    virtual ICNNNetwork::InputShapes getInputShapes() const {
        if (actual == nullptr) THROW_IE_EXCEPTION << "CNNNetwork was not initialized.";
        ICNNNetwork::InputShapes shapes;
        InputsDataMap inputs;
        actual->getInputsInfo(inputs);
        for (const auto& pair : inputs) {
            auto info = pair.second;
            if (info) {
                auto data = info->getInputData();
                if (data) {
                    shapes[data->getName()] = data->getTensorDesc().getDims();
                }
            }
        }
        return shapes;
    }
=======
    /**
     * @brief Helper method to get collect all input shapes with names of corresponding Data objects
     *
     * @return Map of pairs: input name and its dimension.
     */
    ICNNNetwork::InputShapes getInputShapes() const;
>>>>>>> 95a13e05

    /**
     * @brief Run shape inference with new input shapes for the network
     *
     * @param inputShapes - map of pairs: name of corresponding data and its dimension.
     */
    void reshape(const ICNNNetwork::InputShapes& inputShapes);

    virtual void reshape(const std::initializer_list<ICNNNetwork::InputShapes::value_type>& inputShapes) {
        return reshape(ICNNNetwork::InputShapes(inputShapes));
    }

    virtual void reshape(const ICNNNetwork::InputPartialShapes& inputShapes) {
        CALL_STATUS_FNC(reshape, inputShapes);
    }

    /**
     * @brief Serialize network to IR and weights files.
     *
     * @param xmlPath Path to output IR file.
     * @param binPath Path to output weights file. The parameter is skipped in case
     * of executable graph info serialization.
     */
    void serialize(const std::string& xmlPath, const std::string& binPath = {}) const;

    /**
     * @brief Method maps framework tensor name to OpenVINO name
     *
     * @param orig_name Framework tensor name
     *
     * @return OpenVINO name
     */
    std::string getOVNameForTensor(const std::string& orig_name) const {
        std::string ov_name;
        CALL_STATUS_FNC(getOVNameForTensor, ov_name, orig_name);
        return ov_name;
    }

protected:
    IE_SUPPRESS_DEPRECATED_START
    /**
     * @brief Network extra interface, might be nullptr
     */
    std::shared_ptr<ICNNNetwork> network;

    /**
     * @brief A pointer to the current network
     */
    ICNNNetwork* actual = nullptr;
    IE_SUPPRESS_DEPRECATED_END

    /**
     * @brief A pointer to output data
     */
    DataPtr output;
};

}  // namespace InferenceEngine<|MERGE_RESOLUTION|>--- conflicted
+++ resolved
@@ -166,48 +166,14 @@
      */
     void addOutput(const std::string& layerName, size_t outputIndex = 0);
 
-<<<<<<< HEAD
-    virtual ICNNNetwork::InputPartialShapes getInputPartialShapes() const {
-        if (actual == nullptr) THROW_IE_EXCEPTION << "CNNNetwork was not initialized.";
-        ICNNNetwork::InputPartialShapes shapes;
-        InputsDataMap inputs;
-        actual->getInputsInfo(inputs);
-        for (const auto& pair : inputs) {
-            auto info = pair.second;
-            if (info) {
-                auto data = info->getInputData();
-                if (data) {
-                    shapes[data->getName()] = data->getTensorDesc().getPartialShape();
-                }
-            }
-        }
-        return shapes;
-    }
-
-    virtual ICNNNetwork::InputShapes getInputShapes() const {
-        if (actual == nullptr) THROW_IE_EXCEPTION << "CNNNetwork was not initialized.";
-        ICNNNetwork::InputShapes shapes;
-        InputsDataMap inputs;
-        actual->getInputsInfo(inputs);
-        for (const auto& pair : inputs) {
-            auto info = pair.second;
-            if (info) {
-                auto data = info->getInputData();
-                if (data) {
-                    shapes[data->getName()] = data->getTensorDesc().getDims();
-                }
-            }
-        }
-        return shapes;
-    }
-=======
+    virtual ICNNNetwork::InputPartialShapes getInputPartialShapes() const;
+
     /**
      * @brief Helper method to get collect all input shapes with names of corresponding Data objects
      *
      * @return Map of pairs: input name and its dimension.
      */
-    ICNNNetwork::InputShapes getInputShapes() const;
->>>>>>> 95a13e05
+    virtual ICNNNetwork::InputShapes getInputShapes() const;
 
     /**
      * @brief Run shape inference with new input shapes for the network
