// Copyright (C) 2018-2020 Intel Corporation
// SPDX-License-Identifier: Apache-2.0
//

/**
 * @brief A header file that provides wrapper for ICNNNetwork object
 *
 * @file ie_cnn_network.h
 */
#pragma once

#include <ie_icnn_net_reader.h>

#include <details/ie_exception_conversion.hpp>
#include <ie_icnn_network.hpp>
#include <map>
#include <memory>
#include <string>
#include <utility>
#include <vector>

#include "ie_blob.h"
#include "ie_common.h"
#include "ie_data.h"

namespace ngraph {

class Function;

}  // namespace ngraph

namespace InferenceEngine {

/**
 * @brief This class contains all the information about the Neural Network and the related binary information
 */
class INFERENCE_ENGINE_API_CLASS(CNNNetwork) {
public:
    /**
     * @brief A default constructor
     */
    CNNNetwork() = default;

    /**
     * @brief Allows helper class to manage lifetime of network object
     *
     * @param network Pointer to the network object
     */
    explicit CNNNetwork(std::shared_ptr<ICNNNetwork> network): network(network) {
        actual = network.get();
        if (actual == nullptr) THROW_IE_EXCEPTION << "CNNNetwork was not initialized.";
    }

    /**
     * @brief A constructor from ngraph::Function object
     * @param network Pointer to the ngraph::Function object
     */
    explicit CNNNetwork(const std::shared_ptr<const ngraph::Function>& network);

    /**
     * @brief A constructor from ICNNNetReader object
     *
     * @param reader Pointer to the ICNNNetReader object
     */
    IE_SUPPRESS_DEPRECATED_START
    explicit CNNNetwork(CNNNetReaderPtr reader_): reader(reader_) {
        if (reader == nullptr) {
            THROW_IE_EXCEPTION << "ICNNNetReader was not initialized.";
        }
        if ((actual = reader->getNetwork(nullptr)) == nullptr) {
            THROW_IE_EXCEPTION << "CNNNetwork was not initialized.";
        }
    }
    IE_SUPPRESS_DEPRECATED_END

    /**
     * @brief A destructor
     */
    virtual ~CNNNetwork() {}

    /**
     * @copybrief ICNNNetwork::getOutputsInfo
     *
     * Wraps ICNNNetwork::getOutputsInfo
     *
     * @return outputs Reference to the OutputsDataMap object
     */
    virtual OutputsDataMap getOutputsInfo() const {
        if (actual == nullptr) THROW_IE_EXCEPTION << "CNNNetwork was not initialized.";
        OutputsDataMap outputs;
        actual->getOutputsInfo(outputs);
        return outputs;
    }

    /**
     * @copybrief ICNNNetwork::getInputsInfo
     *
     * Wraps ICNNNetwork::getInputsInfo
     *
     * @return inputs Reference to InputsDataMap object
     */
    virtual InputsDataMap getInputsInfo() const {
        if (actual == nullptr) THROW_IE_EXCEPTION << "CNNNetwork was not initialized.";
        InputsDataMap inputs;
        actual->getInputsInfo(inputs);
        return inputs;
    }

    /**
     * @copybrief ICNNNetwork::layerCount
     *
     * Wraps ICNNNetwork::layerCount
     *
     * @return The number of layers as an integer value
     */
    size_t layerCount() const {
        if (actual == nullptr) THROW_IE_EXCEPTION << "CNNNetwork was not initialized.";
        return actual->layerCount();
    }

    /**
     * @copybrief ICNNNetwork::getName
     *
     * Wraps ICNNNetwork::getName
     *
     * @return Network name
     */
    const std::string& getName() const {
        if (actual == nullptr) THROW_IE_EXCEPTION << "CNNNetwork was not initialized.";
        return actual->getName();
    }

    /**
     * @copybrief ICNNNetwork::setBatchSize
     *
     * Wraps ICNNNetwork::setBatchSize
     *
     * @param size Size of batch to set
     * @return Status code of the operation
     */
    virtual void setBatchSize(const size_t size) {
        CALL_STATUS_FNC(setBatchSize, size);
    }

    /**
     * @copybrief ICNNNetwork::getBatchSize
     *
     * Wraps ICNNNetwork::getBatchSize
     *
     * @return The size of batch as a size_t value
     */
    virtual size_t getBatchSize() const {
        if (actual == nullptr) THROW_IE_EXCEPTION << "CNNNetwork was not initialized.";
        return actual->getBatchSize();
    }

    /**
     * @brief An overloaded operator cast to get pointer on current network
     *
     * @return A shared pointer of the current network
     */
    operator ICNNNetwork::Ptr() {
        return network;
    }

    /**
     * @brief An overloaded operator & to get current network
     *
     * @return An instance of the current network
     */
    operator ICNNNetwork&() {
        if (actual == nullptr) THROW_IE_EXCEPTION << "CNNNetwork was not initialized.";
        return *actual;
    }

    /**
     * @brief An overloaded operator & to get current network
     *
     * @return A const reference of the current network
     */
    operator const ICNNNetwork&() const {
        if (actual == nullptr) THROW_IE_EXCEPTION << "CNNNetwork was not initialized.";
        return *actual;
    }

    /**
     * @brief Returns constant nGraph function
     *
     * @return constant nGraph function
     */
    std::shared_ptr<ngraph::Function> getFunction() {
        if (actual == nullptr) THROW_IE_EXCEPTION << "CNNNetwork was not initialized.";
        return actual->getFunction();
    }

    /**
     * @brief Returns constant nGraph function
     *
     * @return constant nGraph function
     */
    std::shared_ptr<const ngraph::Function> getFunction() const {
        if (actual == nullptr) THROW_IE_EXCEPTION << "CNNNetwork was not initialized.";
        return actual->getFunction();
    }

    /**
     * @copybrief ICNNNetwork::addOutput
     *
     * Wraps ICNNNetwork::addOutput
     *
     * @param layerName Name of the layer
     * @param outputIndex Index of the output
     */
    void addOutput(const std::string& layerName, size_t outputIndex = 0) {
        CALL_STATUS_FNC(addOutput, layerName, outputIndex);
    }

    /**
     * @deprecated Migrate to IR v10 and work with ngraph::Function directly. The method will be removed in 2021.1
     * @copybrief ICNNNetwork::getLayerByName
     *
     * Wraps ICNNNetwork::getLayerByName
     *
     * @param layerName Given name of the layer
     * @return Status code of the operation. InferenceEngine::OK if succeeded
     */
    INFERENCE_ENGINE_DEPRECATED("Migrate to IR v10 and work with ngraph::Function directly. The method will be removed in 2021.1")
    CNNLayerPtr getLayerByName(const char* layerName) const;

    /**
<<<<<<< HEAD
     * @deprecated Use Core::AddExtension to add an extension to the library
     * @brief Registers extension within the plugin
     *
     * @param extension Pointer to already loaded reader extension with shape propagation implementations
     */
    INFERENCE_ENGINE_DEPRECATED("Use Core::AddExtension to add an extension to the library")
    void AddExtension(InferenceEngine::IShapeInferExtensionPtr extension);
=======
     * @deprecated Use CNNNetwork::getFunction() and work with ngraph::Function directly. The method will be removed in 2021.1
     * @brief Begin layer iterator
     *
     * Order of layers is implementation specific,
     * and can be changed in future
     *
     * @return Iterator pointing to a layer
     */
    IE_SUPPRESS_DEPRECATED_START
    INFERENCE_ENGINE_DEPRECATED("Use CNNNetwork::getFunction() and work with ngraph::Function directly. The method will be removed in 2021.1")
    details::CNNNetworkIterator begin() const;

    /**
     * @deprecated Use CNNNetwork::getFunction() and work with ngraph::Function directly. The method will be removed in 2021.1
     * @brief End layer iterator
     * @return Iterator pointing to a layer
     */
    INFERENCE_ENGINE_DEPRECATED("Use CNNNetwork::getFunction() and work with ngraph::Function directly. The method will be removed in 2021.1")
    details::CNNNetworkIterator end() const;
    IE_SUPPRESS_DEPRECATED_END

    /**
     * @deprecated Use CNNNetwork::layerCount() instead. The method will be removed in 2021.1
     * @brief Number of layers in network object
     *
     * @return Number of layers.
     */
    INFERENCE_ENGINE_DEPRECATED("Use CNNNetwork::layerCount() instead. The method will be removed in 2021.1")
    size_t size() const;
>>>>>>> d9489d1f

    /**
     * @brief Helper method to get collect all input shapes with names of corresponding Data objects
     *
     * @return Map of pairs: input name and its dimension.
     */
    virtual ICNNNetwork::InputShapes getInputShapes() const {
        if (actual == nullptr) THROW_IE_EXCEPTION << "CNNNetwork was not initialized.";
        ICNNNetwork::InputShapes shapes;
        InputsDataMap inputs;
        actual->getInputsInfo(inputs);
        for (const auto& pair : inputs) {
            auto info = pair.second;
            if (info) {
                auto data = info->getInputData();
                if (data) {
                    shapes[data->getName()] = data->getTensorDesc().getDims();
                }
            }
        }
        return shapes;
    }

    /**
     * @brief Run shape inference with new input shapes for the network
     *
     * @param inputShapes - map of pairs: name of corresponding data and its dimension.
     */
    virtual void reshape(const ICNNNetwork::InputShapes& inputShapes) {
        CALL_STATUS_FNC(reshape, inputShapes);
    }

    /**
     * @brief Serialize network to IR and weights files.
     *
     * @param xmlPath Path to output IR file.
     * @param binPath Path to output weights file. The parameter is skipped in case
     * of executable graph info serialization.
     */
    void serialize(const std::string& xmlPath, const std::string& binPath = "") const {
        CALL_STATUS_FNC(serialize, xmlPath, binPath);
    }

protected:
    /**
     * @brief Reader extra reference, might be nullptr
     */
    IE_SUPPRESS_DEPRECATED_START
    CNNNetReaderPtr reader;
    IE_SUPPRESS_DEPRECATED_END
    /**
     * @brief Network extra interface, might be nullptr
     */
    std::shared_ptr<ICNNNetwork> network;

    /**
     * @brief A pointer to the current network
     */
    ICNNNetwork* actual = nullptr;
    /**
     * @brief A pointer to output data
     */
    DataPtr output;
};

}  // namespace InferenceEngine<|MERGE_RESOLUTION|>--- conflicted
+++ resolved
@@ -226,47 +226,6 @@
      */
     INFERENCE_ENGINE_DEPRECATED("Migrate to IR v10 and work with ngraph::Function directly. The method will be removed in 2021.1")
     CNNLayerPtr getLayerByName(const char* layerName) const;
-
-    /**
-<<<<<<< HEAD
-     * @deprecated Use Core::AddExtension to add an extension to the library
-     * @brief Registers extension within the plugin
-     *
-     * @param extension Pointer to already loaded reader extension with shape propagation implementations
-     */
-    INFERENCE_ENGINE_DEPRECATED("Use Core::AddExtension to add an extension to the library")
-    void AddExtension(InferenceEngine::IShapeInferExtensionPtr extension);
-=======
-     * @deprecated Use CNNNetwork::getFunction() and work with ngraph::Function directly. The method will be removed in 2021.1
-     * @brief Begin layer iterator
-     *
-     * Order of layers is implementation specific,
-     * and can be changed in future
-     *
-     * @return Iterator pointing to a layer
-     */
-    IE_SUPPRESS_DEPRECATED_START
-    INFERENCE_ENGINE_DEPRECATED("Use CNNNetwork::getFunction() and work with ngraph::Function directly. The method will be removed in 2021.1")
-    details::CNNNetworkIterator begin() const;
-
-    /**
-     * @deprecated Use CNNNetwork::getFunction() and work with ngraph::Function directly. The method will be removed in 2021.1
-     * @brief End layer iterator
-     * @return Iterator pointing to a layer
-     */
-    INFERENCE_ENGINE_DEPRECATED("Use CNNNetwork::getFunction() and work with ngraph::Function directly. The method will be removed in 2021.1")
-    details::CNNNetworkIterator end() const;
-    IE_SUPPRESS_DEPRECATED_END
-
-    /**
-     * @deprecated Use CNNNetwork::layerCount() instead. The method will be removed in 2021.1
-     * @brief Number of layers in network object
-     *
-     * @return Number of layers.
-     */
-    INFERENCE_ENGINE_DEPRECATED("Use CNNNetwork::layerCount() instead. The method will be removed in 2021.1")
-    size_t size() const;
->>>>>>> d9489d1f
 
     /**
      * @brief Helper method to get collect all input shapes with names of corresponding Data objects
