--- conflicted
+++ resolved
@@ -184,14 +184,11 @@
      */
     virtual InferenceEngine::StatusCode SetBatch(int batch_size, ResponseDesc* resp) noexcept = 0;
 
-<<<<<<< HEAD
     virtual InferenceEngine::StatusCode SetShape(const char* /*name*/, const SizeVector& /*dims*/, ResponseDesc* /*resp*/) noexcept {
         return NOT_IMPLEMENTED;
     }
 
-=======
     IE_SUPPRESS_DEPRECATED_START
->>>>>>> 95a13e05
     /**
      * @brief Gets state control interface for given infer request.
      *
