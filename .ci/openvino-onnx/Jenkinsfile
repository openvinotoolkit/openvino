--- conflicted
+++ resolved
@@ -114,32 +114,25 @@
     """
 }
 
-<<<<<<< HEAD
-def runTests() {
+
+def runTests(Map configuration) {
     get_commit_id()
-    sh """
-        docker run --name ${DOCKER_CONTAINER_NAME}_GIT_COMMIT_ID \
-        --volume ${HOME}/ONNX_CI/data/model_zoo:/root/.onnx/model_zoo \
-        ${DOCKER_IMAGE_TAG}
-    """
-=======
-def runTests(Map configuration) {
+    def DOCKER_CONTAINER_NAME_="${DOCKER_CONTAINER_NAME}_${GIT_COMMIT_ID}_${configuration.name}"
     // Run only basic unit tests in Debug configuration
     if (configuration.build_type == "Debug") {
         sh """
-            docker run --name ${DOCKER_CONTAINER_NAME} ${DOCKER_IMAGE_TAG}
+            docker run --name ${DOCKER_CONTAINER_NAME_} ${DOCKER_IMAGE_TAG}
         """
     }
 
     // Run unit-tests AND large model tests by default
     else {
         sh """
-            docker run --name ${DOCKER_CONTAINER_NAME} \
+            docker run --name ${DOCKER_CONTAINER_NAME_} \
             --volume ${HOME}/ONNX_CI/data/model_zoo:/root/.onnx/model_zoo \
             ${DOCKER_IMAGE_TAG} /bin/bash -c "tox && tox -e zoo_models"
         """
     }
->>>>>>> 94eeb99a
 }
 
 def getConfigurationsMap() {
@@ -195,13 +188,8 @@
             stage("Cleanup") {
                 deleteDir()
                 sh """
-<<<<<<< HEAD
+                    docker rm -f ${DOCKER_CONTAINER_NAME_}
                     docker image prune -f
-                    docker rm -f ${DOCKER_CONTAINER_NAME}__GIT_COMMIT_ID
-=======
-                    docker rm -f ${DOCKER_CONTAINER_NAME}
-                    docker image prune -f
->>>>>>> 94eeb99a
                 """
             }
         }
