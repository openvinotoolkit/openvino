--- conflicted
+++ resolved
@@ -184,12 +184,7 @@
                 }
             }
             stage("Run tests") {
-<<<<<<< HEAD
                 timeout(time: 60, unit: 'MINUTES') {
-=======
-                timeout(time: 35, unit: 'MINUTES') {
->>>>>>> 78076656
-                    runTests(configuration)
                 }
             }
         }
