--- conflicted
+++ resolved
@@ -104,17 +104,11 @@
     displayName: 'Update models'
     condition: ne(variables['BUILD_TYPE'], 'Debug')
 
-<<<<<<< HEAD
   - script: |
       sudo docker build \
         --tag=openvino-onnx-ci-image \
         --file=.ci/openvino-onnx/Dockerfile \
-        --build-arg BUILD_TYPE=$(BUILD_TYPE) \
-        --build-arg PROTOBUF_LITE=$(PROTOBUF_LITE) .
-=======
-  - script: 
-      sudo docker build --tag=openvino-onnx-ci-image --file=.ci/openvino-onnx/Dockerfile --build-arg BUILD_TYPE=$(BUILD_TYPE) .
->>>>>>> 78f95dde
+        --build-arg BUILD_TYPE=$(BUILD_TYPE) .
     displayName: 'Docker build $(BUILD_TYPE)'
 
   - script: sudo fallocate -l 64G /swapfile ; sudo mkswap /swapfile ; sudo swapon /swapfile ; df ; free -h
