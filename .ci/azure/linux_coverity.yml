resources:
  repositories:
  - repository: openvino_contrib
    type: github
    endpoint: openvinotoolkit
    name: openvinotoolkit/openvino_contrib
    ref: master

jobs:
- job: Lin
  # About 150% of total time
  timeoutInMinutes: 90

  pool:
    name: LIN_VMSS_VENV_F16S_U20_WU2

  variables:
    system.debug: true
    VSTS_HTTP_RETRY: 5
    VSTS_HTTP_TIMEOUT: 200
    BUILD_TYPE: Release
    REPO_DIR: $(Build.Repository.LocalPath)
    OPENVINO_CONTRIB_REPO_DIR: $(REPO_DIR)/../openvino_contrib
    WORK_DIR: $(Pipeline.Workspace)/_w
    BUILD_DIR: $(WORK_DIR)/build
    BUILD_SAMPLES_DIR: $(WORK_DIR)/build_samples
    INSTALL_DIR: $(WORK_DIR)/install_pkg
    SETUPVARS: $(INSTALL_DIR)/setupvars.sh

  steps:
  - script: |
      curl -H Metadata:true --noproxy "*" "http://169.254.169.254/metadata/instance?api-version=2019-06-01"
      whoami
      uname -a
      echo Python3 info ; which python3 ; python3 --version
      echo Python info ; which python ; python --version
      echo Java info ; which java ; java -version
      echo gcc info ; which gcc ; gcc --version
      echo cmake info ; which cmake ; cmake --version
      lsb_release
      env
      cat /proc/cpuinfo
      cat /proc/meminfo
      cat /etc/fstab
      vmstat -s
      df
      lsblk -o NAME,HCTL,SIZE,MOUNTPOINT | grep -i "sd"
      free -h
    displayName: 'System info'

  - script: |
      rm -rf $(WORK_DIR) ; mkdir $(WORK_DIR)
      rm -rf $(BUILD_DIR) ; mkdir $(BUILD_DIR)
      rm -rf $(BUILD_SAMPLES_DIR) ; mkdir $(BUILD_SAMPLES_DIR)
    displayName: 'Make dir'

  - checkout: self
    clean: true
    lfs: false
    submodules: recursive
    path: openvino

  - checkout: openvino_contrib
    clean: true
    lfs: false
    submodules: recursive
    path: openvino_contrib

  - script: |
      set -e
      $(REPO_DIR)/install_build_dependencies.sh
      # Move jdk into contrib
      sudo apt --assume-yes install openjdk-11-jdk
      # Speed up build
      wget https://github.com/ninja-build/ninja/releases/download/v1.10.2/ninja-linux.zip
      unzip ninja-linux.zip
      sudo cp -v ninja /usr/local/bin/
    workingDirectory: $(WORK_DIR)
    displayName: 'Install dependencies'

  - task: CMake@1
    inputs:
      # Coverity has too many PARSE_ERROR errors with ENABLE_FASTER_BUILD=ON. Disabling FASTER_BUILD.
      cmakeArgs: >
        -GNinja
        -DVERBOSE_BUILD=ON
        -DCMAKE_BUILD_TYPE=$(BUILD_TYPE)
        -DENABLE_FASTER_BUILD=OFF
        -DENABLE_STRICT_DEPENDENCIES=OFF
<<<<<<< HEAD
=======
        -DENABLE_REQUIREMENTS_INSTALL=OFF
        -DBUILD_cuda_plugin=OFF
>>>>>>> cf15b030
        -DIE_EXTRA_MODULES=$(OPENVINO_CONTRIB_REPO_DIR)/modules
        $(REPO_DIR)
      workingDirectory: $(BUILD_DIR)

  - script: ls -alR $(REPO_DIR)/temp/
    displayName: 'List temp SDKs'

  - script: |
        set -e
        wget https://scan.coverity.com/download/linux64 --post-data "token=$(COVERITY_TOKEN)&project=openvino" -O coverity_tool.tgz
        tar xvf coverity_tool.tgz
        rm coverity_tool.tgz
    workingDirectory: $(WORK_DIR)
    displayName: 'Install coverity tool'

  - script: $(WORK_DIR)/cov-analysis*/bin/cov-build --dir $(BUILD_DIR)/cov-int ninja
    workingDirectory: $(BUILD_DIR)
    displayName: 'Build Lin with Coverity'

  - script: ls -alR $(REPO_DIR)/bin/
    displayName: 'List bin files'

  - script: tar -C $(BUILD_DIR) -czvf openvino.tgz cov-int
    workingDirectory: $(BUILD_DIR)
    displayName: 'Pack cov-int folder for submission'

  - script: |
        curl --form token=$(COVERITY_TOKEN) \
          --form email=$(COVERITY_USER) \
          --form file=@openvino.tgz \
          --form version="$(Build.SourceVersion)" \
          --form description="https://github.com/openvinotoolkit/openvino/runs/$(Build.BuildNumber)" \
          https://scan.coverity.com/builds?project=openvino
    workingDirectory: $(BUILD_DIR)
    displayName: 'Submit for analysis'<|MERGE_RESOLUTION|>--- conflicted
+++ resolved
@@ -87,11 +87,7 @@
         -DCMAKE_BUILD_TYPE=$(BUILD_TYPE)
         -DENABLE_FASTER_BUILD=OFF
         -DENABLE_STRICT_DEPENDENCIES=OFF
-<<<<<<< HEAD
-=======
-        -DENABLE_REQUIREMENTS_INSTALL=OFF
         -DBUILD_cuda_plugin=OFF
->>>>>>> cf15b030
         -DIE_EXTRA_MODULES=$(OPENVINO_CONTRIB_REPO_DIR)/modules
         $(REPO_DIR)
       workingDirectory: $(BUILD_DIR)
