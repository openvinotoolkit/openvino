resources:
  repositories:
  - repository: openvino_contrib
    type: github
    endpoint: openvinotoolkit
    name: openvinotoolkit/openvino_contrib

  - repository: testdata
    type: github
    endpoint: openvinotoolkit
    name: openvinotoolkit/testdata

jobs:
- job: Mac
  # About 200% of total time (perfomace of Mac hosts is unstable)
<<<<<<< HEAD
  timeoutInMinutes: 180
  enable: false
=======
  timeoutInMinutes: 300

>>>>>>> 66f4c69b
  pool:
    vmImage: 'macOS-10.15'

  variables:
    system.debug: true
    VSTS_HTTP_RETRY: 5
    VSTS_HTTP_TIMEOUT: 200
    WORKERS_NUMBER: 3
    BUILD_TYPE: Release
    REPO_DIR: $(Build.Repository.LocalPath)
    OPENVINO_CONTRIB_REPO_DIR: $(REPO_DIR)/../openvino_contrib
    MODELS_PATH: $(REPO_DIR)/../testdata
    WORK_DIR: $(Pipeline.Workspace)/_w
    BUILD_DIR: $(WORK_DIR)/build
    BIN_DIR: $(REPO_DIR)/bin/intel64/$(BUILD_TYPE)
    INSTALL_DIR: $(WORK_DIR)/install_pkg
    SETUPVARS: $(INSTALL_DIR)/bin/setupvars.sh

  steps:
  - script: |
      whoami
      uname -a
      which python3
      python3 --version
      which java
      java -version
      gcc --version
      xcrun --sdk macosx --show-sdk-version
      env
      sysctl -a
    displayName: 'System info'

  - script: |
      rm -rf $(WORK_DIR) ; mkdir $(WORK_DIR)
      rm -rf $(BUILD_DIR) ; mkdir $(BUILD_DIR)
    displayName: 'Make dir'

  - checkout: self
    clean: true
    lfs: false
    submodules: recursive
    path: openvino

  - checkout: openvino_contrib
    clean: true
    lfs: false
    submodules: recursive
    path: openvino_contrib

  - checkout: testdata
    clean: true
    lfs: true
    path: testdata

  - task: UsePythonVersion@0
    inputs:
      versionSpec: '3.7'

  - script: |
      brew install cython
      brew install automake
      # Speed up build
      brew install ninja
      # Speed up tests
      git clone https://github.com/google/gtest-parallel.git
    workingDirectory: $(WORK_DIR)
    displayName: 'Install dependencies'

  - script: |
      export PATH="/usr/local/opt/cython/bin:$PATH"
      export CC=gcc
      export CXX=g++
      # Disable errors with Ninja
      export CXXFLAGS="-Wno-error=unused-command-line-argument"
      export CFLAGS="-Wno-error=unused-command-line-argument"
      cmake -GNinja -DVERBOSE_BUILD=ON -DCMAKE_BUILD_TYPE=$(BUILD_TYPE) -DENABLE_PYTHON=ON -DENABLE_TESTS=ON -DIE_EXTRA_MODULES=$(OPENVINO_CONTRIB_REPO_DIR)/modules $(REPO_DIR)
    workingDirectory: $(BUILD_DIR)
    displayName: 'CMake'

  - script: ninja
    workingDirectory: $(BUILD_DIR)
    displayName: 'Build Mac'

  - script: ls -alR $(REPO_DIR)/bin/
    displayName: 'List files'

  - script: cmake -DCMAKE_INSTALL_PREFIX=$(INSTALL_DIR) -P cmake_install.cmake
    workingDirectory: $(BUILD_DIR)
    displayName: 'Install'

  - script: $(BIN_DIR)/unit-test --gtest_print_time=1 --gtest_filter=-backend_api.config_unsupported:*IE_GPU*:IE_CPU.onnx_model_sigmoid:IE_CPU/GRUSequenceOp.onnx_model_gru* --gtest_output=xml:TEST-NGraphUT.xml
    displayName: 'nGraph UT'
    continueOnError: false

  - script: $(BIN_DIR)/InferenceEngineUnitTests --gtest_print_time=1 --gtest_filter=-MKLDNNGraphStructureTests.TestNoRedundantReordersBeforeDWConvolution:TestConvolution/MKLDNNGraphConvolutionTests.TestsConvolution/0:TestConvolutionDefaultPrimitivesPriority/MKLDNNGraphConvolutionTests.TestsConvolution/0 --gtest_output=xml:TEST-InferenceEngineUnitTests.xml
    displayName: 'IE UT old'
    continueOnError: false

  - script: $(BIN_DIR)/ieUnitTests --gtest_output=xml:TEST-ieUnitTests.xml
    displayName: 'IE UT'
    continueOnError: false

  - script: $(BIN_DIR)/cpuUnitTests --gtest_output=xml:TEST-cpuUnitTests.xml
    displayName: 'CPU UT'
    continueOnError: false

  - script: $(BIN_DIR)/vpuUnitTests --gtest_output=xml:TEST-vpuUnitTests.xml
    displayName: 'VPU UT'
    continueOnError: false

  - script: $(BIN_DIR)/onnxImporterUnitTests --gtest_output=xml:TEST-onnxImporterUnitTests.xml
    displayName: 'ONNX Importer UT'
    continueOnError: false

  - script: $(BIN_DIR)/ieFuncTests --gtest_output=xml:TEST-ieFuncTests.xml
    displayName: 'IE FuncTests'
    continueOnError: false

  - script: $(BIN_DIR)/cpuFuncTests --gtest_filter=*smoke* --gtest_print_time=1 --gtest_output=xml:TEST-cpuFuncTests.xml
    displayName: 'CPU FuncTests'
    continueOnError: false

  - script: $(BIN_DIR)/MklDnnBehaviorTests --gtest_output=xml:TEST-MklDnnBehaviorTests.xml
    displayName: 'MklDnnBehaviorTests'
    continueOnError: false

  - script: |
      export DATA_PATH=$(MODELS_PATH)
      export MODELS_PATH=$(MODELS_PATH)
      python3 $(WORK_DIR)/gtest-parallel/gtest-parallel $(BIN_DIR)/MklDnnFunctionalTests --workers=$(WORKERS_NUMBER) --dump_json_test_results=MklDnnFunctionalTests.json --gtest_filter=*smoke*:-smoke_MobileNet/ModelTransformationsTest.LPT/mobilenet_v2_tf_depthwise_batch1_inPluginDisabled_inTestDisabled_asymmetric* -- --gtest_print_time=1
    workingDirectory: $(WORK_DIR)
    displayName: 'MklDnnFunctionalTests'
    continueOnError: false

  - script: |
      export DATA_PATH=$(MODELS_PATH)
      export MODELS_PATH=$(MODELS_PATH)
      $(BIN_DIR)/InferenceEngineCAPITests --gtest_output=xml:TEST-InferenceEngineCAPITests.xml
    displayName: 'IE CAPITests'
    continueOnError: false

  - task: PublishTestResults@2
    condition: always()
    inputs:
      testResultsFormat: 'JUnit' # Options: JUnit, NUnit, VSTest, xUnit, cTest
      testResultsFiles: '**/TEST-*.xml'
      #searchFolder: '$(BUILD_DIR)'
      mergeTestResults: false # Optional
      #failTaskOnFailedTests: false # Optional
      #testRunTitle: 'Pre/Post-Commit' # Optional
      buildPlatform: 'x64' # Optional
      buildConfiguration: 'Mac' # Optional
      #publishRunAttachments: true # Optional<|MERGE_RESOLUTION|>--- conflicted
+++ resolved
@@ -13,13 +13,9 @@
 jobs:
 - job: Mac
   # About 200% of total time (perfomace of Mac hosts is unstable)
-<<<<<<< HEAD
-  timeoutInMinutes: 180
+  timeoutInMinutes: 300
   enable: false
-=======
-  timeoutInMinutes: 300
 
->>>>>>> 66f4c69b
   pool:
     vmImage: 'macOS-10.15'
 
