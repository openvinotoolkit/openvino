--- conflicted
+++ resolved
@@ -138,10 +138,7 @@
         -DENABLE_DATA=OFF
         -DCMAKE_TOOLCHAIN_FILE=$(OPENVINO_REPO_DIR)/cmake/arm64.toolchain.cmake
         -DCMAKE_BUILD_TYPE=$(BUILD_TYPE)
-<<<<<<< HEAD
         -DTHREADING=TBB
-=======
->>>>>>> bd8ca523
         -DCMAKE_VERBOSE_MAKEFILE=ON
         -DCMAKE_CXX_COMPILER_LAUNCHER=ccache
         -DCMAKE_C_COMPILER_LAUNCHER=ccache
