trigger:
  branches:
    include:
    - master
    - releases/*
  paths:
    exclude: 
    - docs/
    - /**/docs/*
    - /**/*.md
    - README.md
    - /**/layer_tests_summary/**
    - src/tests/functional/plugin/conformance/**

pr:
  branches:
    include:
    - master
    - releases/*
  paths:
    exclude: 
    - docs/
    - /**/docs/*
    - /**/*.md
    - README.md
    - /**/layer_tests_summary/**
    - src/tests/functional/plugin/conformance/**

resources:
  repositories:
  - repository: openvino_contrib
    type: github
    endpoint: openvinotoolkit
    name: openvinotoolkit/openvino_contrib
    ref: master

jobs:
- job: linux_arm64
  # About 150% of total time
  timeoutInMinutes: 120

  pool:
    name: LIN_VMSS_VENV_F16S_U20_WU2

  variables:
    system.debug: true
    VSTS_HTTP_RETRY: 5
    VSTS_HTTP_TIMEOUT: 200
    PYTHON_ARM_VERSION: "3.10.6"
    PYTHON_EXEC: "python3.10"
    OPENVINO_ARCH: 'aarch64'
    NUM_PROC: 1
    BUILD_TYPE: Release
    OPENVINO_REPO_DIR: $(Build.Repository.LocalPath)
    OPENVINO_CONTRIB_REPO_DIR: $(OPENVINO_REPO_DIR)/../openvino_contrib
    OPENCV_REPO_DIR: $(OPENVINO_REPO_DIR)/../opencv
    ONETBB_REPO_DIR: $(OPENVINO_CONTRIB_REPO_DIR)/../oneTBB
    BUILD_PYTHON: $(WORK_DIR)/build_python
    BUILD_OPENCV: $(WORK_DIR)/build_opencv
    BUILD_ONETBB: $(WORK_DIR)/build_onetbb
    BUILD_OPENVINO: $(WORK_DIR)/build
    BUILD_OPENVINO_PYTHON: $(WORK_DIR)/build_python
    BUILD_OPEN_MODEL_ZOO: $(WORK_DIR)/build_open_model_zoo
    CROSSENV_DIR: $(WORK_DIR)/cross_env
    INSTALL_OPENVINO: $(WORK_DIR)/install_openvino
    INSTALL_PYTHON: $(INSTALL_OPENVINO)/extras/python
    INSTALL_ONETBB: $(WORK_DIR)/build/extras/oneTBB
    INSTALL_ONETBB_PACKAGE: $(INSTALL_OPENVINO)/extras/oneTBB
    INSTALL_OPENCV: $(INSTALL_OPENVINO)/extras/opencv
    INSTALL_OPEN_MODEL_ZOO: $(INSTALL_OPENVINO)/extras/open_model_zoo
    WORK_DIR: $(Pipeline.Workspace)/_w
    SHARE_DIR: /mount/cinfsshare/onnxtestdata
    TMP_DIR: /mnt/tmp
    OPENVINO_CCACHE_DIR: $(SHARE_DIR)/ccache/master/linux_arm64
    OPENCV_CCACHE_DIR: $(SHARE_DIR)/ccache/master/linux_arm64_opencv
    ONETBB_CCACHE_DIR: $(SHARE_DIR)/ccache/master/linux_arm64_onetbb

  steps:
  - script: |
      curl -H Metadata:true --noproxy "*" "http://169.254.169.254/metadata/instance?api-version=2019-06-01"
      whoami
      uname -a
      echo ls /usr/bin/python3.10
      rm -rf /usr/bin/python3
      sudo ln -s /usr/bin/python3.10 /usr/bin/python3      echo Python3 info ; which python3 ; python3 --version
      echo Python info ; which python ; python --version
      echo Java info ; which java ; java -version
      echo gcc info ; which gcc ; gcc --version
      echo cmake info ; which cmake ; cmake --version
      lsb_release
      env
      cat /proc/cpuinfo
      cat /proc/meminfo
      cat /etc/fstab
      vmstat -s
      df
      lsblk -o NAME,HCTL,SIZE,MOUNTPOINT | grep -i "sd"
      free -h
      echo "##vso[task.setvariable variable=NUM_PROC]$(nproc --all)"
      echo "NUM_PROC=$(NUM_PROC)"
    displayName: 'System information'

  - script: |
      rm -rf $(WORK_DIR) ; mkdir $(WORK_DIR)
      mkdir -p $(BUILD_ONETBB) $(BUILD_OPENCV) $(BUILD_OPENVINO) $(BUILD_OPENVINO_PYTHON) $(BUILD_PYTHON) $(BUILD_OPEN_MODEL_ZOO)
      mkdir -p $(INSTALL_ONETBB) $(INSTALL_ONETBB_PACKAGE) $(INSTALL_OPENVINO) $(INSTALL_PYTHON) $(INSTALL_OPENCV) $(INSTALL_OPEN_MODEL_ZOO)
      sudo rm -rf $(TMP_DIR) ; sudo mkdir $(TMP_DIR) ; sudo chmod 777 -R $(TMP_DIR)
      sudo mkdir -p $(SHARE_DIR)
      sudo apt --assume-yes update && sudo apt --assume-yes install nfs-common
      sudo mount -vvv -t nfs cinfsshare.file.core.windows.net:/cinfsshare/onnxtestdata $(SHARE_DIR) -o vers=4,minorversion=1,sec=sys
      mkdir -p $(OPENVINO_CCACHE_DIR)
      mkdir -p $(OPENCV_CCACHE_DIR)
      mkdir -p $(ONETBB_CCACHE_DIR)
    displayName: 'Make directories'

  - checkout: self
    clean: true
    lfs: false
    submodules: recursive
    path: openvino

  - checkout: openvino_contrib
    clean: true
    lfs: false
    submodules: recursive
    path: openvino_contrib

  - script: |
      set -e
      $(OPENVINO_REPO_DIR)/install_build_dependencies.sh
      export CCACHE_TEMPDIR=$(TMP_DIR)/ccache
      export CCACHE_BASEDIR=$(Pipeline.Workspace)
      export CCACHE_MAXSIZE=50G
      export USE_CCACHE=1
      export OPENCV_CCACHE_DIR=$(OPENCV_CCACHE_DIR)
      export ONETBB_CCACHE_DIR=$(ONETBB_CCACHE_DIR)
      export PYTHON_ARM_VERSION=$(PYTHON_ARM_VERSION)
      export NUM_PROC=$(NUM_PROC)
      export BUILD_PYTHON=$(BUILD_PYTHON)
      export WORK_DIR=$(WORK_DIR)
      export INSTALL_PYTHON=$(INSTALL_PYTHON)
      export BUILD_TYPE=$(BUILD_TYPE)
      export OPENVINO_REPO_DIR=$(OPENVINO_REPO_DIR)
      export BUILD_ONETBB=$(BUILD_ONETBB)
      export INSTALL_ONETBB=$(INSTALL_ONETBB)
      export INSTALL_OPENCV=$(INSTALL_OPENCV)
      export PYTHON_EXEC=$(PYTHON_EXEC)
      export ONETBB_REPO_DIR=$(ONETBB_REPO_DIR)
      export OPENCV_REPO_DIR=$(OPENCV_REPO_DIR)
      export BUILD_OPENCV=$(BUILD_OPENCV)
      export INSTALL_OPENVINO=$(INSTALL_OPENVINO)
      $(OPENVINO_CONTRIB_REPO_DIR)/modules/arm_plugin/scripts/install_build_dependencies.sh
      python3 -m pip install --upgrade pip
      python3 -m pip install -r $(OPENVINO_REPO_DIR)/src/bindings/python/src/compatibility/openvino/requirements.txt
      python3 -m pip install -r $(OPENVINO_REPO_DIR)/src/bindings/python/wheel/requirements-dev.txt
    workingDirectory: $(BUILD_OPENVINO)
    displayName: 'Install dependencies'

  - script: |
      set -e
      /usr/local/bin/$(PYTHON_EXEC) -m pip install -U pip
      /usr/local/bin/$(PYTHON_EXEC) -m pip install crossenv
      /usr/local/bin/$(PYTHON_EXEC) -m crossenv $(INSTALL_PYTHON)/bin/$(PYTHON_EXEC) $(CROSSENV_DIR)
      source $(CROSSENV_DIR)/bin/activate
      build-pip3 install -U pip install -r $(OPENVINO_REPO_DIR)/src/bindings/python/wheel/requirements-dev.txt
      cross-pip3 install -U pip install -r $(OPENVINO_REPO_DIR)/src/bindings/python/wheel/requirements-dev.txt
    workingDirectory: $(BUILD_OPENVINO)
    displayName: 'Create crossenv'

  - task: CMake@1
    inputs:
      cmakeArgs: >
        -GNinja
        -DCMAKE_VERBOSE_MAKEFILE=ON
        -DCMAKE_COMPILE_WARNING_AS_ERROR=OFF
        -DOpenCV_DIR=$(INSTALL_OPENCV)/cmake
<<<<<<< HEAD
=======
        -DPYTHON_INCLUDE_DIRS=$(INSTALL_PYTHON)/include/python3.10
        -DPYTHON_LIBRARY=$(INSTALL_PYTHON)/lib/libpython3.10.so
        -DENABLE_PYTHON=ON
        -DPYTHON_MODULE_EXTENSION=".cpython-310-x86_64-linux-gnu.so"
>>>>>>> 2a9ae52e
        -DENABLE_TESTS=ON
        -DENABLE_DATA=OFF
        -DENABLE_LTO=ON
        -DCMAKE_TOOLCHAIN_FILE=$(OPENVINO_REPO_DIR)/cmake/arm64.toolchain.cmake
        -DCMAKE_BUILD_TYPE=$(BUILD_TYPE)
        -DENABLE_INTEL_MYRIAD=OFF
        -DTHREADING=TBB
        -DTBB_DIR=$(INSTALL_ONETBB)/lib/cmake/TBB
        -DCMAKE_VERBOSE_MAKEFILE=ON
        -DOPENVINO_EXTRA_MODULES=$(OPENVINO_CONTRIB_REPO_DIR)/modules/arm_plugin
        -DCMAKE_CXX_COMPILER_LAUNCHER=ccache
        -DCMAKE_C_COMPILER_LAUNCHER=ccache
        -DCMAKE_CXX_LINKER_LAUNCHER=ccache
        -DCMAKE_C_LINKER_LAUNCHER=ccache
        -DARM_COMPUTE_SCONS_JOBS=$(NUM_PROC)
        -DCMAKE_INSTALL_PREFIX=$(INSTALL_OPENVINO)
        $(OPENVINO_REPO_DIR)
      workingDirectory: $(BUILD_OPENVINO)
    displayName: 'CMake OpenVINO ARM plugin'

  - script: |
      export CCACHE_DIR=$(OPENVINO_CCACHE_DIR)
      export CCACHE_TEMPDIR=$(TMP_DIR)/ccache
      export CCACHE_BASEDIR=$(Pipeline.Workspace)
      export CCACHE_MAXSIZE=50G
      export USE_CCACHE=1
      ninja
    workingDirectory: $(BUILD_OPENVINO)
    displayName: 'Build OpenVINO ARM plugin'

  - script: ninja install
    workingDirectory: $(BUILD_OPENVINO)
    displayName: 'Install OpenVINO ARM plugin'

<<<<<<< HEAD
  - script: |
      source $(CROSSENV_DIR)/bin/activate
      cmake \
        -GNinja \
        -DENABLE_PYTHON=ON \
        -DENABLE_WHEEL=ON \
        -DCMAKE_TOOLCHAIN_FILE=$(OPENVINO_REPO_DIR)/cmake/arm64.toolchain.cmake \
        -DOpenVINODeveloperPackage_DIR=$(BUILD_OPENVINO) \
        -S $(OPENVINO_REPO_DIR)/src/bindings/python \
        -B $(BUILD_OPENVINO_PYTHON)
      deactivate
=======
  - task: CMake@1
    inputs:
      cmakeArgs: >
        -GNinja
        -DOpenVINODeveloperPackage_DIR=$(BUILD_OPENVINO)
        -DENABLE_PYTHON=ON
        -DTHREADING=TBB
        -DPYTHON_EXECUTABLE=$(INSTALL_PYTHON)/bin/python3.10
        -DPYTHON_INCLUDE_DIRS=$(INSTALL_PYTHON)/include/python3.10
        -DPYTHON_LIBRARIES=$(INSTALL_PYTHON)/lib
        -DPYTHON3_NUMPY_INCLUDE_DIRS=/usr/local/lib/python3.10/site-packages/numpy/core/include
        -DPYTHON_MODULE_EXTENSION=".so"
        -DPYBIND11_FINDPYTHON=OFF
        -DPYBIND11_NOPYTHON=OFF
        -DPYTHONLIBS_FOUND=TRUE
        -DCMAKE_BUILD_TYPE=$(BUILD_TYPE)
        -DENABLE_DATA=OFF
        -DCMAKE_EXE_LINKER_FLAGS=-Wl,-rpath-link,$(INSTALL_OPENCV)/lib
        -DCMAKE_TOOLCHAIN_FILE=$(OPENVINO_REPO_DIR)/cmake/arm64.toolchain.cmake
        -DCMAKE_CXX_COMPILER_LAUNCHER=ccache
        -DCMAKE_C_COMPILER_LAUNCHER=ccache
        -DCMAKE_CXX_LINKER_LAUNCHER=ccache
        -DCMAKE_C_LINKER_LAUNCHER=ccache
        -DCMAKE_INSTALL_PREFIX=$(INSTALL_OPENVINO)
        $(OPENVINO_REPO_DIR)/src/bindings/python
      workingDirectory: $(BUILD_OPENVINO_PYTHON)
>>>>>>> 2a9ae52e
    displayName: 'CMake OpenVINO python binding'

  - script: |
      export CCACHE_DIR=$(OPENVINO_CCACHE_DIR)
      export CCACHE_TEMPDIR=$(TMP_DIR)/ccache
      export CCACHE_BASEDIR=$(Pipeline.Workspace)
      export CCACHE_MAXSIZE=50G
      export USE_CCACHE=1
      ninja
    workingDirectory: $(BUILD_OPENVINO_PYTHON)
    displayName: 'Build OpenVINO python binding'

  - script: ninja install
    workingDirectory: $(BUILD_OPENVINO_PYTHON)
    displayName: 'Install OpenVINO python binding'

  - task: CMake@1
    inputs:
      cmakeArgs: >
        -GNinja
        -DCMAKE_BUILD_TYPE=$(BUILD_TYPE)
        -DENABLE_PYTHON=ON
<<<<<<< HEAD
        -DPYTHON_EXECUTABLE=/usr/local/bin/$(PYTHON_EXEC)
        -DPYTHON_INCLUDE_DIR=$(INSTALL_PYTHON)/include/$(PYTHON_EXEC)
=======
        -DPYTHON_EXECUTABLE=/usr/local/bin/python3.10
        -DPYTHON_INCLUDE_DIR=$(INSTALL_PYTHON)/include/python3.10
>>>>>>> 2a9ae52e
        -DPYTHON_LIBRARY=$(INSTALL_PYTHON)/lib
        -DCMAKE_TOOLCHAIN_FILE=$(OPENVINO_REPO_DIR)/cmake/arm64.toolchain.cmake
        -DOpenVINO_DIR=$(BUILD_OPENVINO)
        -DOpenCV_DIR=$(INSTALL_OPENCV)/cmake
        -DCMAKE_INSTALL_PREFIX=$(INSTALL_OPEN_MODEL_ZOO)
        -S $(OPENVINO_REPO_DIR)/thirdparty/open_model_zoo/demos
        -B $(BUILD_OPEN_MODEL_ZOO)
    displayName: 'CMake Open Model Zoo demos'

  - script: ninja
    workingDirectory: $(BUILD_OPEN_MODEL_ZOO)
    displayName: 'Build Open Model Zoo demos'

  - script: ninja install
    workingDirectory: $(BUILD_OPEN_MODEL_ZOO)
    displayName: 'Install Open Model Zoo demos'

  - script: |
      cp -r $(BUILD_OPEN_MODEL_ZOO)/$(OPENVINO_ARCH)/$(BUILD_TYPE)/* $(INSTALL_OPEN_MODEL_ZOO)/
      cp -r $(INSTALL_ONETBB)/* $(INSTALL_ONETBB_PACKAGE)/
      zip -9 -r $(Build.ArtifactStagingDirectory)/openvino_$(OPENVINO_ARCH)_linux.zip ./*
    workingDirectory: $(INSTALL_OPENVINO)
    displayName: 'Create OpenVINO ARM64 linux package'

  - task: PublishBuildArtifacts@1
    inputs:
      pathToPublish: $(Build.ArtifactStagingDirectory)
      artifactName: 'openvino_aarch64_linux'
    displayName: 'Publish OpenVINO AArch64 linux package'<|MERGE_RESOLUTION|>--- conflicted
+++ resolved
@@ -174,13 +174,7 @@
         -DCMAKE_VERBOSE_MAKEFILE=ON
         -DCMAKE_COMPILE_WARNING_AS_ERROR=OFF
         -DOpenCV_DIR=$(INSTALL_OPENCV)/cmake
-<<<<<<< HEAD
-=======
-        -DPYTHON_INCLUDE_DIRS=$(INSTALL_PYTHON)/include/python3.10
-        -DPYTHON_LIBRARY=$(INSTALL_PYTHON)/lib/libpython3.10.so
-        -DENABLE_PYTHON=ON
-        -DPYTHON_MODULE_EXTENSION=".cpython-310-x86_64-linux-gnu.so"
->>>>>>> 2a9ae52e
+        -DENABLE_PYTHON=OFF
         -DENABLE_TESTS=ON
         -DENABLE_DATA=OFF
         -DENABLE_LTO=ON
@@ -215,7 +209,6 @@
     workingDirectory: $(BUILD_OPENVINO)
     displayName: 'Install OpenVINO ARM plugin'
 
-<<<<<<< HEAD
   - script: |
       source $(CROSSENV_DIR)/bin/activate
       cmake \
@@ -224,37 +217,10 @@
         -DENABLE_WHEEL=ON \
         -DCMAKE_TOOLCHAIN_FILE=$(OPENVINO_REPO_DIR)/cmake/arm64.toolchain.cmake \
         -DOpenVINODeveloperPackage_DIR=$(BUILD_OPENVINO) \
+        -DCMAKE_INSTALL_PREFIX=$(INSTALL_OPENVINO) \
         -S $(OPENVINO_REPO_DIR)/src/bindings/python \
         -B $(BUILD_OPENVINO_PYTHON)
       deactivate
-=======
-  - task: CMake@1
-    inputs:
-      cmakeArgs: >
-        -GNinja
-        -DOpenVINODeveloperPackage_DIR=$(BUILD_OPENVINO)
-        -DENABLE_PYTHON=ON
-        -DTHREADING=TBB
-        -DPYTHON_EXECUTABLE=$(INSTALL_PYTHON)/bin/python3.10
-        -DPYTHON_INCLUDE_DIRS=$(INSTALL_PYTHON)/include/python3.10
-        -DPYTHON_LIBRARIES=$(INSTALL_PYTHON)/lib
-        -DPYTHON3_NUMPY_INCLUDE_DIRS=/usr/local/lib/python3.10/site-packages/numpy/core/include
-        -DPYTHON_MODULE_EXTENSION=".so"
-        -DPYBIND11_FINDPYTHON=OFF
-        -DPYBIND11_NOPYTHON=OFF
-        -DPYTHONLIBS_FOUND=TRUE
-        -DCMAKE_BUILD_TYPE=$(BUILD_TYPE)
-        -DENABLE_DATA=OFF
-        -DCMAKE_EXE_LINKER_FLAGS=-Wl,-rpath-link,$(INSTALL_OPENCV)/lib
-        -DCMAKE_TOOLCHAIN_FILE=$(OPENVINO_REPO_DIR)/cmake/arm64.toolchain.cmake
-        -DCMAKE_CXX_COMPILER_LAUNCHER=ccache
-        -DCMAKE_C_COMPILER_LAUNCHER=ccache
-        -DCMAKE_CXX_LINKER_LAUNCHER=ccache
-        -DCMAKE_C_LINKER_LAUNCHER=ccache
-        -DCMAKE_INSTALL_PREFIX=$(INSTALL_OPENVINO)
-        $(OPENVINO_REPO_DIR)/src/bindings/python
-      workingDirectory: $(BUILD_OPENVINO_PYTHON)
->>>>>>> 2a9ae52e
     displayName: 'CMake OpenVINO python binding'
 
   - script: |
@@ -277,13 +243,8 @@
         -GNinja
         -DCMAKE_BUILD_TYPE=$(BUILD_TYPE)
         -DENABLE_PYTHON=ON
-<<<<<<< HEAD
         -DPYTHON_EXECUTABLE=/usr/local/bin/$(PYTHON_EXEC)
         -DPYTHON_INCLUDE_DIR=$(INSTALL_PYTHON)/include/$(PYTHON_EXEC)
-=======
-        -DPYTHON_EXECUTABLE=/usr/local/bin/python3.10
-        -DPYTHON_INCLUDE_DIR=$(INSTALL_PYTHON)/include/python3.10
->>>>>>> 2a9ae52e
         -DPYTHON_LIBRARY=$(INSTALL_PYTHON)/lib
         -DCMAKE_TOOLCHAIN_FILE=$(OPENVINO_REPO_DIR)/cmake/arm64.toolchain.cmake
         -DOpenVINO_DIR=$(BUILD_OPENVINO)
