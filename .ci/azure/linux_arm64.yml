--- conflicted
+++ resolved
@@ -56,10 +56,7 @@
     SHARE_DIR: /mount/cinfsshare/onnxtestdata
     TMP_DIR: /mnt/tmp
     OPENVINO_CCACHE_DIR: $(SHARE_DIR)/ccache/master/linux_arm64
-<<<<<<< HEAD
     LD_LIBRARY_PATH: $(Agent.ToolsDirectory)/Python/$(OV_PYTHON_VERSION)/x64/lib
-=======
->>>>>>> 882ab486
     OV_PYTHON_VERSION: 3.11.2 # Full version of Python its required for LD_LIBRARY_PATH. More details https://github.com/microsoft/azure-pipelines-tool-lib/blob/master/docs/overview.md#tool-cache
 
   steps:
@@ -120,16 +117,13 @@
       python3 -m pip install --upgrade pip
       python3 -m pip install -r $(OPENVINO_REPO_DIR)/src/bindings/python/requirements.txt
       python3 -m pip install -r $(OPENVINO_REPO_DIR)/src/bindings/python/wheel/requirements-dev.txt
-    env:
-      CCACHE_TEMPDIR: $(TMP_DIR)/ccache
-      CCACHE_BASEDIR: $(Pipeline.Workspace)
-      CCACHE_MAXSIZE: 50G
-      USE_CCACHE: 1
-      NUM_PROC: $(NUM_PROC)
-      WORK_DIR: $(WORK_DIR)
-      BUILD_TYPE: $(BUILD_TYPE)
-      OPENVINO_REPO_DIR: $(OPENVINO_REPO_DIR)
-      INSTALL_OPENVINO: $(INSTALL_OPENVINO)
+      # install dependencies needed to build CPU plugin for ARM
+      sudo -E apt --assume-yes install scons crossbuild-essential-arm64
+      # Speed up build
+      sudo -E apt -y --no-install-recommends install unzip
+      wget https://github.com/ninja-build/ninja/releases/download/v1.10.2/ninja-linux.zip
+      unzip ninja-linux.zip
+      sudo cp -v ninja /usr/local/bin/
     displayName: 'Install dependencies'
 
   - task: CMake@1
