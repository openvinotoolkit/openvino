--- conflicted
+++ resolved
@@ -255,12 +255,6 @@
   - script: |
       export DATA_PATH=$(MODELS_PATH)
       export MODELS_PATH=$(MODELS_PATH)
-<<<<<<< HEAD
-      # TODO: remove
-      # export LD_LIBRARY_PATH=$(INSTALL_TEST_DIR)/lib
-=======
-      export LD_LIBRARY_PATH=$(INSTALL_TEST_DIR)/lib
->>>>>>> 3d6afaca
       . $(SETUPVARS) -pyver 3.8 && python3 -m pytest -s $(INSTALL_TEST_DIR)/pyopenvino $(PYTHON_STATIC_ARGS) --junitxml=TEST-Pyngraph.xml --ignore=$(INSTALL_TEST_DIR)/pyopenvino/tests/test_utils/test_utils.py --ignore=$(INSTALL_TEST_DIR)/pyopenvino/tests/test_onnx/test_zoo_models.py --ignore=$(INSTALL_TEST_DIR)/pyopenvino/tests/test_onnx/test_backend.py -v
     displayName: 'Python API 2.0 Tests'
     continueOnError: true
@@ -272,8 +266,6 @@
     continueOnError: true
 
   - script: |
-      # TODO: remove
-      # export LD_LIBRARY_PATH=$(INSTALL_TEST_DIR)/lib
       . $(SETUPVARS) && $(INSTALL_TEST_DIR)/ov_core_unit_tests --gtest_print_time=1 --gtest_filter=-*IE_GPU* --gtest_output=xml:TEST-NGraphUT.xml
     displayName: 'OV Core UT'
     continueOnError: true
@@ -330,19 +322,11 @@
     continueOnError: true
 
   - script: |
-<<<<<<< HEAD
-      # TODO: remove
-      # export LD_LIBRARY_PATH=$(INSTALL_TEST_DIR)/lib
-=======
-      export LD_LIBRARY_PATH=$(INSTALL_TEST_DIR)/lib
->>>>>>> 3d6afaca
       . $(SETUPVARS) && $(INSTALL_TEST_DIR)/ieFuncTests --gtest_output=xml:TEST-ieFuncTests.xml
     displayName: 'IE FuncTests'
     continueOnError: true
 
   - script: |
-      # TODO: remove
-      # export LD_LIBRARY_PATH=$(INSTALL_TEST_DIR)/lib
       . $(SETUPVARS) && $(INSTALL_TEST_DIR)/ov_template_func_tests --gtest_filter=*smoke* --gtest_output=xml:TEST-templateFuncTests.xml
     displayName: 'TEMPLATE FuncTests'
     continueOnError: true
