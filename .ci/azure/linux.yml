--- conflicted
+++ resolved
@@ -25,9 +25,9 @@
 - job: Lin
   strategy:
     matrix:
-      Dynamic:
-        CMAKE_BUILD_SHARED_LIBS: 'ON'
-        PYTHON_STATIC_ARGS:
+      # Dynamic:
+      #   CMAKE_BUILD_SHARED_LIBS: 'ON'
+      #   PYTHON_STATIC_ARGS:
       Static:
         CMAKE_BUILD_SHARED_LIBS: 'OFF'
         PYTHON_STATIC_ARGS: -m "not dynamic_library and not template_plugin"
@@ -220,24 +220,21 @@
 
   - script: $(INSTALL_DIR)/samples/cpp/build_samples.sh -i $(INSTALL_DIR)
     displayName: 'Build cpp samples'
-    continueOnError: true
+    continueOnError: false
 
   - script: |
       export CC=clang
       export CXX=clang++
       $(INSTALL_DIR)/samples/cpp/build_samples.sh -i $(INSTALL_DIR)
     displayName: 'Build cpp samples - clang'
-    continueOnError: true
+    continueOnError: false
 
   - script: $(INSTALL_DIR)/samples/c/build_samples.sh -i $(INSTALL_DIR)
     displayName: 'Build c samples'
-    continueOnError: true
+    continueOnError: false
 
   - script: rm -fr $(BUILD_DIR)
     displayName: 'Clean build dir'
-<<<<<<< HEAD
-    continueOnError: true
-=======
     continueOnError: false
 
     # Skip test_onnx/test_zoo_models and test_onnx/test_backend due to long execution time
@@ -262,115 +259,88 @@
       . $(SETUPVARS) -pyver 3.8 && python3 -m pytest -s $(INSTALL_DIR)/tests/mo/unit_tests --junitxml=$(INSTALL_TEST_DIR)/TEST-ModelOptimizer.xml
     displayName: 'Model Optimizer UT'
     continueOnError: false
->>>>>>> 3e648f27
 
   - script: . $(SETUPVARS) && $(INSTALL_TEST_DIR)/ov_core_unit_tests --gtest_print_time=1 --gtest_filter=-*IE_GPU* --gtest_output=xml:$(INSTALL_TEST_DIR)/TEST-NGraphUT.xml
     displayName: 'OV Core UT'
-    continueOnError: true
-
-  - script: . $(SETUPVARS) && $(INSTALL_TEST_DIR)/openvino_proxy_plugin_tests --gtest_print_time=1--gtest_output=xml:TEST-ProxyTests.xml
-    workingDirectory: $(INSTALL_TEST_DIR)
-    displayName: 'Proxy Tests'
-    continueOnError: true
+    continueOnError: false
 
   - script: . $(SETUPVARS) && $(INSTALL_TEST_DIR)/onnx_tests --gtest_print_time=1 --gtest_filter=-*IE_GPU* --gtest_output=xml:$(INSTALL_TEST_DIR)/TEST-ONNXImportUT.xml
     displayName: 'ONNX Frontend UT'
-    continueOnError: true
+    continueOnError: false
 
   - script: . $(SETUPVARS) && $(INSTALL_TEST_DIR)/paddle_tests --gtest_print_time=1 --gtest_output=xml:$(INSTALL_TEST_DIR)/TEST-Paddle.xml
     displayName: 'Paddle Frontend UT'
-    continueOnError: true
+    continueOnError: false
 
   - script: . $(SETUPVARS) && $(INSTALL_TEST_DIR)/onnx_frontend_tests --gtest_print_time=1 --gtest_output=xml:$(INSTALL_TEST_DIR)/TEST-Paddle.xml
     displayName: 'ONNX Frontend UT'
-    continueOnError: true
+    continueOnError: false
 
   - script: . $(SETUPVARS) && $(INSTALL_TEST_DIR)/tensorflow_tests --gtest_print_time=1 --gtest_output=xml:$(INSTALL_TEST_DIR)/TEST-Tensorflow.xml
     displayName: 'Tensorflow Frontend UT'
-    continueOnError: true
+    continueOnError: false
 
   - script: . $(SETUPVARS) && $(INSTALL_TEST_DIR)/InferenceEngineUnitTests --gtest_print_time=1 --gtest_output=xml:$(INSTALL_TEST_DIR)/TEST-InferenceEngineUnitTests.xml
     displayName: 'IE UT old'
-    continueOnError: true
+    continueOnError: false
 
   - script: . $(SETUPVARS) && $(INSTALL_TEST_DIR)/ieUnitTests --gtest_output=xml:$(INSTALL_TEST_DIR)/TEST-ieUnitTests.xml
     displayName: 'IE UT'
-    continueOnError: true
+    continueOnError: false
 
   - script: . $(SETUPVARS) && $(INSTALL_TEST_DIR)/cpuUnitTests --gtest_output=xml:$(INSTALL_TEST_DIR)/TEST-cpuUnitTests.xml
     displayName: 'CPU UT'
-    continueOnError: true
+    continueOnError: false
 
   - script: . $(SETUPVARS) && $(INSTALL_TEST_DIR)/gnaUnitTests --gtest_output=xml:$(INSTALL_TEST_DIR)/TEST-gnaUnitTests.xml
     displayName: 'GNA UT'
-    continueOnError: true
+    continueOnError: false
 
   - script: . $(SETUPVARS) && $(INSTALL_TEST_DIR)/vpuUnitTests --gtest_output=xml:$(INSTALL_TEST_DIR)/TEST-vpuUnitTests.xml
     displayName: 'VPU UT'
-    continueOnError: true
+    continueOnError: false
 
   - script: . $(SETUPVARS) && $(INSTALL_TEST_DIR)/XLinkTests --gtest_output=xml:$(INSTALL_TEST_DIR)/TEST-XLinkTests.xml
     displayName: 'XLink Tests'
-    continueOnError: true
+    continueOnError: false
 
   - script: . $(SETUPVARS) && $(INSTALL_TEST_DIR)/ieMultiPluginUnitTests --gtest_output=xml:$(INSTALL_TEST_DIR)/TEST-ieMultiPluginUnitTests.xml
     displayName: 'MULTI UT'
-    continueOnError: true
+    continueOnError: false
 
   - script: . $(SETUPVARS) && $(INSTALL_TEST_DIR)/onnxImporterUnitTests --gtest_output=xml:$(INSTALL_TEST_DIR)/TEST-onnxImporterUnitTests.xml
     displayName: 'ONNX Importer UT'
-    continueOnError: true
+    continueOnError: false
 
   - script: |
       # because of IR reader v7 
       export LD_LIBRARY_PATH=$(INSTALL_TEST_DIR)
       . $(SETUPVARS) && $(INSTALL_TEST_DIR)/ieFuncTests --gtest_output=xml:$(INSTALL_TEST_DIR)/TEST-ieFuncTests.xml
     displayName: 'IE FuncTests'
-    continueOnError: true
+    continueOnError: false
 
   - script: . $(SETUPVARS) && $(INSTALL_TEST_DIR)/ov_template_func_tests --gtest_filter=*smoke* --gtest_output=xml:$(INSTALL_TEST_DIR)/TEST-templateFuncTests.xml
     displayName: 'TEMPLATE FuncTests'
-    continueOnError: true
+    continueOnError: false
 
   - script: . $(SETUPVARS) && $(INSTALL_TEST_DIR)/cpuFuncTests --gtest_filter=*smoke* --gtest_print_time=1 --gtest_output=xml:$(INSTALL_TEST_DIR)/TEST-cpuFuncTests.xml
     displayName: 'CPU FuncTests'
-    continueOnError: true
+    continueOnError: false
+    condition: eq(variables['CMAKE_BUILD_SHARED_LIBS'], 'OFF')
 
   - script: |
       export DATA_PATH=$(MODELS_PATH)
       export MODELS_PATH=$(MODELS_PATH)
       . $(SETUPVARS) && $(INSTALL_TEST_DIR)/InferenceEngineCAPITests --gtest_output=xml:$(INSTALL_TEST_DIR)/TEST-InferenceEngineCAPITests.xml
     displayName: 'IE CAPITests'
-    continueOnError: true
+    continueOnError: false
 
   - script: |
       export DATA_PATH=$(MODELS_PATH)
       export MODELS_PATH=$(MODELS_PATH)
       . $(SETUPVARS) && $(INSTALL_TEST_DIR)/OpenVinoCAPITests --gtest_output=xml:$(INSTALL_TEST_DIR)/TEST-OpenVinoCAPITests.xml
     displayName: 'OV CAPITests'
-    continueOnError: true
-
-  - script: |
-      export MO_ROOT=$(INSTALL_DIR)/tools/mo
-      . $(SETUPVARS) -pyver 3.8 && python3 -m pytest -s $(INSTALL_DIR)/tests/mo/unit_tests --junitxml=TEST-ModelOptimizer.xml
-    displayName: 'Model Optimizer UT'
-    continueOnError: true
-
-    # Skip test_onnx/test_zoo_models and test_onnx/test_backend due to long execution time
-  - script: |
-      export DATA_PATH=$(MODELS_PATH)
-      export MODELS_PATH=$(MODELS_PATH)
-      . $(SETUPVARS) -pyver 3.8 && python3 -m pytest -s $(INSTALL_TEST_DIR)/pyngraph $(PYTHON_STATIC_ARGS) --junitxml=TEST-Pyngraph.xml --ignore=$(INSTALL_TEST_DIR)/pyngraph/tests/test_onnx/test_zoo_models.py --ignore=$(INSTALL_TEST_DIR)/pyngraph/tests/test_onnx/test_backend.py
-    displayName: 'nGraph and IE Python Bindings Tests'
-    continueOnError: true
-
-    # Skip test_onnx/test_zoo_models and test_onnx/test_backend due to long execution time
-  - script: |
-      export DATA_PATH=$(MODELS_PATH)
-      export MODELS_PATH=$(MODELS_PATH)
-      . $(SETUPVARS) -pyver 3.8 && python3 -m pytest -s $(INSTALL_TEST_DIR)/pyopenvino $(PYTHON_STATIC_ARGS) --junitxml=TEST-Pyngraph.xml --ignore=$(INSTALL_TEST_DIR)/pyopenvino/tests/test_utils/test_utils.py --ignore=$(INSTALL_TEST_DIR)/pyopenvino/tests/test_onnx/test_zoo_models.py --ignore=$(INSTALL_TEST_DIR)/pyopenvino/tests/test_onnx/test_backend.py -v
-    displayName: 'Python API 2.0 Tests'
-    continueOnError: true
+    continueOnError: false
 
   - task: CMake@1
     inputs:
@@ -385,7 +355,7 @@
   - script: |
       python3 -m pip install -r $(INSTALL_DIR)/tests/smoke_tests/requirements.txt
     displayName: 'Install dependencies for samples smoke tests'
-    continueOnError: true
+    continueOnError: false
 
   - script: |
       export PATH=$HOME/.local/bin:$PATH
@@ -396,7 +366,7 @@
       export WORKSPACE=$(INSTALL_DIR)
       . $(SETUPVARS) && python3 -m pytest $(INSTALL_DIR)/tests/smoke_tests/  --env_conf $(INSTALL_DIR)/tests/smoke_tests/env_config.yml -s --junitxml=$(INSTALL_TEST_DIR)/TEST-SamplesSmokeTests.xml
     displayName: 'Samples Smoke Tests'
-    continueOnError: true
+    continueOnError: false
 
   - script: |
       . $(SETUPVARS)
@@ -405,7 +375,7 @@
       export PYTHONPATH=$(LAYER_TESTS_DIR):$PYTHONPATH
       python3 -m pytest $(LAYER_TESTS_DIR)/tensorflow_tests/test_tf_Roll.py --ir_version=10 --junitxml=$(INSTALL_TEST_DIR)/TEST-tf_Roll.xmlTEST
     displayName: 'Layer Tests'
-    continueOnError: true
+    continueOnError: false
 
   - task: PublishTestResults@2
     condition: always()
