resources:
  repositories:
  - repository: openvino_contrib
    type: github
    endpoint: openvinotoolkit
    name: openvinotoolkit/openvino_contrib

  - repository: testdata
    type: github
    endpoint: openvinotoolkit
    name: openvinotoolkit/testdata

jobs:
- job: Lin
  # About 150% of total time
  timeoutInMinutes: 90

  pool:
    name: LIN_VMSS_VENV_F16S_U20_WU2

  variables:
    system.debug: true
    VSTS_HTTP_RETRY: 5
    VSTS_HTTP_TIMEOUT: 200
    BUILD_TYPE: Release
    REPO_DIR: $(Build.Repository.LocalPath)
    OPENVINO_CONTRIB_REPO_DIR: $(REPO_DIR)/../openvino_contrib
    MODELS_PATH: $(REPO_DIR)/../testdata
    WORK_DIR: $(Pipeline.Workspace)/_w
    BUILD_DIR: $(WORK_DIR)/build
    BUILD_SAMPLES_DIR: $(WORK_DIR)/build_samples
    INSTALL_DIR: $(WORK_DIR)/install_pkg
<<<<<<< HEAD
    SETUPVARS: $(INSTALL_DIR)/setupvars.sh
=======
    INSTALL_TEST_DIR: $(INSTALL_DIR)/tests
    SETUPVARS: $(INSTALL_DIR)/bin/setupvars.sh
>>>>>>> upstream/master

  steps:
  - script: |
      curl -H Metadata:true --noproxy "*" "http://169.254.169.254/metadata/instance?api-version=2019-06-01"
      whoami
      uname -a
      echo Python3 info ; which python3 ; python3 --version
      echo Python info ; which python ; python --version
      echo Java info ; which java ; java -version
      echo gcc info ; which gcc ; gcc --version
      echo cmake info ; which cmake ; cmake --version
      lsb_release
      env
      cat /proc/cpuinfo
      cat /proc/meminfo
      cat /etc/fstab
      vmstat -s
      df
      lsblk -o NAME,HCTL,SIZE,MOUNTPOINT | grep -i "sd"
      free -h
    displayName: 'System info'

  - script: |
      rm -rf $(WORK_DIR) ; mkdir $(WORK_DIR)
      rm -rf $(BUILD_DIR) ; mkdir $(BUILD_DIR)
      rm -rf $(BUILD_SAMPLES_DIR) ; mkdir $(BUILD_SAMPLES_DIR)
      echo TargetBranch: $(System.PullRequest.TargetBranch)
      echo SourceBranch: $(Build.SourceBranch)
    displayName: 'Make dir'

  - checkout: self
    clean: true
    lfs: false
    submodules: recursive
    path: openvino

  - checkout: openvino_contrib
    clean: true
    lfs: false
    submodules: recursive
    path: openvino_contrib

  - script: |
      set -e
      $(REPO_DIR)/install_build_dependencies.sh
      # Move jdk into contrib
      sudo apt --assume-yes install openjdk-11-jdk
      # For opencv-python: python3-setuptools and pip upgrade
      python3 -m pip install --upgrade pip
      python3 -m pip install -r $(REPO_DIR)/inference-engine/ie_bridges/python/requirements.txt
      python3 -m pip install -r $(REPO_DIR)/inference-engine/ie_bridges/python/wheel/requirements-dev.txt
      # For running Python API tests
      python3 -m pip install -r $(REPO_DIR)/inference-engine/ie_bridges/python/src/requirements-dev.txt
      # For running PaddlePaddle frontend unit tests
      python3 -m pip install -r $(REPO_DIR)/ngraph/test/frontend/paddlepaddle/requirements_dev.txt
      # For running ONNX frontend unit tests
      python3 -m pip install -r $(REPO_DIR)/ngraph/test/requirements_test_onnx.txt
      # For MO unit tests
      python3 -m pip install -r $(REPO_DIR)/model-optimizer/requirements.txt
      python3 -m pip install -r $(REPO_DIR)/model-optimizer/requirements_dev.txt
      # Speed up build
      wget https://github.com/ninja-build/ninja/releases/download/v1.10.2/ninja-linux.zip
      unzip ninja-linux.zip
      sudo cp -v ninja /usr/local/bin/
      # Speed up tests
      git clone https://github.com/google/gtest-parallel.git
    workingDirectory: $(WORK_DIR)
    displayName: 'Install dependencies'

  - checkout: testdata
    clean: true
    lfs: true
    path: testdata

  - task: CMake@1
    inputs:
      # CMake must get Python 3.x version by default
      cmakeArgs: >
        -GNinja
        -DVERBOSE_BUILD=ON
        -DCMAKE_BUILD_TYPE=$(BUILD_TYPE)
        -DENABLE_PYTHON=ON
        -DPYTHON_EXECUTABLE=/usr/bin/python3.8
        -DENABLE_WHEEL=ON
        -DENABLE_TESTS=ON
        -DNGRAPH_ONNX_IMPORT_ENABLE=ON
        -DNGRAPH_ONNX_FRONTEND_ENABLE=ON
        -DENABLE_FASTER_BUILD=ON
        -DENABLE_STRICT_DEPENDENCIES=OFF
        -DENABLE_REQUIREMENTS_INSTALL=OFF
        -DIE_EXTRA_MODULES=$(OPENVINO_CONTRIB_REPO_DIR)/modules
        $(REPO_DIR)
      workingDirectory: $(BUILD_DIR)

  - script: ls -alR $(REPO_DIR)/inference-engine/temp/
    displayName: 'List temp SDKs'

  - script: ninja
    workingDirectory: $(BUILD_DIR)
    displayName: 'Build Lin'

  - script: ls -alR $(REPO_DIR)/bin/
    displayName: 'List bin files'

  - script: cmake -DCMAKE_INSTALL_PREFIX=$(INSTALL_DIR) -P cmake_install.cmake
    workingDirectory: $(BUILD_DIR)
    displayName: 'Install'

  - script: ls -alR $(INSTALL_DIR)
    displayName: 'List install files'

<<<<<<< HEAD
  - script: $(INSTALL_DIR)/samples/cpp/build_samples.sh
=======
  - script: |
      set -e
      mkdir $(INSTALL_DIR)/opencv/
      cmake -DCMAKE_INSTALL_PREFIX=$(INSTALL_DIR) -DCOMPONENT=tests -P cmake_install.cmake
      cp -R $(REPO_DIR)/inference-engine/temp/opencv_4.5.2_ubuntu20/opencv/* $(INSTALL_DIR)/opencv/
    workingDirectory: $(BUILD_DIR)
    displayName: 'Install tests'

  - script: ls -alR $(INSTALL_DIR)
    displayName: 'List install files'

  - script: $(INSTALL_DIR)/deployment_tools/inference_engine/samples/cpp/build_samples.sh
>>>>>>> upstream/master
    workingDirectory: $(BUILD_SAMPLES_DIR)
    displayName: 'Build cpp samples'

  - script: $(INSTALL_DIR)/samples/c/build_samples.sh
    workingDirectory: $(BUILD_SAMPLES_DIR)
    displayName: 'Build c samples'

  - script: rm -fr $(BUILD_DIR)
    displayName: 'Clean build dir'
    continueOnError: false

    # Skip test_onnx/test_zoo_models and test_onnx/test_backend due to long execution time
  - script: . $(SETUPVARS) -pyver 3.8 && python3 -m pytest -s $(INSTALL_TEST_DIR)/pyngraph --junitxml=TEST-Pyngraph.xml --ignore=$(INSTALL_TEST_DIR)/pyngraph/tests/test_onnx/test_zoo_models.py --ignore=$(INSTALL_TEST_DIR)/pyngraph/tests/test_onnx/test_backend.py
    displayName: 'nGraph Python Bindings Tests'
    continueOnError: false

  - script: |
      export MO_ROOT=$(INSTALL_DIR)/deployment_tools/model_optimizer
      . $(SETUPVARS) -pyver 3.8 && python3 -m pytest -s $(INSTALL_DIR)/deployment_tools/model_optimizer/unit_tests --junitxml=TEST-ModelOptimizer.xml
    displayName: 'Model Optimizer UT'
    continueOnError: false

  - script: . $(SETUPVARS) && $(INSTALL_TEST_DIR)/unit-test --gtest_print_time=1 --gtest_filter=-backend_api.config_unsupported:*IE_GPU* --gtest_output=xml:TEST-NGraphUT.xml
    workingDirectory: $(INSTALL_TEST_DIR)
    displayName: 'nGraph UT'
    continueOnError: false

  - script: . $(SETUPVARS) && $(INSTALL_TEST_DIR)/paddlepaddle_tests --gtest_print_time=1 --gtest_filter=-backend_api.config_unsupported:*IE_GPU* --gtest_output=xml:TEST-PaddlePaddle.xml
    displayName: 'PaddlePaddle Frontend UT'
    continueOnError: false

    # . $(SETUPVARS) && python3 $(WORK_DIR)/gtest-parallel/gtest_parallel.py $(INSTALL_TEST_DIR)/InferenceEngineUnitTests --workers=16 --dump_json_test_results=InferenceEngineUnitTests.json --gtest_filter=*smoke* -- --gtest_print_time=1
  - script: . $(SETUPVARS) && $(INSTALL_TEST_DIR)/InferenceEngineUnitTests --gtest_print_time=1 --gtest_output=xml:TEST-InferenceEngineUnitTests.xml
    displayName: 'IE UT old'
    continueOnError: false

  - script: . $(SETUPVARS) && $(INSTALL_TEST_DIR)/ieUnitTests --gtest_output=xml:TEST-ieUnitTests.xml
    displayName: 'IE UT'
    continueOnError: false

  - script: . $(SETUPVARS) && $(INSTALL_TEST_DIR)/cpuUnitTests --gtest_output=xml:TEST-cpuUnitTests.xml
    displayName: 'CPU UT'
    continueOnError: false

  - script: . $(SETUPVARS) && $(INSTALL_TEST_DIR)/gnaUnitTests --gtest_output=xml:TEST-gnaUnitTests.xml
    displayName: 'GNA UT'
    continueOnError: false

  - script: . $(SETUPVARS) && $(INSTALL_TEST_DIR)/vpuUnitTests --gtest_output=xml:TEST-vpuUnitTests.xml
    displayName: 'VPU UT'
    continueOnError: false

  - script: . $(SETUPVARS) && $(INSTALL_TEST_DIR)/onnxImporterUnitTests --gtest_output=xml:TEST-onnxImporterUnitTests.xml
    displayName: 'ONNX Importer UT'
    continueOnError: false

  - script: . $(SETUPVARS) && $(INSTALL_TEST_DIR)/ieFuncTests --gtest_output=xml:TEST-ieFuncTests.xml
    displayName: 'IE FuncTests'
    continueOnError: false

  - script: . $(SETUPVARS) && $(INSTALL_TEST_DIR)/templateFuncTests --gtest_filter=*smoke* --gtest_output=xml:TEST-templateFuncTests.xml
    displayName: 'TEMPLATE FuncTests'
    continueOnError: false

  - script: . $(SETUPVARS) && $(INSTALL_TEST_DIR)/cpuFuncTests --gtest_filter=*smoke* --gtest_print_time=1 --gtest_output=xml:TEST-cpuFuncTests.xml
    displayName: 'CPU FuncTests'
    continueOnError: false

  - script: |
      export DATA_PATH=$(MODELS_PATH)
      export MODELS_PATH=$(MODELS_PATH)
      . $(SETUPVARS) && $(INSTALL_TEST_DIR)/InferenceEngineCAPITests --gtest_output=xml:TEST-InferenceEngineCAPITests.xml
    displayName: 'IE CAPITests'
    continueOnError: false

  - script: |
      export DATA_PATH=$(MODELS_PATH)
      export MODELS_PATH=$(MODELS_PATH)
      cd $(REPO_DIR)/inference-engine/ie_bridges/python/tests
      . $(SETUPVARS) -pyver 3.8 && python3 -m pytest --junitxml=TEST-PythonAPI.xml
    displayName: 'Python API Tests'
    continueOnError: false

  - task: PublishTestResults@2
    condition: always()
    inputs:
      testResultsFormat: 'JUnit' # Options: JUnit, NUnit, VSTest, xUnit, cTest
      testResultsFiles: '**/TEST-*.xml'
      #searchFolder: '$(BUILD_DIR)'
      mergeTestResults: false # Optional
      #failTaskOnFailedTests: false # Optional
      #testRunTitle: 'Pre/Post-Commit' # Optional
      buildPlatform: 'x64' # Optional
      buildConfiguration: 'Linux' # Optional
      #publishRunAttachments: true # Optional<|MERGE_RESOLUTION|>--- conflicted
+++ resolved
@@ -30,12 +30,8 @@
     BUILD_DIR: $(WORK_DIR)/build
     BUILD_SAMPLES_DIR: $(WORK_DIR)/build_samples
     INSTALL_DIR: $(WORK_DIR)/install_pkg
-<<<<<<< HEAD
+    INSTALL_TEST_DIR: $(INSTALL_DIR)/tests
     SETUPVARS: $(INSTALL_DIR)/setupvars.sh
-=======
-    INSTALL_TEST_DIR: $(INSTALL_DIR)/tests
-    SETUPVARS: $(INSTALL_DIR)/bin/setupvars.sh
->>>>>>> upstream/master
 
   steps:
   - script: |
@@ -147,9 +143,6 @@
   - script: ls -alR $(INSTALL_DIR)
     displayName: 'List install files'
 
-<<<<<<< HEAD
-  - script: $(INSTALL_DIR)/samples/cpp/build_samples.sh
-=======
   - script: |
       set -e
       mkdir $(INSTALL_DIR)/opencv/
@@ -161,8 +154,7 @@
   - script: ls -alR $(INSTALL_DIR)
     displayName: 'List install files'
 
-  - script: $(INSTALL_DIR)/deployment_tools/inference_engine/samples/cpp/build_samples.sh
->>>>>>> upstream/master
+  - script: $(INSTALL_DIR)/samples/cpp/build_samples.sh
     workingDirectory: $(BUILD_SAMPLES_DIR)
     displayName: 'Build cpp samples'
 
