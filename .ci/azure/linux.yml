resources:
  repositories:
  - repository: openvino_contrib
    type: github
    endpoint: openvinotoolkit
    name: openvinotoolkit/openvino_contrib

  - repository: testdata
    type: github
    endpoint: openvinotoolkit
    name: openvinotoolkit/testdata

jobs:
- job: Lin
  # About 150% of total time
  timeoutInMinutes: 90

  pool:
    name: LIN_VMSS_VENV_F16S_WU2

  variables:
    system.debug: true
    VSTS_HTTP_RETRY: 5
    VSTS_HTTP_TIMEOUT: 200
    WORKERS_NUMBER: 16
    BUILD_TYPE: Release
    REPO_DIR: $(Build.Repository.LocalPath)
    OPENVINO_CONTRIB_REPO_DIR: $(REPO_DIR)/../openvino_contrib
    MODELS_PATH: $(REPO_DIR)/../testdata
    WORK_DIR: $(Pipeline.Workspace)/_w
    BUILD_DIR: $(WORK_DIR)/build
    BIN_DIR: $(REPO_DIR)/bin/intel64/$(BUILD_TYPE)
    INSTALL_DIR: $(WORK_DIR)/install_pkg
    SETUPVARS: $(INSTALL_DIR)/bin/setupvars.sh

  steps:
  - script: |
      curl -H Metadata:true --noproxy "*" "http://169.254.169.254/metadata/instance?api-version=2019-06-01"
      whoami
      uname -a
      echo Python3 info ; which python3 ; python3 --version
      echo Python info ; which python ; python --version
      echo Java info ; which java ; java -version
      echo gcc info ; which gcc ; gcc --version
      lsb_release
      env
      cat /proc/cpuinfo
      cat /proc/meminfo
      cat /etc/fstab
      vmstat -s
      df
      lsblk -o NAME,HCTL,SIZE,MOUNTPOINT | grep -i "sd"
      free -h
    displayName: 'System info'

  - script: |
      rm -rf $(WORK_DIR) ; mkdir $(WORK_DIR)
      rm -rf $(BUILD_DIR) ; mkdir $(BUILD_DIR)
      echo TargetBranch: $(System.PullRequest.TargetBranch)
      echo SourceBranch: $(Build.SourceBranch)
    displayName: 'Make dir'

  - checkout: self
    clean: true
    lfs: false
    submodules: recursive
    path: openvino

  - checkout: openvino_contrib
    clean: true
    lfs: false
    submodules: recursive
    path: openvino_contrib

  - checkout: testdata
    clean: true
    lfs: true
    path: testdata

  - script: |
<<<<<<< HEAD
      sudo apt --assume-yes install libusb-1.0-0-dev libprotobuf-dev
=======
      sudo apt --assume-yes install libusb-1.0-0-dev
      # For opencv-python: setuptools and upgrade
      sudo apt-get install python3-setuptools
      python3 -m pip install --upgrade pip
>>>>>>> f3ef3021
      python3 -m pip install -r $(REPO_DIR)/inference-engine/ie_bridges/python/requirements.txt
      # For running Python API tests
      python3 -m pip install -r $(REPO_DIR)/inference-engine/ie_bridges/python/src/requirements-dev.txt
      # Speed up build
      wget https://github.com/ninja-build/ninja/releases/download/v1.10.0/ninja-linux.zip
      unzip ninja-linux.zip
      sudo cp -v ninja /usr/local/bin/
      # Speed up tests
      git clone https://github.com/google/gtest-parallel.git
    workingDirectory: $(WORK_DIR)
    displayName: 'Install dependencies'

  - task: CMake@1
    inputs:
      # CMake must get Python 3.x version by default
      cmakeArgs: >
        -GNinja
        -DVERBOSE_BUILD=ON
        -DENABLE_TEMPLATE_PLUGIN=ON
        -DCMAKE_BUILD_TYPE=$(BUILD_TYPE)
        -DENABLE_PYTHON=ON
        -DPYTHON_EXECUTABLE=/usr/bin/python3.6
        -DENABLE_TESTS=ON
        -DENABLE_FASTER_BUILD=ON
        -DIE_EXTRA_MODULES=$(OPENVINO_CONTRIB_REPO_DIR)/modules
        $(REPO_DIR)
      workingDirectory: $(BUILD_DIR)

  - script: ninja
    workingDirectory: $(BUILD_DIR)
    displayName: 'Build Lin'

  - script: ls -alR $(REPO_DIR)/bin/
    displayName: 'List files'

  - script: cmake -DCMAKE_INSTALL_PREFIX=$(INSTALL_DIR) -P cmake_install.cmake
    workingDirectory: $(BUILD_DIR)
    displayName: 'Install'

  - script: $(BIN_DIR)/unit-test --gtest_print_time=1 --gtest_filter=-backend_api.config_unsupported:*IE_GPU* --gtest_output=xml:TEST-NGraphUT.xml
    displayName: 'nGraph UT'
    continueOnError: false

  - script: $(BIN_DIR)/InferenceEngineUnitTests --gtest_print_time=1 --gtest_output=xml:TEST-InferenceEngineUnitTests.xml
    displayName: 'IE UT old'
    continueOnError: false

  - script: $(BIN_DIR)/ieUnitTests --gtest_output=xml:TEST-ieUnitTests.xml
    displayName: 'IE UT'
    continueOnError: false

  - script: $(BIN_DIR)/cpuUnitTests --gtest_output=xml:TEST-cpuUnitTests.xml
    displayName: 'CPU UT'
    continueOnError: false

  - script: $(BIN_DIR)/gnaUnitTests --gtest_output=xml:TEST-gnaUnitTests.xml
    displayName: 'GNA UT'
    continueOnError: false

  - script: $(BIN_DIR)/vpuUnitTests --gtest_output=xml:TEST-vpuUnitTests.xml
    displayName: 'VPU UT'
    continueOnError: false

  - script: $(BIN_DIR)/onnxImporterUnitTests --gtest_output=xml:TEST-onnxImporterUnitTests.xml
    displayName: 'ONNX Importer UT'
    continueOnError: false

  - script: $(BIN_DIR)/ieFuncTests --gtest_output=xml:TEST-ieFuncTests.xml
    displayName: 'IE FuncTests'
    continueOnError: false

  - script: $(BIN_DIR)/templateFuncTests --gtest_filter=*smoke* --gtest_output=xml:TEST-templateFuncTests.xml
    displayName: 'TEMPLATE FuncTests'
    continueOnError: false

  - script: $(BIN_DIR)/cpuFuncTests --gtest_filter=*smoke* --gtest_print_time=1 --gtest_output=xml:TEST-cpuFuncTests.xml
    displayName: 'CPU FuncTests'
    continueOnError: false

  - script: $(BIN_DIR)/MklDnnBehaviorTests --gtest_output=xml:TEST-MklDnnBehaviorTests.xml
    displayName: 'MklDnnBehaviorTests'
    continueOnError: false

  - script: |
      export DATA_PATH=$(MODELS_PATH)
      export MODELS_PATH=$(MODELS_PATH)
      python3 $(WORK_DIR)/gtest-parallel/gtest-parallel $(BIN_DIR)/MklDnnFunctionalTests --workers=$(WORKERS_NUMBER) --dump_json_test_results=MklDnnFunctionalTests.json --gtest_filter=*smoke* -- --gtest_print_time=1
    workingDirectory: $(WORK_DIR)
    displayName: 'MklDnnFunctionalTests'
    continueOnError: false

  - script: |
      export DATA_PATH=$(MODELS_PATH)
      export MODELS_PATH=$(MODELS_PATH)
      $(BIN_DIR)/InferenceEngineCAPITests --gtest_output=xml:TEST-InferenceEngineCAPITests.xml
    displayName: 'IE CAPITests'
    continueOnError: false

  - script: |
      export DATA_PATH=$(MODELS_PATH)
      export MODELS_PATH=$(MODELS_PATH)
      export LD_LIBRARY_PATH=$(BIN_DIR)/lib
      export PYTHONPATH=$(BIN_DIR)/lib/python_api/python3.6
      env
      cd $(REPO_DIR)/inference-engine/ie_bridges/python/tests
      pytest pytest --junitxml=TEST-PythonAPI.xml
    displayName: 'Python API Tests'
    continueOnError: false
    enabled: false

  - task: PublishTestResults@2
    condition: always()
    inputs:
      testResultsFormat: 'JUnit' # Options: JUnit, NUnit, VSTest, xUnit, cTest
      testResultsFiles: '**/TEST-*.xml'
      #searchFolder: '$(BUILD_DIR)'
      mergeTestResults: false # Optional
      #failTaskOnFailedTests: false # Optional
      #testRunTitle: 'Pre/Post-Commit' # Optional
      buildPlatform: 'x64' # Optional
      buildConfiguration: 'Linux' # Optional
      #publishRunAttachments: true # Optional<|MERGE_RESOLUTION|>--- conflicted
+++ resolved
@@ -78,14 +78,10 @@
     path: testdata
 
   - script: |
-<<<<<<< HEAD
       sudo apt --assume-yes install libusb-1.0-0-dev libprotobuf-dev
-=======
-      sudo apt --assume-yes install libusb-1.0-0-dev
       # For opencv-python: setuptools and upgrade
       sudo apt-get install python3-setuptools
       python3 -m pip install --upgrade pip
->>>>>>> f3ef3021
       python3 -m pip install -r $(REPO_DIR)/inference-engine/ie_bridges/python/requirements.txt
       # For running Python API tests
       python3 -m pip install -r $(REPO_DIR)/inference-engine/ie_bridges/python/src/requirements-dev.txt
