trigger:
  branches:
    include:
    - master
    - releases/*
  paths:
    exclude:
    - docs/*

resources:
  repositories:
  - repository: openvino_contrib
    type: github
    endpoint: openvinotoolkit
    name: openvinotoolkit/openvino_contrib
    ref: master

  - repository: testdata
    type: github
    endpoint: openvinotoolkit
    name: openvinotoolkit/testdata
    ref: master

jobs:
- job: Lin
  strategy:
    matrix:
      # Dynamic:
      #   CMAKE_BUILD_SHARED_LIBS: 'ON'
      #   PYTHON_STATIC_ARGS:
      Static:
        CMAKE_BUILD_SHARED_LIBS: 'OFF'
        PYTHON_STATIC_ARGS: -m "not dynamic_library and not template_plugin"
    maxParallel: 2

  # About 150% of total time
  timeoutInMinutes: 120

  pool:
    name: LIN_VMSS_VENV_F16S_U20_WU2

  variables:
    system.debug: true
    VSTS_HTTP_RETRY: 5
    VSTS_HTTP_TIMEOUT: 200
    BUILD_TYPE: Release
    REPO_DIR: $(Build.Repository.LocalPath)
    OPENVINO_CONTRIB_REPO_DIR: $(REPO_DIR)/../openvino_contrib
    MODELS_PATH: $(REPO_DIR)/../testdata
    WORK_DIR: $(Pipeline.Workspace)/_w
    BUILD_DIR: $(WORK_DIR)/build
    BUILD_SAMPLES_DIR: $(WORK_DIR)/build_samples
    BUILD_LAYER_TESTS_DIR: $(WORK_DIR)/build_layer_tests
    BUILD_SAMPLES_TESTS_DIR: $(WORK_DIR)/build_samples_tests
    INSTALL_DIR: $(WORK_DIR)/install_pkg
    INSTALL_TEST_DIR: $(INSTALL_DIR)/tests
    LAYER_TESTS_DIR: $(INSTALL_TEST_DIR)/layer_tests
    SETUPVARS: $(INSTALL_DIR)/setupvars.sh
    TMP_DIR: /mnt/tmp
    SHARE_DIR: /mount/cinfsshare/onnxtestdata
    CCACHE_DIR: $(SHARE_DIR)/ccache/master/linux

  steps:
  - script: |
      curl -H Metadata:true --noproxy "*" "http://169.254.169.254/metadata/instance?api-version=2019-06-01"
      whoami
      uname -a
      echo Python3 info ; which python3 ; python3 --version
      echo Python info ; which python ; python --version
      echo Java info ; which java ; java -version
      echo gcc info ; which gcc ; gcc --version
      echo cmake info ; which cmake ; cmake --version
      lsb_release
      env
      cat /proc/cpuinfo
      cat /proc/meminfo
      cat /etc/fstab
      vmstat -s
      df
      lsblk -o NAME,HCTL,SIZE,MOUNTPOINT | grep -i "sd"
      free -h
      echo TargetBranch: $(System.PullRequest.TargetBranch)
      echo SourceBranch: $(Build.SourceBranch)
    displayName: 'System info'

  - script: |
      set -e
      rm -rf $(WORK_DIR) ; mkdir $(WORK_DIR)
      rm -rf $(BUILD_DIR) ; mkdir $(BUILD_DIR)
      rm -rf $(BUILD_SAMPLES_DIR) ; mkdir $(BUILD_SAMPLES_DIR)
      sudo rm -rf $(TMP_DIR) ; sudo mkdir $(TMP_DIR) ; sudo chmod 777 -R $(TMP_DIR)
      sudo mkdir -p $(SHARE_DIR)
      sudo apt --assume-yes update && sudo apt --assume-yes install nfs-common
      sudo mount -vvv -t nfs cinfsshare.file.core.windows.net:/cinfsshare/onnxtestdata $(SHARE_DIR) -o vers=4,minorversion=1,sec=sys
      mkdir -p $(CCACHE_DIR)
    displayName: 'Make dir'

  - checkout: self
    clean: true
    lfs: false
    submodules: recursive
    path: openvino

  - checkout: openvino_contrib
    clean: true
    lfs: false
    submodules: recursive
    path: openvino_contrib

  - script: |
      set -e
      $(REPO_DIR)/install_build_dependencies.sh
      # Move jdk into contrib
      # 'clang' compiler is to check that samples can be built using it
      sudo apt --assume-yes install openjdk-11-jdk clang
      # For opencv-python: python3-setuptools and pip upgrade
      python3 -m pip install --upgrade pip
      python3 -m pip install -r $(REPO_DIR)/src/bindings/python/src/compatibility/openvino/requirements.txt
      python3 -m pip install -r $(REPO_DIR)/src/bindings/python/wheel/requirements-dev.txt
      # For running Python API tests
      python3 -m pip install -r $(REPO_DIR)/src/bindings/python/src/compatibility/openvino/requirements-dev.txt
      # For running Paddle frontend unit tests
      python3 -m pip install -r $(REPO_DIR)/src/core/tests/frontend/paddle/requirements_dev.txt
      # For running ONNX frontend unit tests
      python3 -m pip install -r $(REPO_DIR)/src/core/tests/requirements_test_onnx.txt
      # For MO unit tests
      python3 -m pip install -r $(REPO_DIR)/tools/mo/requirements.txt
      python3 -m pip install -r $(REPO_DIR)/tools/mo/requirements_dev.txt
      # Speed up build
      wget https://github.com/ninja-build/ninja/releases/download/v1.10.2/ninja-linux.zip
      unzip ninja-linux.zip
      sudo cp -v ninja /usr/local/bin/
      # Speed up tests
      git clone https://github.com/google/gtest-parallel.git
    workingDirectory: $(WORK_DIR)
    displayName: 'Install dependencies'

    # Should be after 'Install dependencies' because Git lfs is not installed
  - checkout: testdata
    clean: true
    lfs: true
    path: testdata

  - task: CMake@1
    inputs:
      # CMake must get Python 3.x version by default
      cmakeArgs: >
        -GNinja
        -DVERBOSE_BUILD=ON
        -DCMAKE_BUILD_TYPE=$(BUILD_TYPE)
        -DENABLE_PYTHON=ON
        -DBUILD_SHARED_LIBS=$(CMAKE_BUILD_SHARED_LIBS)
        -DENABLE_ONEDNN_FOR_GPU=$(CMAKE_BUILD_SHARED_LIBS)
        -DPYTHON_EXECUTABLE=/usr/bin/python3.8
        -DENABLE_WHEEL=ON
        -DENABLE_TESTS=ON
        -DENABLE_OV_ONNX_FRONTEND=ON
        -DENABLE_FASTER_BUILD=ON
        -DENABLE_STRICT_DEPENDENCIES=OFF
        -DENABLE_REQUIREMENTS_INSTALL=OFF
        -DIE_EXTRA_MODULES=$(OPENVINO_CONTRIB_REPO_DIR)/modules
        -DCMAKE_CXX_COMPILER_LAUNCHER=ccache
        -DCMAKE_C_COMPILER_LAUNCHER=ccache
        -S $(REPO_DIR)
        -B $(BUILD_DIR)

  - script: ls -alR $(REPO_DIR)/temp/
    displayName: 'List temp SDKs'

  - script: ccache --zero-stats --max-size=50G --show-config
    displayName: 'Clean ccache stats'

  - script: |
      export CCACHE_DIR=$(CCACHE_DIR)
      export CCACHE_TEMPDIR=$(TMP_DIR)/ccache
      export CCACHE_BASEDIR=$(Pipeline.Workspace)
      export CCACHE_MAXSIZE=50G
      ninja
    workingDirectory: $(BUILD_DIR)
    displayName: 'Build Lin'

  - script: ccache --show-stats
    displayName: 'Show ccache stats'

  - script: ls -alR $(REPO_DIR)/bin/
    displayName: 'List bin files'

  - script: cmake -DCMAKE_INSTALL_PREFIX=$(INSTALL_DIR) -P $(BUILD_DIR)/cmake_install.cmake
    displayName: 'Install'

  - task: CMake@1
    inputs:
      cmakeArgs: >
        -GNinja
        -S $(REPO_DIR)/tests/layer_tests
        -B $(BUILD_LAYER_TESTS_DIR)

  - script: ninja
    workingDirectory: $(BUILD_LAYER_TESTS_DIR)
    displayName: 'Build Layer Tests'

  - script: cmake -DCOMPONENT=tests -DCMAKE_INSTALL_PREFIX=$(INSTALL_DIR) -P $(BUILD_LAYER_TESTS_DIR)/cmake_install.cmake
    displayName: 'Install Layer Tests'

  - script: ls -alR $(INSTALL_DIR)
    displayName: 'List install files'

  - script: python3 -m pip install openvino-dev --find-links=$(INSTALL_DIR)/tools
    displayName: 'Install wheels'

  - script: |
      set -e
      mkdir -p $(INSTALL_DIR)/opencv/
<<<<<<< HEAD
      cmake -DCMAKE_INSTALL_PREFIX=$(INSTALL_DIR) -DCOMPONENT=tests -P cmake_install.cmake
    workingDirectory: $(BUILD_DIR)
=======
      cmake -DCMAKE_INSTALL_PREFIX=$(INSTALL_DIR) -DCOMPONENT=tests -P $(BUILD_DIR)/cmake_install.cmake
      cp -R $(REPO_DIR)/temp/opencv_4.5.2_ubuntu20/opencv/* $(INSTALL_DIR)/opencv/
>>>>>>> 751337d4
    displayName: 'Install tests'

  - script: ls -alR $(INSTALL_DIR)
    displayName: 'List install files'

  - script: $(INSTALL_DIR)/samples/cpp/build_samples.sh -i $(INSTALL_DIR)
    displayName: 'Build cpp samples'
    continueOnError: false

  - script: |
      export CC=clang
      export CXX=clang++
      $(INSTALL_DIR)/samples/cpp/build_samples.sh -i $(INSTALL_DIR)
    displayName: 'Build cpp samples - clang'
    continueOnError: false

  - script: $(INSTALL_DIR)/samples/c/build_samples.sh -i $(INSTALL_DIR)
    displayName: 'Build c samples'
    continueOnError: false

  - script: rm -fr $(BUILD_DIR)
    displayName: 'Clean build dir'
    continueOnError: false

    # Skip test_onnx/test_zoo_models and test_onnx/test_backend due to long execution time
  - script: |
      export DATA_PATH=$(MODELS_PATH)
      export MODELS_PATH=$(MODELS_PATH)
      . $(SETUPVARS) -pyver 3.8 && python3 -m pytest -s $(INSTALL_TEST_DIR)/pyngraph $(PYTHON_STATIC_ARGS) --junitxml=$(INSTALL_TEST_DIR)/TEST-Pyngraph.xml --ignore=$(INSTALL_TEST_DIR)/pyngraph/tests/test_onnx/test_zoo_models.py --ignore=$(INSTALL_TEST_DIR)/pyngraph/tests/test_onnx/test_backend.py
    displayName: 'nGraph and IE Python Bindings Tests'
    continueOnError: false

    # Skip test_onnx/test_zoo_models and test_onnx/test_backend due to long execution time
  - script: |
      export DATA_PATH=$(MODELS_PATH)
      export MODELS_PATH=$(MODELS_PATH)
      export LD_LIBRARY_PATH=$(INSTALL_TEST_DIR)
      . $(SETUPVARS) -pyver 3.8 && python3 -m pytest -s $(INSTALL_TEST_DIR)/pyopenvino $(PYTHON_STATIC_ARGS) --junitxml=$(INSTALL_TEST_DIR)/TEST-Pyngraph.xml --ignore=$(INSTALL_TEST_DIR)/pyopenvino/tests/test_utils/test_utils.py --ignore=$(INSTALL_TEST_DIR)/pyopenvino/tests/test_onnx/test_zoo_models.py --ignore=$(INSTALL_TEST_DIR)/pyopenvino/tests/test_onnx/test_backend.py -v
    displayName: 'Python API 2.0 Tests'
    continueOnError: false

  - script: |
      export MO_ROOT=$(INSTALL_DIR)/tools/mo
      . $(SETUPVARS) -pyver 3.8 && python3 -m pytest -s $(INSTALL_DIR)/tests/mo/unit_tests --junitxml=$(INSTALL_TEST_DIR)/TEST-ModelOptimizer.xml
    displayName: 'Model Optimizer UT'
    continueOnError: false

  - script: . $(SETUPVARS) && $(INSTALL_TEST_DIR)/ov_core_unit_tests --gtest_print_time=1 --gtest_filter=-*IE_GPU* --gtest_output=xml:$(INSTALL_TEST_DIR)/TEST-NGraphUT.xml
    displayName: 'OV Core UT'
    continueOnError: false

  - script: . $(SETUPVARS) && $(INSTALL_TEST_DIR)/onnx_tests --gtest_print_time=1 --gtest_filter=-*IE_GPU* --gtest_output=xml:$(INSTALL_TEST_DIR)/TEST-ONNXImportUT.xml
    displayName: 'ONNX Frontend UT'
    continueOnError: false

  - script: . $(SETUPVARS) && $(INSTALL_TEST_DIR)/paddle_tests --gtest_print_time=1 --gtest_output=xml:$(INSTALL_TEST_DIR)/TEST-Paddle.xml
    displayName: 'Paddle Frontend UT'
    continueOnError: false

  - script: . $(SETUPVARS) && $(INSTALL_TEST_DIR)/onnx_frontend_tests --gtest_print_time=1 --gtest_output=xml:$(INSTALL_TEST_DIR)/TEST-Paddle.xml
    displayName: 'ONNX Frontend UT'
    continueOnError: false

  - script: . $(SETUPVARS) && $(INSTALL_TEST_DIR)/tensorflow_tests --gtest_print_time=1 --gtest_output=xml:$(INSTALL_TEST_DIR)/TEST-Tensorflow.xml
    displayName: 'Tensorflow Frontend UT'
    continueOnError: false

  - script: . $(SETUPVARS) && $(INSTALL_TEST_DIR)/InferenceEngineUnitTests --gtest_print_time=1 --gtest_output=xml:$(INSTALL_TEST_DIR)/TEST-InferenceEngineUnitTests.xml
    displayName: 'IE UT old'
    continueOnError: false

  - script: . $(SETUPVARS) && $(INSTALL_TEST_DIR)/ieUnitTests --gtest_output=xml:$(INSTALL_TEST_DIR)/TEST-ieUnitTests.xml
    displayName: 'IE UT'
    continueOnError: false

  - script: . $(SETUPVARS) && $(INSTALL_TEST_DIR)/cpuUnitTests --gtest_output=xml:$(INSTALL_TEST_DIR)/TEST-cpuUnitTests.xml
    displayName: 'CPU UT'
    continueOnError: false

  - script: . $(SETUPVARS) && $(INSTALL_TEST_DIR)/gnaUnitTests --gtest_output=xml:$(INSTALL_TEST_DIR)/TEST-gnaUnitTests.xml
    displayName: 'GNA UT'
    continueOnError: false

  - script: . $(SETUPVARS) && $(INSTALL_TEST_DIR)/vpuUnitTests --gtest_output=xml:$(INSTALL_TEST_DIR)/TEST-vpuUnitTests.xml
    displayName: 'VPU UT'
    continueOnError: false

  - script: . $(SETUPVARS) && $(INSTALL_TEST_DIR)/XLinkTests --gtest_output=xml:$(INSTALL_TEST_DIR)/TEST-XLinkTests.xml
    displayName: 'XLink Tests'
    continueOnError: false

  - script: . $(SETUPVARS) && $(INSTALL_TEST_DIR)/ieMultiPluginUnitTests --gtest_output=xml:$(INSTALL_TEST_DIR)/TEST-ieMultiPluginUnitTests.xml
    displayName: 'MULTI UT'
    continueOnError: false

  - script: . $(SETUPVARS) && $(INSTALL_TEST_DIR)/onnxImporterUnitTests --gtest_output=xml:$(INSTALL_TEST_DIR)/TEST-onnxImporterUnitTests.xml
    displayName: 'ONNX Importer UT'
    continueOnError: false

  - script: |
      # because of IR reader v7 
      export LD_LIBRARY_PATH=$(INSTALL_TEST_DIR)
      . $(SETUPVARS) && $(INSTALL_TEST_DIR)/ieFuncTests --gtest_output=xml:$(INSTALL_TEST_DIR)/TEST-ieFuncTests.xml
    displayName: 'IE FuncTests'
    continueOnError: false

  - script: . $(SETUPVARS) && $(INSTALL_TEST_DIR)/ov_template_func_tests --gtest_filter=*smoke* --gtest_output=xml:$(INSTALL_TEST_DIR)/TEST-templateFuncTests.xml
    displayName: 'TEMPLATE FuncTests'
    continueOnError: false

  - script: . $(SETUPVARS) && $(INSTALL_TEST_DIR)/cpuFuncTests --gtest_filter=*smoke* --gtest_print_time=1 --gtest_output=xml:$(INSTALL_TEST_DIR)/TEST-cpuFuncTests.xml
    displayName: 'CPU FuncTests'
    continueOnError: false
    condition: eq(variables['CMAKE_BUILD_SHARED_LIBS'], 'OFF')

  - script: |
      export DATA_PATH=$(MODELS_PATH)
      export MODELS_PATH=$(MODELS_PATH)
      . $(SETUPVARS) && $(INSTALL_TEST_DIR)/InferenceEngineCAPITests --gtest_output=xml:$(INSTALL_TEST_DIR)/TEST-InferenceEngineCAPITests.xml
    displayName: 'IE CAPITests'
    continueOnError: false

  - script: |
      export DATA_PATH=$(MODELS_PATH)
      export MODELS_PATH=$(MODELS_PATH)
      . $(SETUPVARS) && $(INSTALL_TEST_DIR)/OpenVinoCAPITests --gtest_output=xml:$(INSTALL_TEST_DIR)/TEST-OpenVinoCAPITests.xml
    displayName: 'OV CAPITests'
    continueOnError: false

  - task: CMake@1
    inputs:
      cmakeArgs: >
        -GNinja
        -S $(REPO_DIR)/tests/samples_tests
        -B $(BUILD_SAMPLES_TESTS_DIR)

  - script: cmake -DCOMPONENT=tests -DCMAKE_INSTALL_PREFIX=$(INSTALL_DIR) -P $(BUILD_SAMPLES_TESTS_DIR)/cmake_install.cmake
    displayName: 'Install Samples Tests'

  - script: |
      python3 -m pip install -r $(INSTALL_DIR)/tests/smoke_tests/requirements.txt
    displayName: 'Install dependencies for samples smoke tests'
    continueOnError: false

  - script: |
      export PATH=$HOME/.local/bin:$PATH
      export IE_APP_PATH=$(INSTALL_DIR)/samples_bin
      export LD_LIBRARY_PATH=$IE_APP_PATH:$LD_LIBRARY_PATH
      export IE_APP_PYTHON_PATH=$(INSTALL_DIR)/samples/python/
      export SHARE=$(INSTALL_DIR)/tests/smoke_tests/samples_smoke_tests_data/
      export WORKSPACE=$(INSTALL_DIR)
      . $(SETUPVARS) && python3 -m pytest $(INSTALL_DIR)/tests/smoke_tests/  --env_conf $(INSTALL_DIR)/tests/smoke_tests/env_config.yml -s --junitxml=$(INSTALL_TEST_DIR)/TEST-SamplesSmokeTests.xml
    displayName: 'Samples Smoke Tests'
    continueOnError: false

  - script: |
      . $(SETUPVARS)
      python3 -m pip install -r $(LAYER_TESTS_DIR)/requirements.txt
      export MO_ROOT=$(INSTALL_DIR)/tools/mo
      export PYTHONPATH=$(LAYER_TESTS_DIR):$PYTHONPATH
      python3 -m pytest $(LAYER_TESTS_DIR)/tensorflow_tests/test_tf_Roll.py --ir_version=10 --junitxml=$(INSTALL_TEST_DIR)/TEST-tf_Roll.xmlTEST
    displayName: 'Layer Tests'
    continueOnError: false

  - task: PublishTestResults@2
    condition: always()
    inputs:
      testResultsFormat: 'JUnit' # Options: JUnit, NUnit, VSTest, xUnit, cTest
      testResultsFiles: '**/TEST-*.xml'
      #searchFolder: '$(BUILD_DIR)'
      mergeTestResults: false # Optional
      #failTaskOnFailedTests: false # Optional
      #testRunTitle: 'Pre/Post-Commit' # Optional
      buildPlatform: 'x64' # Optional
      buildConfiguration: 'Linux' # Optional
      #publishRunAttachments: true # Optional<|MERGE_RESOLUTION|>--- conflicted
+++ resolved
@@ -210,14 +210,7 @@
 
   - script: |
       set -e
-      mkdir -p $(INSTALL_DIR)/opencv/
-<<<<<<< HEAD
-      cmake -DCMAKE_INSTALL_PREFIX=$(INSTALL_DIR) -DCOMPONENT=tests -P cmake_install.cmake
-    workingDirectory: $(BUILD_DIR)
-=======
       cmake -DCMAKE_INSTALL_PREFIX=$(INSTALL_DIR) -DCOMPONENT=tests -P $(BUILD_DIR)/cmake_install.cmake
-      cp -R $(REPO_DIR)/temp/opencv_4.5.2_ubuntu20/opencv/* $(INSTALL_DIR)/opencv/
->>>>>>> 751337d4
     displayName: 'Install tests'
 
   - script: ls -alR $(INSTALL_DIR)
