trigger:
  branches:
    include:
    - master
    - releases/*
  paths:
    exclude:
    - docs/*

resources:
  repositories:
  - repository: openvino_contrib
    type: github
    endpoint: openvinotoolkit
    name: openvinotoolkit/openvino_contrib

  - repository: testdata
    type: github
    endpoint: openvinotoolkit
    name: openvinotoolkit/testdata

jobs:
- job: Lin
  strategy:
    matrix:
      Dynamic:
        CMAKE_BUILD_SHARED_LIBS: 'ON'
        PYTHON_STATIC_ARGS:
      Static:
        CMAKE_BUILD_SHARED_LIBS: 'OFF'
        PYTHON_STATIC_ARGS: -m "not dynamic_library and not template_plugin"
    maxParallel: 2

  # About 150% of total time
  timeoutInMinutes: 90

  pool:
    name: LIN_VMSS_VENV_F16S_U20_WU2

  variables:
    system.debug: true
    VSTS_HTTP_RETRY: 5
    VSTS_HTTP_TIMEOUT: 200
    BUILD_TYPE: Release
    REPO_DIR: $(Build.Repository.LocalPath)
    OPENVINO_CONTRIB_REPO_DIR: $(REPO_DIR)/../openvino_contrib
    MODELS_PATH: $(REPO_DIR)/../testdata
    WORK_DIR: $(Pipeline.Workspace)/_w
    BUILD_DIR: $(WORK_DIR)/build
    BUILD_SAMPLES_DIR: $(WORK_DIR)/build_samples
    BUILD_LAYER_TESTS_DIR: $(WORK_DIR)/build_layer_tests
    BUILD_SAMPLES_TESTS_DIR: $(WORK_DIR)/build_samples_tests
    INSTALL_DIR: $(WORK_DIR)/install_pkg
    INSTALL_TEST_DIR: $(INSTALL_DIR)/tests
    LAYER_TESTS_DIR: $(INSTALL_TEST_DIR)/layer_tests
    SETUPVARS: $(INSTALL_DIR)/setupvars.sh
    TMP_DIR: /mnt/tmp
    SHARE_DIR: /mount/cinfsshare/onnxtestdata
    CCACHE_DIR: $(SHARE_DIR)/ccache

  steps:
  - script: |
      curl -H Metadata:true --noproxy "*" "http://169.254.169.254/metadata/instance?api-version=2019-06-01"
      whoami
      uname -a
      echo Python3 info ; which python3 ; python3 --version
      echo Python info ; which python ; python --version
      echo Java info ; which java ; java -version
      echo gcc info ; which gcc ; gcc --version
      echo cmake info ; which cmake ; cmake --version
      lsb_release
      env
      cat /proc/cpuinfo
      cat /proc/meminfo
      cat /etc/fstab
      vmstat -s
      df
      lsblk -o NAME,HCTL,SIZE,MOUNTPOINT | grep -i "sd"
      free -h
      echo TargetBranch: $(System.PullRequest.TargetBranch)
      echo SourceBranch: $(Build.SourceBranch)
    displayName: 'System info'

  - script: |
      set -e
      rm -rf $(WORK_DIR) ; mkdir $(WORK_DIR)
      rm -rf $(BUILD_DIR) ; mkdir $(BUILD_DIR)
      rm -rf $(BUILD_SAMPLES_DIR) ; mkdir $(BUILD_SAMPLES_DIR)
      sudo rm -rf $(TMP_DIR) ; sudo mkdir $(TMP_DIR) ; sudo chmod 777 -R $(TMP_DIR)
      sudo mkdir -p $(SHARE_DIR)
      sudo apt --assume-yes update && sudo apt --assume-yes install nfs-common
      sudo mount -vvv -t nfs cinfsshare.file.core.windows.net:/cinfsshare/onnxtestdata $(SHARE_DIR) -o vers=4,minorversion=1,sec=sys
      mkdir -p $(CCACHE_DIR)
    displayName: 'Make dir'

  - checkout: self
    clean: true
    lfs: false
    submodules: recursive
    path: openvino

  - checkout: openvino_contrib
    clean: true
    lfs: false
    submodules: recursive
    path: openvino_contrib

  - script: |
      set -e
      $(REPO_DIR)/install_build_dependencies.sh
      # Move jdk into contrib
      sudo apt --assume-yes install openjdk-11-jdk
      # For opencv-python: python3-setuptools and pip upgrade
      python3 -m pip install --upgrade pip
      python3 -m pip install -r $(REPO_DIR)/src/bindings/python/src/compatibility/openvino/requirements.txt
      python3 -m pip install -r $(REPO_DIR)/src/bindings/python/wheel/requirements-dev.txt
      # For running Python API tests
<<<<<<< HEAD
      python3 -m pip install -r $(REPO_DIR)/src/bindings/python/src/compatibility/openvino/requirements-dev.txt
      # For running PaddlePaddle frontend unit tests
      python3 -m pip install -r $(REPO_DIR)/src/core/tests/frontend/paddlepaddle/requirements_dev.txt
=======
      python3 -m pip install -r $(REPO_DIR)/inference-engine/ie_bridges/python/src/requirements-dev.txt
      # For running Paddle frontend unit tests
      python3 -m pip install -r $(REPO_DIR)/src/core/tests/frontend/paddle/requirements_dev.txt
>>>>>>> 8d8ceeb5
      # For running ONNX frontend unit tests
      python3 -m pip install -r $(REPO_DIR)/src/core/tests/requirements_test_onnx.txt
      # For MO unit tests
      python3 -m pip install -r $(REPO_DIR)/tools/mo/requirements.txt
      python3 -m pip install -r $(REPO_DIR)/tools/mo/requirements_dev.txt
      # Speed up build
      wget https://github.com/ninja-build/ninja/releases/download/v1.10.2/ninja-linux.zip
      unzip ninja-linux.zip
      sudo cp -v ninja /usr/local/bin/
      # Speed up tests
      git clone https://github.com/google/gtest-parallel.git
    workingDirectory: $(WORK_DIR)
    displayName: 'Install dependencies'

    # Should be after 'Install dependencies' because Git lfs is not installed
  - checkout: testdata
    clean: true
    lfs: true
    path: testdata

  - task: CMake@1
    inputs:
      # CMake must get Python 3.x version by default
      cmakeArgs: >
        -GNinja
        -DVERBOSE_BUILD=ON
        -DCMAKE_BUILD_TYPE=$(BUILD_TYPE)
        -DENABLE_PYTHON=ON
        -DBUILD_SHARED_LIBS=$(CMAKE_BUILD_SHARED_LIBS)
        -DENABLE_INTEL_GNA=$(CMAKE_BUILD_SHARED_LIBS)
        -DENABLE_ONEDNN_FOR_GPU=$(CMAKE_BUILD_SHARED_LIBS)
        -DPYTHON_EXECUTABLE=/usr/bin/python3.8
        -DENABLE_WHEEL=ON
        -DENABLE_TESTS=ON
        -DENABLE_OV_ONNX_FRONTEND=ON
        -DENABLE_FASTER_BUILD=ON
        -DENABLE_STRICT_DEPENDENCIES=OFF
        -DENABLE_REQUIREMENTS_INSTALL=OFF
        -DIE_EXTRA_MODULES=$(OPENVINO_CONTRIB_REPO_DIR)/modules
        -DCMAKE_CXX_COMPILER_LAUNCHER=ccache
        -DCMAKE_C_COMPILER_LAUNCHER=ccache
        $(REPO_DIR)
      workingDirectory: $(BUILD_DIR)

  - script: ls -alR $(REPO_DIR)/temp/
    displayName: 'List temp SDKs'

  - script: ccache --zero-stats --max-size=1T --show-config
    displayName: 'Clean ccache stats'

  - script: |
      export CCACHE_DIR=$(CCACHE_DIR)
      export CCACHE_TEMPDIR=$(TMP_DIR)/ccache
      ninja
    workingDirectory: $(BUILD_DIR)
    displayName: 'Build Lin'

  - script: ccache --show-stats
    displayName: 'Show ccache stats'

  - script: ls -alR $(REPO_DIR)/bin/
    displayName: 'List bin files'

  - script: cmake -DCMAKE_INSTALL_PREFIX=$(INSTALL_DIR) -P cmake_install.cmake
    workingDirectory: $(BUILD_DIR)
    displayName: 'Install'

  - task: CMake@1
    inputs:
      cmakeArgs: >
        -GNinja
        $(REPO_DIR)/tests/layer_tests
      workingDirectory: $(BUILD_LAYER_TESTS_DIR)

  - script: ninja
    workingDirectory: $(BUILD_LAYER_TESTS_DIR)
    displayName: 'Build Layer Tests'

  - script: cmake -DCOMPONENT=tests -DCMAKE_INSTALL_PREFIX=$(INSTALL_DIR) -P cmake_install.cmake
    workingDirectory: $(BUILD_LAYER_TESTS_DIR)
    displayName: 'Install Layer Tests'

  - script: ls -alR $(INSTALL_DIR)
    displayName: 'List install files'

  - script: python3 -m pip install openvino-dev --find-links=$(INSTALL_DIR)/tools
    displayName: 'Install wheels'

  - script: |
      set -e
      mkdir -p $(INSTALL_DIR)/opencv/
      cmake -DCMAKE_INSTALL_PREFIX=$(INSTALL_DIR) -DCOMPONENT=tests -P cmake_install.cmake
      cp -R $(REPO_DIR)/temp/opencv_4.5.2_ubuntu20/opencv/* $(INSTALL_DIR)/opencv/
    workingDirectory: $(BUILD_DIR)
    displayName: 'Install tests'

  - script: ls -alR $(INSTALL_DIR)
    displayName: 'List install files'

  - script: $(INSTALL_DIR)/samples/cpp/build_samples.sh -i $(INSTALL_DIR)
    workingDirectory: $(BUILD_SAMPLES_DIR)
    displayName: 'Build cpp samples'
    continueOnError: false

  - script: $(INSTALL_DIR)/samples/c/build_samples.sh -i $(INSTALL_DIR)
    workingDirectory: $(BUILD_SAMPLES_DIR)
    displayName: 'Build c samples'
    continueOnError: false

  - script: rm -fr $(BUILD_DIR)
    displayName: 'Clean build dir'
    continueOnError: false

    # Skip test_onnx/test_zoo_models and test_onnx/test_backend due to long execution time
  - script: |
      export DATA_PATH=$(MODELS_PATH)
      export MODELS_PATH=$(MODELS_PATH)
      . $(SETUPVARS) -pyver 3.8 && python3 -m pytest -s $(INSTALL_TEST_DIR)/pyngraph $(PYTHON_STATIC_ARGS) --junitxml=TEST-Pyngraph.xml --ignore=$(INSTALL_TEST_DIR)/pyngraph/tests/test_utils/test_utils.py --ignore=$(INSTALL_TEST_DIR)/pyngraph/tests/test_onnx/test_zoo_models.py --ignore=$(INSTALL_TEST_DIR)/pyngraph/tests/test_onnx/test_backend.py
    displayName: 'nGraph Python Bindings Tests'
    continueOnError: false

  - script: |
      export MO_ROOT=$(INSTALL_DIR)/tools/mo
      . $(SETUPVARS) -pyver 3.8 && python3 -m pytest -s $(INSTALL_DIR)/tests/mo/unit_tests --junitxml=TEST-ModelOptimizer.xml
    displayName: 'Model Optimizer UT'
    continueOnError: false
    enabled: true

  - script: . $(SETUPVARS) && $(INSTALL_TEST_DIR)/ov_core_unit_tests --gtest_print_time=1 --gtest_filter=-*IE_GPU* --gtest_output=xml:TEST-NGraphUT.xml
    workingDirectory: $(INSTALL_TEST_DIR)
    displayName: 'OV Core UT'
    continueOnError: false

  - script: . $(SETUPVARS) && $(INSTALL_TEST_DIR)/paddle_tests --gtest_print_time=1 --gtest_output=xml:TEST-Paddle.xml
    displayName: 'Paddle Frontend UT'
    continueOnError: false

  - script: . $(SETUPVARS) && $(INSTALL_TEST_DIR)/tensorflow_tests --gtest_print_time=1 --gtest_output=xml:TEST-Tensorflow.xml
    displayName: 'Tensorflow Frontend UT'
    continueOnError: false

    # . $(SETUPVARS) && python3 $(WORK_DIR)/gtest-parallel/gtest_parallel.py $(INSTALL_TEST_DIR)/InferenceEngineUnitTests --workers=16 --dump_json_test_results=InferenceEngineUnitTests.json --gtest_filter=*smoke* -- --gtest_print_time=1
  - script: . $(SETUPVARS) && $(INSTALL_TEST_DIR)/InferenceEngineUnitTests --gtest_print_time=1 --gtest_output=xml:TEST-InferenceEngineUnitTests.xml
    displayName: 'IE UT old'
    continueOnError: false

  - script: . $(SETUPVARS) && $(INSTALL_TEST_DIR)/ieUnitTests --gtest_output=xml:TEST-ieUnitTests.xml
    displayName: 'IE UT'
    continueOnError: false

  - script: . $(SETUPVARS) && $(INSTALL_TEST_DIR)/cpuUnitTests --gtest_output=xml:TEST-cpuUnitTests.xml
    displayName: 'CPU UT'
    continueOnError: false

  - script: . $(SETUPVARS) && $(INSTALL_TEST_DIR)/gnaUnitTests --gtest_output=xml:TEST-gnaUnitTests.xml
    displayName: 'GNA UT'
    continueOnError: false
    condition: eq(variables['CMAKE_BUILD_SHARED_LIBS'], 'ON')

  - script: . $(SETUPVARS) && $(INSTALL_TEST_DIR)/vpuUnitTests --gtest_output=xml:TEST-vpuUnitTests.xml
    displayName: 'VPU UT'
    continueOnError: false

  - script: . $(SETUPVARS) && $(INSTALL_TEST_DIR)/ieMultiPluginUnitTests --gtest_output=xml:TEST-ieMultiPluginUnitTests.xml
    displayName: 'MULTI UT'
    continueOnError: false

  - script: . $(SETUPVARS) && $(INSTALL_TEST_DIR)/onnxImporterUnitTests --gtest_output=xml:TEST-onnxImporterUnitTests.xml
    displayName: 'ONNX Importer UT'
    continueOnError: false

  - script: . $(SETUPVARS) && $(INSTALL_TEST_DIR)/ieFuncTests --gtest_output=xml:TEST-ieFuncTests.xml
    displayName: 'IE FuncTests'
    continueOnError: false

  - script: . $(SETUPVARS) && $(INSTALL_TEST_DIR)/ov_template_func_tests --gtest_filter=*smoke* --gtest_output=xml:TEST-templateFuncTests.xml
    displayName: 'TEMPLATE FuncTests'
    continueOnError: false

  - script: . $(SETUPVARS) && $(INSTALL_TEST_DIR)/cpuFuncTests --gtest_filter=*smoke* --gtest_print_time=1 --gtest_output=xml:TEST-cpuFuncTests.xml
    displayName: 'CPU FuncTests'
    continueOnError: false
    condition: eq(variables['CMAKE_BUILD_SHARED_LIBS'], 'OFF')

  - script: |
      export DATA_PATH=$(MODELS_PATH)
      export MODELS_PATH=$(MODELS_PATH)
      . $(SETUPVARS) && $(INSTALL_TEST_DIR)/InferenceEngineCAPITests --gtest_output=xml:TEST-InferenceEngineCAPITests.xml
    displayName: 'IE CAPITests'
    continueOnError: false

  - task: CMake@1
    inputs:
      cmakeArgs: >
        -GNinja
        $(REPO_DIR)/tests/samples_tests
      workingDirectory: $(BUILD_SAMPLES_TESTS_DIR)

  - script: cmake -DCOMPONENT=tests -DCMAKE_INSTALL_PREFIX=$(INSTALL_DIR) -P cmake_install.cmake
    workingDirectory: $(BUILD_SAMPLES_TESTS_DIR)
    displayName: 'Install Samples Tests'

  - script: |
      python3 -m pip install -r $(INSTALL_DIR)/tests/smoke_tests/requirements.txt
    workingDirectory: $(INSTALL_DIR)
    displayName: 'Install dependencies for samples smoke tests'
    continueOnError: false

  - script: |
      export PATH=$HOME/.local/bin:$PATH
      export IE_APP_PATH=$(INSTALL_DIR)/samples_bin
      export IE_APP_PYTHON_PATH=$(INSTALL_DIR)/samples/python/
      export SHARE=$(INSTALL_DIR)/tests/smoke_tests/samples_smoke_tests_data/
      export WORKSPACE=$(INSTALL_DIR)
      . $(SETUPVARS) && python3 -m pytest $(INSTALL_DIR)/tests/smoke_tests/  --env_conf $(INSTALL_DIR)/tests/smoke_tests/env_config.yml -s --junitxml=$(BUILD_DIR)/TEST-SamplesSmokeTests.xml
    workingDirectory: $(INSTALL_DIR)/samples_bin
    displayName: 'Samples Smoke Tests'
    continueOnError: false
    condition: eq(variables['CMAKE_BUILD_SHARED_LIBS'], 'ON')
    enabled: true

  - script: |
      export DATA_PATH=$(MODELS_PATH)
      export MODELS_PATH=$(MODELS_PATH)
      cd $(REPO_DIR)/src/bindings/python/tests_compatibility/test_inference_engine
      . $(SETUPVARS) -pyver 3.8 && python3 -m pytest --junitxml=TEST-PythonAPI.xml $(PYTHON_STATIC_ARGS)
    displayName: 'Python API Tests'
    continueOnError: false

  - script: |
      . $(SETUPVARS)
      python3 -m pip install -r requirements.txt
      export MO_ROOT=$(INSTALL_DIR)/tools/mo
      export PYTHONPATH=$(LAYER_TESTS_DIR):$PYTHONPATH
      python3 -m pytest tensorflow_tests/test_tf_Roll.py --ir_version=10 --junitxml=TEST-tf_Roll.xmlTEST
    workingDirectory: $(LAYER_TESTS_DIR)
    displayName: 'Layer Tests'
    continueOnError: false
    enabled: true

  - task: PublishTestResults@2
    condition: always()
    inputs:
      testResultsFormat: 'JUnit' # Options: JUnit, NUnit, VSTest, xUnit, cTest
      testResultsFiles: '**/TEST-*.xml'
      #searchFolder: '$(BUILD_DIR)'
      mergeTestResults: false # Optional
      #failTaskOnFailedTests: false # Optional
      #testRunTitle: 'Pre/Post-Commit' # Optional
      buildPlatform: 'x64' # Optional
      buildConfiguration: 'Linux' # Optional
      #publishRunAttachments: true # Optional<|MERGE_RESOLUTION|>--- conflicted
+++ resolved
@@ -115,15 +115,9 @@
       python3 -m pip install -r $(REPO_DIR)/src/bindings/python/src/compatibility/openvino/requirements.txt
       python3 -m pip install -r $(REPO_DIR)/src/bindings/python/wheel/requirements-dev.txt
       # For running Python API tests
-<<<<<<< HEAD
       python3 -m pip install -r $(REPO_DIR)/src/bindings/python/src/compatibility/openvino/requirements-dev.txt
-      # For running PaddlePaddle frontend unit tests
-      python3 -m pip install -r $(REPO_DIR)/src/core/tests/frontend/paddlepaddle/requirements_dev.txt
-=======
-      python3 -m pip install -r $(REPO_DIR)/inference-engine/ie_bridges/python/src/requirements-dev.txt
       # For running Paddle frontend unit tests
       python3 -m pip install -r $(REPO_DIR)/src/core/tests/frontend/paddle/requirements_dev.txt
->>>>>>> 8d8ceeb5
       # For running ONNX frontend unit tests
       python3 -m pip install -r $(REPO_DIR)/src/core/tests/requirements_test_onnx.txt
       # For MO unit tests
