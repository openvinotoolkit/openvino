--- conflicted
+++ resolved
@@ -243,8 +243,6 @@
     displayName: 'Clean build dir'
     continueOnError: false
 
-<<<<<<< HEAD
-=======
     # Skip test_onnx/test_zoo_models and test_onnx/test_backend due to long execution time
   - script: |
       export DATA_PATH=$(MODELS_PATH)
@@ -261,7 +259,6 @@
     displayName: 'Python API 2.0 Tests'
     continueOnError: false
 
->>>>>>> 4e379d63
   - script: |
       export MO_ROOT=$(INSTALL_DIR)/tools/mo
       . $(SETUPVARS) -pyver 3.8 && python3 -m pytest -s $(INSTALL_DIR)/tests/mo/unit_tests --junitxml=TEST-ModelOptimizer.xml
@@ -273,15 +270,14 @@
     displayName: 'OV Core UT'
     continueOnError: false
 
-<<<<<<< HEAD
   - script: . $(SETUPVARS) && $(INSTALL_TEST_DIR)/openvino_proxy_plugin_tests --gtest_print_time=1--gtest_output=xml:TEST-ProxyTests.xml
     workingDirectory: $(INSTALL_TEST_DIR)
     displayName: 'Proxy Tests'
-=======
+    continueOnError: false
+
   - script: . $(SETUPVARS) && $(INSTALL_TEST_DIR)/onnx_tests --gtest_print_time=1 --gtest_filter=-*IE_GPU* --gtest_output=xml:TEST-ONNXImportUT.xml
     workingDirectory: $(INSTALL_TEST_DIR)
     displayName: 'ONNX Frontend UT'
->>>>>>> 4e379d63
     continueOnError: false
 
   - script: . $(SETUPVARS) && $(INSTALL_TEST_DIR)/paddle_tests --gtest_print_time=1 --gtest_output=xml:TEST-Paddle.xml
