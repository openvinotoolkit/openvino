--- conflicted
+++ resolved
@@ -133,13 +133,6 @@
       python3 -m pip install -r $(REPO_DIR)/src/bindings/python/requirements.txt
       # For running Python API tests
       python3 -m pip install -r $(REPO_DIR)/src/bindings/python/src/compatibility/openvino/requirements-dev.txt
-      # For running Paddle frontend unit tests
-      python3 -m pip install -r $(REPO_DIR)/src/core/tests/frontend/paddle/requirements_dev.txt
-<<<<<<< HEAD
-=======
-      # For running ONNX frontend unit tests
-      python3 -m pip install -r $(REPO_DIR)/src/frontends/onnx/tests/requirements.txt
->>>>>>> 1ded0750
       # For MO unit tests
       python3 -m pip install -r $(REPO_DIR)/tools/mo/requirements.txt
       python3 -m pip install -r $(REPO_DIR)/tools/mo/requirements_dev.txt
