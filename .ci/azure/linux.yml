trigger:
  branches:
    include:
    - 'master'
    - 'releases/*'
  paths:
    exclude:
    - '*/docs/*'
    - 'docs/*'
    - '*/*.md'
    - '*.md'
    - '*/layer_tests_summary/*'
    - '*/conformance/*'

pr:
  branches:
    include:
    - 'master'
    - 'releases/*'
  paths:
    exclude:
    - '*/docs/*'
    - 'docs/*'
    - '*/*.md'
    - '*.md'
    - '*/layer_tests_summary/*'
    - '*/conformance/*'

resources:
  repositories:
  - repository: openvino_contrib
    type: github
    endpoint: openvinotoolkit
    name: openvinotoolkit/openvino_contrib
    ref: master

  - repository: testdata
    type: github
    endpoint: openvinotoolkit
    name: openvinotoolkit/testdata
    ref: master

jobs:
- job: Lin
  strategy:
    matrix:
      # Dynamic:
      #   CMAKE_BUILD_SHARED_LIBS: 'ON'
      #   PYTHON_STATIC_ARGS:
      #   CMAKE_CPACK_GENERATOR:
      #   SAMPLES_INSTALL_DIR: $(INSTALL_DIR)/samples
      #   PYTHON_SAMPLES_INSTALL_DIR: $(SAMPLES_INSTALL_DIR)/python
      #   RUN_PREFIX: . $(SETUPVARS) -pyver 3.8 &&
      # Debian:
      #   CMAKE_BUILD_SHARED_LIBS: 'ON'
      #   PYTHON_STATIC_ARGS:
      #   CMAKE_CPACK_GENERATOR: 'DEB'
      #   SAMPLES_INSTALL_DIR: /usr/share/openvino/samples
      #   PYTHON_SAMPLES_INSTALL_DIR: $(INSTALL_DIR)/share/openvino/samples/python
      #   RUN_PREFIX: LD_LIBRARY_PATH=$(INSTALL_TEST_DIR):$(INSTALL_DIR)/opencv/lib:$LD_LIBRARY_PATH
      Static:
        CMAKE_BUILD_SHARED_LIBS: 'OFF'
        PYTHON_STATIC_ARGS: -m "not dynamic_library and not template_plugin"
        CMAKE_CPACK_GENERATOR:
        SAMPLES_INSTALL_DIR: $(INSTALL_DIR)/samples
        PYTHON_SAMPLES_INSTALL_DIR: $(SAMPLES_INSTALL_DIR)/python
        RUN_PREFIX: . $(SETUPVARS) &&
    maxParallel: '2'

  # About 150% of total time
  timeoutInMinutes: '120'

  pool:
    name: LIN_VMSS_VENV_F16S_U20_WU2

  variables:
    system.debug: true
    VSTS_HTTP_RETRY: 5
    VSTS_HTTP_TIMEOUT: 200
    BUILD_TYPE: Release
    REPO_DIR: $(Build.Repository.LocalPath)
    OPENVINO_CONTRIB_REPO_DIR: $(REPO_DIR)/../openvino_contrib
    MODELS_PATH: $(REPO_DIR)/../testdata
    WORK_DIR: $(Pipeline.Workspace)/_w
    BUILD_DIR: $(WORK_DIR)/build
    BUILD_SAMPLES_DIR: $(WORK_DIR)/build_samples
    BUILD_LAYER_TESTS_DIR: $(WORK_DIR)/build_layer_tests
    BUILD_SAMPLES_TESTS_DIR: $(WORK_DIR)/build_samples_tests
    INSTALL_DIR: $(WORK_DIR)/install_pkg
    INSTALL_TEST_DIR: $(INSTALL_DIR)/tests
    LAYER_TESTS_DIR: $(INSTALL_TEST_DIR)/layer_tests
    SETUPVARS: $(INSTALL_DIR)/setupvars.sh
    TMP_DIR: /mnt/tmp
    SHARE_DIR: /mount/cinfsshare/onnxtestdata
    CCACHE_DIR: $(SHARE_DIR)/ccache/master/linux
    CMAKE_VERSION: 3.24.0
    BUILD_PYTHON: $(WORK_DIR)/build_python
    INSTALL_PYTHON: $(INSTALL_OPENVINO)/extras/python

  steps:
  - script: |
      curl -H Metadata:true --noproxy "*" "http://169.254.169.254/metadata/instance?api-version=2019-06-01"
      whoami
      uname -a
      echo Python3 info ; which python3 ; python3 --version
      echo Java info ; which java ; java -version
      echo gcc info ; which gcc ; gcc --version
      echo cmake info ; which cmake ; cmake --version
      lsb_release
      env
      cat /proc/cpuinfo
      cat /proc/meminfo
      cat /etc/fstab
      vmstat -s
      df
      lsblk -o NAME,HCTL,SIZE,MOUNTPOINT | grep -i "sd"
      free -h
      echo TargetBranch: $(System.PullRequest.TargetBranch)
      echo SourceBranch: $(Build.SourceBranch)
    displayName: 'System info'

  - script: |
      set -e
      rm -rf $(WORK_DIR) ; mkdir $(WORK_DIR)
      rm -rf $(BUILD_DIR) ; mkdir $(BUILD_DIR)
      rm -rf $(BUILD_SAMPLES_DIR) ; mkdir $(BUILD_SAMPLES_DIR)
      sudo rm -rf $(TMP_DIR) ; sudo mkdir $(TMP_DIR) ; sudo chmod 777 -R $(TMP_DIR)
      sudo mkdir -p $(SHARE_DIR)
      sudo apt --assume-yes update && sudo apt --assume-yes install nfs-common
      sudo mount -vvv -t nfs cinfsshare.file.core.windows.net:/cinfsshare/onnxtestdata $(SHARE_DIR) -o vers=4,minorversion=1,sec=sys
      mkdir -p $(CCACHE_DIR)
    displayName: 'Make dir'

  - checkout: self
    clean: 'true'
    fetchDepth: '1'
    submodules: 'true'
    path: openvino

  - checkout: openvino_contrib
    clean: 'true'
    fetchDepth: '1'
    submodules: 'true'
    path: openvino_contrib

  - script: |
      set -e
      sudo -E $(REPO_DIR)/install_build_dependencies.sh
      # Move jdk into contrib
      # 'clang' compiler is to check that samples can be built using it
      sudo apt --assume-yes install openjdk-11-jdk libbz2-dev clang
      # For Python API
      python3 -m pip install --upgrade pip
      python3 -m pip install -r $(REPO_DIR)/src/bindings/python/wheel/requirements-dev.txt
      python3 -m pip install -r $(REPO_DIR)/src/bindings/python/requirements.txt
      # For running Python API tests
      python3 -m pip install -r $(REPO_DIR)/src/bindings/python/src/compatibility/openvino/requirements-dev.txt
      # For running Paddle frontend unit tests
      python3 -m pip install -r $(REPO_DIR)/src/frontends/paddle/tests/requirements.txt
      # For running ONNX frontend unit tests
      python3 -m pip install -r $(REPO_DIR)/src/frontends/onnx/tests/requirements.txt
      # For running TensorFlow frontend unit tests
      python3 -m pip install -r $(REPO_DIR)/src/frontends/tensorflow/tests/requirements.txt
      # For MO unit tests
      python3 -m pip install -r $(REPO_DIR)/tools/mo/requirements_mxnet.txt
      python3 -m pip install -r $(REPO_DIR)/tools/mo/requirements_caffe.txt
      python3 -m pip install -r $(REPO_DIR)/tools/mo/requirements_kaldi.txt
      python3 -m pip install -r $(REPO_DIR)/tools/mo/requirements_onnx.txt
      python3 -m pip install -r $(REPO_DIR)/tools/mo/requirements_tf2.txt
      python3 -m pip install -r $(REPO_DIR)/tools/mo/requirements_dev.txt
      # Speed up build
      sudo apt -y --no-install-recommends install unzip
      wget https://github.com/ninja-build/ninja/releases/download/v1.10.2/ninja-linux.zip
      unzip ninja-linux.zip
      sudo cp -v ninja /usr/local/bin/
    displayName: 'Install dependencies'

  - script: |
      curl -H Metadata:true --noproxy "*" "http://169.254.169.254/metadata/instance?api-version=2019-06-01"
      whoami
      uname -a
      echo Python3 info ; which python3 ; python3 --version
      echo Python info ; which python ; python --version
      echo Java info ; which java ; java -version
      echo gcc info ; which gcc ; gcc --version
      echo cmake info ; which cmake ; cmake --version
      lsb_release
      env
      cat /proc/cpuinfo
      cat /proc/meminfo
      cat /etc/fstab
      vmstat -s
      df
      lsblk -o NAME,HCTL,SIZE,MOUNTPOINT | grep -i "sd"
      free -h
      echo TargetBranch: $(System.PullRequest.TargetBranch)
      echo SourceBranch: $(Build.SourceBranch)
    displayName: 'System info'


    # Should be after 'Install dependencies' because Git lfs is not installed
  - checkout: testdata
    clean: 'true'
    fetchDepth: '1'
    lfs: 'true'
    path: testdata

  - task: CMake@1
    inputs:
      # CMake must get Python 3.x version by default
      cmakeArgs: >
        -GNinja
        -DCMAKE_VERBOSE_MAKEFILE=ON
        -DCMAKE_BUILD_TYPE=$(BUILD_TYPE)
        -DCMAKE_COMPILE_WARNING_AS_ERROR=ON
        -DENABLE_INTEL_MYRIAD=OFF
        -DENABLE_PYTHON=ON
        -DBUILD_SHARED_LIBS=$(CMAKE_BUILD_SHARED_LIBS)
        -DENABLE_ONEDNN_FOR_GPU=$(CMAKE_BUILD_SHARED_LIBS)
        -DENABLE_TESTS=ON
        -DENABLE_OV_ONNX_FRONTEND=ON
        -DENABLE_FASTER_BUILD=ON
        -DENABLE_STRICT_DEPENDENCIES=OFF
        -DOPENVINO_EXTRA_MODULES=$(OPENVINO_CONTRIB_REPO_DIR)/modules
        -DCMAKE_CXX_COMPILER_LAUNCHER=ccache
        -DCMAKE_C_COMPILER_LAUNCHER=ccache
        -DCMAKE_CXX_LINKER_LAUNCHER=ccache
        -DCMAKE_C_LINKER_LAUNCHER=ccache
        -DCPACK_GENERATOR=$(CMAKE_CPACK_GENERATOR)
        -DBUILD_nvidia_plugin=OFF
        -S $(REPO_DIR)
        -B $(BUILD_DIR)
    displayName: 'Cmake OpenVINO'

  - script: ls -alR $(REPO_DIR)/temp/
    displayName: 'List temp SDKs'

  - script: ccache --zero-stats --max-size=50G --show-config
    displayName: 'Clean ccache stats'

  - script: cmake --build $(BUILD_DIR) --parallel --config $(BUILD_TYPE)
    env:
      CCACHE_DIR: $(CCACHE_DIR)
      CCACHE_TEMPDIR: $(TMP_DIR)/ccache
      CCACHE_BASEDIR: $(Pipeline.Workspace)
      CCACHE_MAXSIZE: 50G
    displayName: 'Build Lin'

  - script: ccache --show-stats
    displayName: 'Show ccache stats'

  - script: ls -alR $(REPO_DIR)/bin/
    displayName: 'List bin files'

  - task: CMake@1
    inputs:
      cmakeArgs: >
        -GNinja
        -S $(REPO_DIR)/tests/layer_tests
        -B $(BUILD_LAYER_TESTS_DIR)
    displayName: 'Cmake Layer Tests'

  - script: cmake --build $(BUILD_LAYER_TESTS_DIR) --parallel --config $(BUILD_TYPE)
    displayName: 'Build Layer Tests'

  - script: sudo apt-get remove libtbb2 -y
    displayName: 'Remove debian dependencies'
    condition: eq(variables['CMAKE_CPACK_GENERATOR'], 'DEB')

  - script: cmake -DCOMPONENT=python_wheels -DCMAKE_INSTALL_PREFIX=$(INSTALL_DIR) -P $(BUILD_DIR)/cmake_install.cmake
    displayName: 'Install wheel packages'

  - script: cmake -DCOMPONENT=tests -DCMAKE_INSTALL_PREFIX=$(INSTALL_DIR) -P $(BUILD_LAYER_TESTS_DIR)/cmake_install.cmake
    displayName: 'Install Layer Tests'

  - script: python3 -m pip install openvino-dev --find-links=$(INSTALL_DIR)/tools
    displayName: 'Install python wheels'

  - script: |
      set -e
      cmake -DCMAKE_INSTALL_PREFIX=$(INSTALL_DIR) -DCOMPONENT=tests -P $(BUILD_DIR)/cmake_install.cmake
    displayName: 'Install tests'

  - script: ls -alR $(INSTALL_DIR)
    displayName: 'List install test files'

    # Skip test_onnx/test_zoo_models and test_onnx/test_backend due to long execution time
  - script: |
      python3 -m pytest -s $(INSTALL_TEST_DIR)/pyngraph $(PYTHON_STATIC_ARGS) \
        --junitxml=$(INSTALL_TEST_DIR)/TEST-Pyngraph.xml \
        --ignore=$(INSTALL_TEST_DIR)/pyngraph/tests/test_onnx/test_zoo_models.py \
        --ignore=$(INSTALL_TEST_DIR)/pyngraph/tests/test_onnx/test_backend.py
    env:
      # because of static build libgna is needed for python binary
      LD_LIBRARY_PATH: $(REPO_DIR)/temp/gna_03.00.00.1910/linux/x64
    displayName: 'nGraph and IE Python Bindings Tests'

    # Skip test_onnx/test_zoo_models and test_onnx/test_backend due to long execution time
  - script: |
      # For python imports to import pybind_mock_frontend
      export PYTHONPATH=$(INSTALL_TEST_DIR):$(INSTALL_DIR)/python/python3.8:$PYTHONPATH
      python3 -m pytest -sv $(INSTALL_TEST_DIR)/pyopenvino $(PYTHON_STATIC_ARGS) \
        --junitxml=$(INSTALL_TEST_DIR)/TEST-Pyngraph.xml \
        --ignore=$(INSTALL_TEST_DIR)/pyopenvino/tests/test_utils/test_utils.py \
        --ignore=$(INSTALL_TEST_DIR)/pyopenvino/tests/test_onnx/test_zoo_models.py \
        --ignore=$(INSTALL_TEST_DIR)/pyopenvino/tests/test_onnx/test_backend.py
    env:
      # because of static build libgna is needed for python binary and mock_py frontend library
      LD_LIBRARY_PATH: $(REPO_DIR)/temp/gna_03.00.00.1910/linux/x64:$(INSTALL_TEST_DIR)
      # For frontend manager to load mock_py library
      OV_FRONTEND_PATH: $(INSTALL_TEST_DIR)
    displayName: 'Python API 2.0 Tests'

  - script: |
      python3 -m pytest -s $(INSTALL_TEST_DIR)/mo/unit_tests --junitxml=$(INSTALL_TEST_DIR)/TEST-ModelOptimizer.xml
    env:
      # because of static build libgna is needed for python binary
      LD_LIBRARY_PATH: $(REPO_DIR)/temp/gna_03.00.00.1910/linux/x64
    displayName: 'Model Optimizer UT'

  - script: |
      sudo apt-get install libtbb-dev libpugixml-dev -y
      cmake --build $(BUILD_DIR) --target package --parallel
    condition: eq(variables['CMAKE_CPACK_GENERATOR'], 'DEB')
    displayName: 'Build Debian packages'

  - script: |
      # install debian packages from previous release
      sudo apt-get install --no-install-recommends gnupg wget -y
      wget https://apt.repos.intel.com/intel-gpg-keys/GPG-PUB-KEY-INTEL-SW-PRODUCTS.PUB
      sudo apt-key add GPG-PUB-KEY-INTEL-SW-PRODUCTS.PUB
      echo "deb https://apt.repos.intel.com/openvino/2022 focal main" | sudo tee /etc/apt/sources.list.d/intel-openvino-2022.list
      sudo apt-get update -o Dir::Etc::sourcelist=/etc/apt/sources.list.d/intel-openvino-2022.list
      sudo apt-get install openvino -y || exit 1
      # install our local one and make sure the conflicts are resolved
      sudo apt-get install --no-install-recommends dpkg-dev -y
      rm -r _CPack_Packages
      dpkg-scanpackages . /dev/null | gzip -9c > Packages.gz
      echo "deb [trusted=yes] file:$(BUILD_DIR) ./" | sudo tee /etc/apt/sources.list.d/openvino-local.list
      sudo apt-get update -o Dir::Etc::sourcelist=/etc/apt/sources.list.d/openvino-local.list
      sudo apt-get install openvino -y
    workingDirectory: $(BUILD_DIR)
    condition: eq(variables['CMAKE_CPACK_GENERATOR'], 'DEB')
    displayName: 'Install Debian packages'

  - script: cmake -DCMAKE_INSTALL_PREFIX=$(INSTALL_DIR) -P $(BUILD_DIR)/cmake_install.cmake
    condition: ne(variables['CMAKE_CPACK_GENERATOR'], 'DEB')
    displayName: 'Install openvino'

  - script: ls -alR $(INSTALL_DIR)
    condition: ne(variables['CMAKE_CPACK_GENERATOR'], 'DEB')
    displayName: 'List install files'

  - script: $(SAMPLES_INSTALL_DIR)/cpp/build_samples.sh -i $(INSTALL_DIR) -b $(BUILD_DIR)/cpp_samples
    displayName: 'Build cpp samples'

  - script: $(SAMPLES_INSTALL_DIR)/cpp/build_samples.sh -b $(BUILD_DIR)/cpp_samples_clang
    env: 
      CC: clang
      CXX: clang++
    displayName: 'Build cpp samples - clang'

  - script: $(SAMPLES_INSTALL_DIR)/c/build_samples.sh -i $(INSTALL_DIR) -b $(BUILD_DIR)/c_samples
    env:
      VERBOSE: 1
    displayName: 'Build c samples'

  - script: rm -fr $(BUILD_DIR)
    displayName: 'Clean build dir'

  - script: $(RUN_PREFIX) $(INSTALL_TEST_DIR)/ov_core_unit_tests --gtest_print_time=1 --gtest_filter=-*IE_GPU* --gtest_output=xml:$(INSTALL_TEST_DIR)/TEST-NGraphUT.xml
    displayName: 'OV Core UT'

  - script: $(RUN_PREFIX) $(INSTALL_TEST_DIR)/ov_inference_functional_tests --gtest_print_time=1 --gtest_output=xml:$(INSTALL_TEST_DIR)/TEST-InferenceFunc.xml
    displayName: 'Inference Func Tests'

  - script: $(RUN_PREFIX) $(INSTALL_TEST_DIR)/ov_inference_unit_tests --gtest_print_time=1 --gtest_output=xml:$(INSTALL_TEST_DIR)/TEST-InferenceUnit.xml
    displayName: 'Inference Unit Tests'

  - script: $(RUN_PREFIX) $(INSTALL_TEST_DIR)/ov_conditional_compilation_tests --gtest_print_time=1 --gtest_output=xml:$(INSTALL_TEST_DIR)/TEST-ConditionalCompilation.xml
    displayName: 'Conditional Compilation Tests'

  - script: $(RUN_PREFIX) $(INSTALL_TEST_DIR)/paddle_tests --gtest_print_time=1 --gtest_output=xml:$(INSTALL_TEST_DIR)/TEST-PaddleTests.xml
    displayName: 'Paddle Tests'

  - script: $(RUN_PREFIX) $(INSTALL_TEST_DIR)/ov_ir_frontend_tests --gtest_print_time=1 --gtest_output=xml:$(INSTALL_TEST_DIR)/TEST-IRFrontend.xml
    displayName: 'IR Frontend Tests'

  - script: $(RUN_PREFIX) $(INSTALL_TEST_DIR)/ov_onnx_frontend_tests --gtest_print_time=1 --gtest_filter=-*IE_GPU* --gtest_output=xml:$(INSTALL_TEST_DIR)/TEST-ONNXFrontend.xml
    displayName: 'ONNX Frontend Tests'

  - script: $(RUN_PREFIX) $(INSTALL_TEST_DIR)/paddle_tests --gtest_print_time=1 --gtest_output=xml:$(INSTALL_TEST_DIR)/TEST-Paddle.xml
    displayName: 'Paddle Frontend UT'

  - script: $(RUN_PREFIX) $(INSTALL_TEST_DIR)/ov_tensorflow_frontend_tests --gtest_print_time=1 --gtest_output=xml:$(INSTALL_TEST_DIR)/TEST-Tensorflow.xml
    displayName: 'TensorFlow Frontend Unit Tests'

  - script: $(RUN_PREFIX) $(INSTALL_TEST_DIR)/ov_lp_transformations_tests --gtest_print_time=1 --gtest_output=xml:$(INSTALL_TEST_DIR)/TEST-LpTransformations.xml
    displayName: 'Low Precision Transformations Tests'

  - script: $(RUN_PREFIX) $(INSTALL_TEST_DIR)/ov_transformations_tests --gtest_print_time=1 --gtest_output=xml:$(INSTALL_TEST_DIR)/TEST-Transformations.xml
    displayName: 'Transformations Tests'

  - script: $(RUN_PREFIX) $(INSTALL_TEST_DIR)/InferenceEngineUnitTests --gtest_print_time=1 --gtest_output=xml:$(INSTALL_TEST_DIR)/TEST-InferenceEngineUnitTests.xml
    displayName: 'IE UT old'

  - script: $(RUN_PREFIX) $(INSTALL_TEST_DIR)/ieUnitTests --gtest_output=xml:$(INSTALL_TEST_DIR)/TEST-ieUnitTests.xml
    displayName: 'IE UT'

  - script: $(RUN_PREFIX) $(INSTALL_TEST_DIR)/ov_cpu_unit_tests --gtest_output=xml:$(INSTALL_TEST_DIR)/TEST-ov_cpu_unit_tests.xml
    displayName: 'Intel CPU Unit Tests'

  - script: $(RUN_PREFIX) $(INSTALL_TEST_DIR)/ov_gna_unit_tests --gtest_output=xml:$(INSTALL_TEST_DIR)/TEST-ov_gna_unit_tests.xml
    displayName: 'GNA UT'

  - script: $(RUN_PREFIX) $(INSTALL_TEST_DIR)/ieMultiPluginUnitTests --gtest_output=xml:$(INSTALL_TEST_DIR)/TEST-ieMultiPluginUnitTests.xml
    displayName: 'MULTI UT'

  - script: |
      $(RUN_PREFIX) $(INSTALL_TEST_DIR)/ieFuncTests --gtest_output=xml:$(INSTALL_TEST_DIR)/TEST-ieFuncTests.xml
    env:
      # because of IR reader v7
      LD_LIBRARY_PATH: $(INSTALL_TEST_DIR)
    displayName: 'IE FuncTests'

  - script: $(RUN_PREFIX) $(INSTALL_TEST_DIR)/ov_template_func_tests --gtest_filter=*smoke* --gtest_output=xml:$(INSTALL_TEST_DIR)/TEST-templateFuncTests.xml
    displayName: 'TEMPLATE FuncTests'

  - script: $(RUN_PREFIX) $(INSTALL_TEST_DIR)/ov_cpu_func_tests --gtest_filter=*smoke* --gtest_print_time=1 --gtest_output=xml:$(INSTALL_TEST_DIR)/TEST-ov_cpu_func_tests.xml
    displayName: 'CPU FuncTests'
    condition: and(succeeded(), eq(variables['CMAKE_BUILD_SHARED_LIBS'], 'OFF'))

  - script: |
      $(RUN_PREFIX) $(INSTALL_TEST_DIR)/InferenceEngineCAPITests --gtest_output=xml:$(INSTALL_TEST_DIR)/TEST-InferenceEngineCAPITests.xml
    env:
      DATA_PATH: $(MODELS_PATH)
      MODELS_PATH: $(MODELS_PATH)
    displayName: 'IE CAPITests'

  - script: |
      $(RUN_PREFIX) $(INSTALL_TEST_DIR)/ov_capi_test --gtest_output=xml:$(INSTALL_TEST_DIR)/TEST-ov_capi_test.xml
    env:
      DATA_PATH: $(MODELS_PATH)
      MODELS_PATH: $(MODELS_PATH)
    displayName: 'OV CAPITests'

  - task: CMake@1
    inputs:
      cmakeArgs: >
        -GNinja
        -S $(REPO_DIR)/tests/samples_tests
        -B $(BUILD_SAMPLES_TESTS_DIR)
    displayName: 'CMake Samples Tests'

  - script: cmake -DCOMPONENT=tests -DCMAKE_INSTALL_PREFIX=$(INSTALL_DIR) -P $(BUILD_SAMPLES_TESTS_DIR)/cmake_install.cmake
    displayName: 'Install Samples Tests'

  - script: python3 -m pip install -r $(INSTALL_TEST_DIR)/smoke_tests/requirements.txt
    displayName: 'Install dependencies for samples smoke tests'

  - script: |
      export PATH=$HOME/.local/bin:$PATH
<<<<<<< HEAD
=======
      export LD_LIBRARY_PATH=$IE_APP_PATH:$LD_LIBRARY_PATH
>>>>>>> b8370bd9
      $(RUN_PREFIX) python3 -m pytest $(INSTALL_TEST_DIR)/smoke_tests/ \
        --env_conf $(INSTALL_TEST_DIR)/smoke_tests/env_config.yml \
        -s --junitxml=$(INSTALL_TEST_DIR)/TEST-SamplesSmokeTests.xml
    env:
      IE_APP_PATH: $(INSTALL_DIR)/samples_bin
<<<<<<< HEAD
      LD_LIBRARY_PATH: $IE_APP_PATH
=======
>>>>>>> b8370bd9
      IE_APP_PYTHON_PATH: $(PYTHON_SAMPLES_INSTALL_DIR)/
      SHARE: $(INSTALL_TEST_DIR)/smoke_tests/samples_smoke_tests_data/
      WORKSPACE: $(INSTALL_DIR)
    displayName: 'Samples Smoke Tests'

  - script: |
      python3 -m pip install -r $(LAYER_TESTS_DIR)/requirements.txt
      export PYTHONPATH=$(REPO_DIR)/tools/mo/:$(LAYER_TESTS_DIR):$PYTHONPATH
      export TEST_DEVICE=CPU
      $(RUN_PREFIX) python3 -m pytest $(LAYER_TESTS_DIR)/tensorflow_tests/ --use_new_frontend -m precommit_tf_fe --junitxml=$(INSTALL_TEST_DIR)/TEST-tf_fe.xmlTEST
    displayName: 'TensorFlow 1 Layer Tests - TF FE'

  - script: |
      python3 -m pip install -r $(LAYER_TESTS_DIR)/requirements.txt
      export PYTHONPATH=$(REPO_DIR)/tools/mo/:$(LAYER_TESTS_DIR):$PYTHONPATH
      export TEST_DEVICE=CPU
      $(RUN_PREFIX) python3 -m pytest $(LAYER_TESTS_DIR)/tensorflow2_keras_tests/ --use_new_frontend -m precommit_tf_fe --junitxml=$(INSTALL_TEST_DIR)/TEST-tf2_fe.xmlTEST
    displayName: 'TensorFlow 2 Layer Tests - TF FE'

  - script: |
      python3 -m pip install -r $(LAYER_TESTS_DIR)/requirements.txt
      export PYTHONPATH=$(LAYER_TESTS_DIR):$PYTHONPATH
      $(RUN_PREFIX) python3 -m pytest $(LAYER_TESTS_DIR)/tensorflow_tests/test_tf_Roll.py --ir_version=10 --junitxml=$(INSTALL_TEST_DIR)/TEST-tf_Roll.xmlTEST
    displayName: 'TensorFlow 1 Layer Tests - Legacy FE'

  - script: |
      python3 -m pip install -r $(LAYER_TESTS_DIR)/requirements.txt
      export PYTHONPATH=$(LAYER_TESTS_DIR):$PYTHONPATH
      export TEST_DEVICE=CPU
      $(RUN_PREFIX) python3 -m pytest $(LAYER_TESTS_DIR)/tensorflow2_keras_tests/test_tf2_keras_activation.py --ir_version=11 --junitxml=./TEST-tf2_Activation.xmlTEST -k "sigmoid"
    displayName: 'TensorFlow 2 Layer Tests - Legacy FE'

  - script: |
      python3 -m pip install -r $(LAYER_TESTS_DIR)/requirements.txt
      export PYTHONPATH=$(LAYER_TESTS_DIR):$PYTHONPATH
      export TEST_DEVICE=CPU
      $(RUN_PREFIX) python3 -m pytest $(LAYER_TESTS_DIR)/mo_python_api_tests/test_mo_convert_complex_params.py --ir_version=11 --junitxml=./TEST-test_mo_convert_complex_params.xmlTEST
    displayName: 'MO Python API Tests - Complex Python params'

  - script: |
      python3 -m pip install -r $(LAYER_TESTS_DIR)/requirements.txt
      export PYTHONPATH=$(LAYER_TESTS_DIR):$PYTHONPATH
      export TEST_DEVICE=CPU
      $(RUN_PREFIX) python3 -m pytest $(LAYER_TESTS_DIR)/mo_python_api_tests/test_mo_convert_tf.py --ir_version=11 --junitxml=./TEST-test_mo_convert_tf.xmlTEST
    displayName: 'MO Python API Tests - Import TF model from memory'

  - script: |
      python3 -m pip install -r $(LAYER_TESTS_DIR)/requirements.txt
      export PYTHONPATH=$(LAYER_TESTS_DIR):$PYTHONPATH
      export TEST_DEVICE=CPU
      $(RUN_PREFIX) python3 -m pytest $(LAYER_TESTS_DIR)/mo_python_api_tests/test_mo_convert_pytorch.py --ir_version=11 --junitxml=./TEST-test_mo_convert_pytorch.xmlTEST
    displayName: 'MO Python API Tests - Import PyTorch model from memory'

  - task: PublishTestResults@2
    condition: always()
    inputs:
      testResultsFormat: 'JUnit' # Options: JUnit, NUnit, VSTest, xUnit, cTest
      testResultsFiles: '**/TEST-*.xml'
      #searchFolder: '$(BUILD_DIR)'
      mergeTestResults: false # Optional
      #failTaskOnFailedTests: false # Optional
      #testRunTitle: 'Pre/Post-Commit' # Optional
      buildPlatform: 'x64' # Optional
      buildConfiguration: 'Linux' # Optional
      #publishRunAttachments: true # Optional<|MERGE_RESOLUTION|>--- conflicted
+++ resolved
@@ -460,19 +460,12 @@
 
   - script: |
       export PATH=$HOME/.local/bin:$PATH
-<<<<<<< HEAD
-=======
       export LD_LIBRARY_PATH=$IE_APP_PATH:$LD_LIBRARY_PATH
->>>>>>> b8370bd9
       $(RUN_PREFIX) python3 -m pytest $(INSTALL_TEST_DIR)/smoke_tests/ \
         --env_conf $(INSTALL_TEST_DIR)/smoke_tests/env_config.yml \
         -s --junitxml=$(INSTALL_TEST_DIR)/TEST-SamplesSmokeTests.xml
     env:
       IE_APP_PATH: $(INSTALL_DIR)/samples_bin
-<<<<<<< HEAD
-      LD_LIBRARY_PATH: $IE_APP_PATH
-=======
->>>>>>> b8370bd9
       IE_APP_PYTHON_PATH: $(PYTHON_SAMPLES_INSTALL_DIR)/
       SHARE: $(INSTALL_TEST_DIR)/smoke_tests/samples_smoke_tests_data/
       WORKSPACE: $(INSTALL_DIR)
