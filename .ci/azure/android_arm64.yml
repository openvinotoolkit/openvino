trigger:
  branches:
    include:
    - master
    - releases/*
  paths:
    exclude:
    - docs/*

resources:
  repositories:
  - repository: openvino_contrib
    type: github
    endpoint: openvinotoolkit
    name: openvinotoolkit/openvino_contrib
    ref: master

jobs:
- job: android_arm64
  # About 150% of total time
  timeoutInMinutes: 120

  pool:
    name: LIN_VMSS_VENV_F16S_U20_WU2

  variables:
    system.debug: true
    VSTS_HTTP_RETRY: 5
    VSTS_HTTP_TIMEOUT: 200
    BUILD_TYPE: Release
    OPENVINO_REPO_DIR: $(Build.Repository.LocalPath)
    OPENVINO_CONTRIB_REPO_DIR: $(OPENVINO_REPO_DIR)/../openvino_contrib
    WORK_DIR: $(Pipeline.Workspace)/_w
    BUILD_DIR: $(WORK_DIR)/build
    ANDROID_TOOLS: $(WORK_DIR)/android_tools
    ANDROID_SDK_VERSION: 29
    ANDROID_ABI_CONFIG: arm64-v8a
    TMP_DIR: /mnt/tmp
    SHARE_DIR: /mount/cinfsshare/onnxtestdata
    CCACHE_DIR: $(SHARE_DIR)/ccache/master/android_arm64

  steps:
  - script: |
      curl -H Metadata:true --noproxy "*" "http://169.254.169.254/metadata/instance?api-version=2019-06-01"
      whoami
      uname -a
      echo Python3 info ; which python3 ; python3 --version
      echo Python info ; which python ; python --version
      echo Java info ; which java ; java -version
      echo gcc info ; which gcc ; gcc --version
      echo cmake info ; which cmake ; cmake --version
      lsb_release
      env
      cat /proc/cpuinfo
      cat /proc/meminfo
      cat /etc/fstab
      vmstat -s
      df
      lsblk -o NAME,HCTL,SIZE,MOUNTPOINT | grep -i "sd"
      free -h
    displayName: 'System information'

  - script: |
      rm -rf $(WORK_DIR) ; mkdir $(WORK_DIR)
      rm -rf $(BUILD_DIR) ; mkdir $(BUILD_DIR)
      rm -rf $(ANDROID_TOOLS) ; mkdir $(ANDROID_TOOLS)
      sudo rm -rf $(TMP_DIR) ; sudo mkdir $(TMP_DIR) ; sudo chmod 777 -R $(TMP_DIR)
      sudo mkdir -p $(SHARE_DIR)
      sudo apt --assume-yes update && sudo apt --assume-yes install nfs-common
      sudo mount -vvv -t nfs cinfsshare.file.core.windows.net:/cinfsshare/onnxtestdata $(SHARE_DIR) -o vers=4,minorversion=1,sec=sys
      mkdir -p $(CCACHE_DIR)
    displayName: 'Make dir'

  - checkout: self
    clean: true
    lfs: false
    submodules: recursive
    path: openvino

  - checkout: openvino_contrib
    clean: true
    lfs: false
    submodules: recursive
    path: openvino_contrib

  - script: |
      set -e
      $(OPENVINO_REPO_DIR)/install_build_dependencies.sh
      # Move into contrib install_build_dependencies.sh
      sudo apt --assume-yes install scons crossbuild-essential-arm64 libprotoc-dev protobuf-compiler default-jdk
      # Speed up build
      wget https://github.com/ninja-build/ninja/releases/download/v1.10.2/ninja-linux.zip
      unzip ninja-linux.zip
      sudo cp -v ninja /usr/local/bin/
      # Install Android SDK, NDK and TOOLS
      wget https://dl.google.com/android/repository/commandlinetools-linux-7583922_latest.zip
      unzip commandlinetools-linux-7583922_latest.zip
      yes | ./cmdline-tools/bin/sdkmanager --sdk_root=$(ANDROID_TOOLS) --licenses
      ./cmdline-tools/bin/sdkmanager --sdk_root=$(ANDROID_TOOLS) --install "ndk-bundle" "platform-tools" "platforms;android-$(ANDROID_SDK_VERSION)"
    workingDirectory: $(WORK_DIR)
    displayName: 'Install dependencies'

  - task: CMake@1
    inputs:
      cmakeArgs: >
        -GNinja
        -DVERBOSE_BUILD=ON
        -DCMAKE_BUILD_TYPE=$(BUILD_TYPE)
        -DCMAKE_TOOLCHAIN_FILE=$(ANDROID_TOOLS)/ndk-bundle/build/cmake/android.toolchain.cmake
        -DANDROID_ABI=$(ANDROID_ABI_CONFIG)
        -DANDROID_STL=c++_shared
        -DANDROID_PLATFORM=$(ANDROID_SDK_VERSION)
        -DENABLE_TESTS=ON
        -DENABLE_SAMPLES=ON
        -DENABLE_INTEL_MYRIAD=OFF
        -DBUILD_java_api=ON
<<<<<<< HEAD
        -DBUILD_cuda_plugin=OFF
=======
        -DBUILD_nvidia_plugin=OFF
>>>>>>> 1ded0750
        -DIE_EXTRA_MODULES=$(OPENVINO_CONTRIB_REPO_DIR)/modules
        -DCMAKE_CXX_LINKER_LAUNCHER=ccache
        -DCMAKE_C_LINKER_LAUNCHER=ccache
        -DCMAKE_CXX_COMPILER_LAUNCHER=ccache
        -DCMAKE_C_COMPILER_LAUNCHER=ccache
        $(OPENVINO_REPO_DIR)
      workingDirectory: $(BUILD_DIR)

  - script: ccache --zero-stats --max-size=50G --show-config
    displayName: 'Clean ccache stats'

  - script: |
      export CCACHE_DIR=$(CCACHE_DIR)
      export CCACHE_TEMPDIR=$(TMP_DIR)/ccache
      export CCACHE_BASEDIR=$(Pipeline.Workspace)
      export CCACHE_MAXSIZE=50G
      ninja
    workingDirectory: $(BUILD_DIR)
    displayName: 'Build Android ARM64'

  - script: ccache --show-stats
    displayName: 'Show ccache stats'

  - script: ls -alR $(OPENVINO_REPO_DIR)/bin/
    displayName: 'List binary files'<|MERGE_RESOLUTION|>--- conflicted
+++ resolved
@@ -114,11 +114,7 @@
         -DENABLE_SAMPLES=ON
         -DENABLE_INTEL_MYRIAD=OFF
         -DBUILD_java_api=ON
-<<<<<<< HEAD
-        -DBUILD_cuda_plugin=OFF
-=======
         -DBUILD_nvidia_plugin=OFF
->>>>>>> 1ded0750
         -DIE_EXTRA_MODULES=$(OPENVINO_CONTRIB_REPO_DIR)/modules
         -DCMAKE_CXX_LINKER_LAUNCHER=ccache
         -DCMAKE_C_LINKER_LAUNCHER=ccache
