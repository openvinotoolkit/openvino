--- conflicted
+++ resolved
@@ -113,12 +113,7 @@
     displayName: 'Install'
 
   - script: |
-<<<<<<< HEAD
       source $(INSTALL_DIR)/setupvars.sh
-      echo "2021.2" > $(INSTALL_DIR)/deployment_tools/inference_engine/version.txt
-=======
-      source $(INSTALL_DIR)/bin/setupvars.sh
->>>>>>> 950d7b85
       CXXFLAGS="-Wno-error=deprecated-declarations" ./build.sh --config RelWithDebInfo --use_openvino CPU_FP32 --build_shared_lib --parallel --skip_tests --build_dir $(ONNXRUNTIME_BUILD_DIR)
     workingDirectory: $(ONNXRUNTIME_REPO_DIR)
     displayName: 'Build ONNX Runtime'
