trigger:
  branches:
    include:
    - master
    - releases/*
  paths:
    exclude: 
    - docs/
    - /**/docs/*
    - /**/*.md

pr:
  branches:
    include:
    - master
    - releases/*
  paths:
    exclude: 
    - docs/
    - /**/docs/*
    - /**/*.md

resources:
  repositories:
  - repository: openvino_contrib
    type: github
    endpoint: openvinotoolkit
    name: openvinotoolkit/openvino_contrib
    ref: master

  - repository: testdata
    type: github
    endpoint: openvinotoolkit
    name: openvinotoolkit/testdata
    ref: master

jobs:
- job: Win
  strategy:
    matrix:
      # Static:
      #   CMAKE_BUILD_SHARED_LIBS: 'OFF'
      #  USE_TOOLCHAIN: 'OFF'
     Dynamic:
       CMAKE_BUILD_SHARED_LIBS: 'ON'
       USE_TOOLCHAIN: 'OFF'
     OneCore:
       CMAKE_BUILD_SHARED_LIBS: 'OFF'
       USE_TOOLCHAIN: 'ON'
    maxParallel: 2

  # About 150% of total time
  timeoutInMinutes: 270 #Temporary change

  pool:
    name: WIN_VMSS_VENV_D8S_WU2

  variables:
    system.debug: true
    VSTS_HTTP_RETRY: 5
    VSTS_HTTP_TIMEOUT: 200
    BUILD_TYPE: Release
    REPO_DIR: $(Build.Repository.LocalPath)
    OPENVINO_CONTRIB_REPO_DIR: $(REPO_DIR)\..\openvino_contrib
    MODELS_PATH: $(REPO_DIR)\..\testdata
    WORK_DIR: $(Pipeline.Workspace)\_w
    BUILD_DIR: $(WORK_DIR)\build
    BUILD_SAMPLES_DIR: $(WORK_DIR)\build_samples
    BUILD_SAMPLES_TESTS_DIR: $(WORK_DIR)\build_samples_tests
    MSVS_VARS_PATH: C:\Program Files (x86)\Microsoft Visual Studio\2019\Enterprise\VC\Auxiliary\Build\vcvars64.bat
    MSVC_COMPILER_PATH: C:\Program Files (x86)\Microsoft Visual Studio\2019\Enterprise\VC\Tools\MSVC\14.24.28314\bin\Hostx64\x64\cl.exe
    INSTALL_DIR: $(WORK_DIR)\install_pkg
    INSTALL_TEST_DIR: $(INSTALL_DIR)\tests
    SETUPVARS: $(INSTALL_DIR)\setupvars.bat
    IB_DIR: C:\Program Files (x86)\IncrediBuild
    IB_TESTCONSOLE: $(IB_DIR)\IBTestConsole.exe
    PYTHON_DIR: C:\hostedtoolcache\windows\Python\3.7.6\x64
    CMAKE_VERSION: 3.21.0
    CMAKE_CMD: $(WORK_DIR)\cmake-$(CMAKE_VERSION)-windows-x86_64\cmake-$(CMAKE_VERSION)-windows-x86_64\bin\cmake.exe
    OV_CMAKE_TOOLCHAIN_FILE: $(REPO_DIR)\cmake\toolchains\mt.runtime.win32.toolchain.cmake

  steps:
  - script: |
      powershell -command "Invoke-RestMethod -Headers @{\"Metadata\"=\"true\"} -Method GET -Uri http://169.254.169.254/metadata/instance/compute?api-version=2019-06-01 | format-custom"
      where python3
      python3 --version
      where python
      python --version
      where java
      java -version
      wmic computersystem get TotalPhysicalMemory
      wmic cpu list
      wmic logicaldisk get description,name
      wmic VOLUME list
      set
    displayName: 'System info'

  - script: |
      rd /Q /S $(WORK_DIR) & mkdir $(WORK_DIR)
      rd /Q /S $(BUILD_DIR) & mkdir $(BUILD_DIR)
      rd /Q /S $(BUILD_SAMPLES_DIR) & mkdir $(BUILD_SAMPLES_DIR)
      rd /Q /S $(BUILD_SAMPLES_TESTS_DIR) & mkdir $(BUILD_SAMPLES_TESTS_DIR)
    displayName: 'Make dir'

  - script: |
      curl -O https://openvinoweb.z5.web.core.windows.net/incredibuild/install_ib_console.bat
      call install_ib_console.bat
    workingDirectory: $(WORK_DIR)
    displayName: 'Install IncrediBuild'

  - checkout: self
    clean: true
    lfs: false
    submodules: recursive
    path: openvino

  - checkout: openvino_contrib
    clean: true
    lfs: false
    submodules: recursive
    path: openvino_contrib

  - checkout: testdata
    clean: true
    lfs: true
    path: testdata

  - script: |
      python -m pip install --upgrade pip
      rem For running Python API tests
      python -m pip install -r $(REPO_DIR)\src\bindings\python\src\compatibility\openvino\requirements-dev.txt
      python -m pip install -r $(REPO_DIR)\src\bindings\python\wheel\requirements-dev.txt
      python -m pip install -r $(REPO_DIR)\src\bindings\python\requirements.txt
      rem For running Paddle frontend unit tests
      python -m pip install -r $(REPO_DIR)\src\core\tests\frontend\paddle\requirements_dev.txt
      rem For running ONNX frontend unit tests
      python -m pip install -r $(REPO_DIR)\src\frontends/onnx\tests\requirements.txt
      rem For MO unit tests
      python -m pip install -r $(REPO_DIR)\tools\mo\requirements.txt
      python -m pip install -r $(REPO_DIR)\tools\mo\requirements_dev.txt
      rem Speed up build
      powershell -command "Invoke-WebRequest https://github.com/Kitware/CMake/releases/download/v$(CMAKE_VERSION)/cmake-$(CMAKE_VERSION)-windows-x86_64.zip -OutFile cmake-$(CMAKE_VERSION)-windows-x86_64.zip"
      powershell -command "Expand-Archive -Force cmake-$(CMAKE_VERSION)-windows-x86_64.zip"
      powershell -command "Invoke-WebRequest https://github.com/ninja-build/ninja/releases/download/v1.10.2/ninja-win.zip -OutFile ninja-win.zip"
      powershell -command "Expand-Archive -Force ninja-win.zip"
      git clone https://github.com/google/gtest-parallel.git
    workingDirectory: $(WORK_DIR)
    displayName: 'Install dependencies'

  - powershell: |
      Write-Host "##vso[task.setvariable variable=CMAKE_TOOLCHAIN_FILE]$(OV_CMAKE_TOOLCHAIN_FILE)"
    condition: eq(variables['USE_TOOLCHAIN'], 'ON')
    displayName: "Set cmake toolchain"

  - script: |
      set PATH=$(WORK_DIR)\ninja-win;%PATH%
      call "$(MSVS_VARS_PATH)" && $(CMAKE_CMD) -G "Ninja Multi-Config" ^
        -DENABLE_ONEDNN_FOR_GPU=$(CMAKE_BUILD_SHARED_LIBS) ^
        -DBUILD_SHARED_LIBS=$(CMAKE_BUILD_SHARED_LIBS) ^
        -DENABLE_REQUIREMENTS_INSTALL=OFF ^
        -DENABLE_FASTER_BUILD=ON ^
        -DCMAKE_BUILD_TYPE=$(BUILD_TYPE) ^
        -DENABLE_TESTS=ON ^
        -DENABLE_STRICT_DEPENDENCIES=OFF ^
        -DENABLE_PYTHON=ON ^
        -DBUILD_nvidia_plugin=OFF ^
        -DPYTHON_EXECUTABLE="C:\hostedtoolcache\windows\Python\3.7.6\x64\python.exe" ^
        -DPYTHON_INCLUDE_DIR="C:\hostedtoolcache\windows\Python\3.7.6\x64\include" ^
        -DPYTHON_LIBRARY="C:\hostedtoolcache\windows\Python\3.7.6\x64\libs\python37.lib" ^
        -DIE_EXTRA_MODULES=$(OPENVINO_CONTRIB_REPO_DIR)\modules ^
        -DCMAKE_C_COMPILER:PATH="$(MSVC_COMPILER_PATH)" ^
        -DCMAKE_CXX_COMPILER:PATH="$(MSVC_COMPILER_PATH)" ^
        -S $(REPO_DIR) ^
        -B $(BUILD_DIR)
    displayName: 'CMake'

  - script: dir $(REPO_DIR)\temp\ /s
    displayName: 'List temp SDKs'

  - script: |
      set PATH=$(WORK_DIR)\ninja-win;%PATH%
      call "$(MSVS_VARS_PATH)" && "C:\Program Files (x86)\IncrediBuild\BuildConsole.exe" /COMMAND="$(CMAKE_CMD) --build $(BUILD_DIR) --config Release"
    displayName: 'Build Win - IB'

  - script: dir $(REPO_DIR)\bin\ /s
    displayName: 'List bin files'

  - script: $(CMAKE_CMD) -DCMAKE_INSTALL_PREFIX=$(INSTALL_DIR) -P $(BUILD_DIR)/cmake_install.cmake
    displayName: 'Install'

  - script: dir $(INSTALL_DIR) /s
    displayName: 'List install files'

  - script: python -m pip install openvino-dev --find-links=$(INSTALL_DIR)\tools
    displayName: 'Install Wheels'

  - script: |
      call "$(MSVS_VARS_PATH)" && $(CMAKE_CMD) ^
        -DCMAKE_C_COMPILER:PATH="$(MSVC_COMPILER_PATH)" ^
        -DCMAKE_CXX_COMPILER:PATH="$(MSVC_COMPILER_PATH)" ^
        -S $(REPO_DIR)\tests\samples_tests ^
        -B $(BUILD_SAMPLES_TESTS_DIR)
    displayName: 'CMake Samples Tests'

  - script: $(CMAKE_CMD) -DCOMPONENT=tests -DCMAKE_INSTALL_PREFIX=$(INSTALL_DIR) -P $(BUILD_SAMPLES_TESTS_DIR)\cmake_install.cmake
    displayName: 'Install Samples Tests'

  - script: $(INSTALL_DIR)\samples\cpp\build_samples_msvc.bat -i $(INSTALL_DIR)
    displayName: 'Build cpp samples'
    continueOnError: false

  - script: $(INSTALL_DIR)\samples\c\build_samples_msvc.bat -i $(INSTALL_DIR)
    displayName: 'Build c samples'
    continueOnError: false

  - script: python -m pip install -r $(INSTALL_TEST_DIR)\smoke_tests\requirements.txt
    displayName: 'Install dependencies for samples smoke tests'
    continueOnError: false

  - script: |
      call $(SETUPVARS) && set IE_APP_PATH=$(INSTALL_DIR)\samples_bin
      set IE_APP_PYTHON_PATH=$(INSTALL_DIR)\samples\python\
      set SHARE=$(INSTALL_DIR)\tests\smoke_tests\samples_smoke_tests_data\
      set WORKSPACE=$(INSTALL_DIR)
      python -m pytest $(INSTALL_DIR)\tests\smoke_tests\  --env_conf $(INSTALL_TEST_DIR)\smoke_tests\env_config.yml -s --junitxml=$(INSTALL_TEST_DIR)/TEST-SamplesSmokeTests.xml
    displayName: 'Samples Smoke Tests'
    continueOnError: false

  - script: $(CMAKE_CMD) -DCMAKE_INSTALL_PREFIX=$(INSTALL_DIR) -DCOMPONENT=tests -P $(BUILD_DIR)\cmake_install.cmake
    displayName: 'Install tests'

  - script: dir $(INSTALL_DIR) /s
    displayName: 'List install files'

  - script: rd /Q /S $(BUILD_DIR)
    displayName: 'Clean build dir'
    continueOnError: false

  - script: call $(SETUPVARS) && $(INSTALL_TEST_DIR)\ov_core_unit_tests --gtest_print_time=1 --gtest_filter=-*IE_GPU* --gtest_output=xml:$(INSTALL_TEST_DIR)\TEST-NGraphUT.xml
    displayName: 'OV Core UT'
    continueOnError: false

  - script: call $(SETUPVARS) && $(INSTALL_TEST_DIR)\ov_onnx_frontend_tests --gtest_print_time=1 --gtest_filter=-*IE_GPU* --gtest_output=xml:$(INSTALL_TEST_DIR)\TEST-ONNXFrontend.xml
    displayName: 'ONNX Frontend Tests'
    continueOnError: false

  - script: call $(SETUPVARS) && $(INSTALL_TEST_DIR)\paddle_tests --gtest_print_time=1 --gtest_output=xml:$(INSTALL_TEST_DIR)\TEST-Paddle.xml
    displayName: 'Paddle Frontend UT'
    continueOnError: true

<<<<<<< HEAD
  - script: |
      set PATH=$(INSTALL_TEST_DIR);%PATH%
      call $(SETUPVARS) && $(INSTALL_TEST_DIR)\tensorflow_tests --gtest_print_time=1 --gtest_output=xml:$(INSTALL_TEST_DIR)\TEST-Tensorflow.xml
=======
  - script: call $(SETUPVARS) && $(INSTALL_TEST_DIR)\ov_tensorflow_frontend_tests --gtest_print_time=1 --gtest_output=xml:$(INSTALL_TEST_DIR)\TEST-Tensorflow.xml
>>>>>>> e47b8858
    displayName: 'Tensorflow Frontend UT'
    continueOnError: false

    # set PATH=$(IB_DIR);%PATH%
    # call $(SETUPVARS) && "$(IB_TESTCONSOLE)" $(INSTALL_TEST_DIR)\InferenceEngineUnitTests.exe --gtest_output=xml:$(INSTALL_TEST_DIR)\TEST-InferenceEngineUnitTests-IB.xml
  - script: call $(SETUPVARS) && $(INSTALL_TEST_DIR)\InferenceEngineUnitTests --gtest_output=xml:$(INSTALL_TEST_DIR)\TEST-InferenceEngineUnitTests.xml
    displayName: 'IE UT old'
    continueOnError: false

  - script: call $(SETUPVARS) && $(INSTALL_TEST_DIR)\ieUnitTests --gtest_output=xml:$(INSTALL_TEST_DIR)\TEST-ieUnitTests.xml
    displayName: 'IE UT'
    continueOnError: false

  - script: call $(SETUPVARS) && $(INSTALL_TEST_DIR)\ov_cpu_unit_tests --gtest_output=xml:$(INSTALL_TEST_DIR)\TEST-ov_cpu_unit_tests.xml
    displayName: 'Intel CPU Unit Tests'
    continueOnError: false

  - script: call $(SETUPVARS) && $(INSTALL_TEST_DIR)\gnaUnitTests --gtest_output=xml:$(INSTALL_TEST_DIR)\TEST-gnaUnitTests.xml
    displayName: 'GNA UT'
    continueOnError: false

  - script: call $(SETUPVARS) && $(INSTALL_TEST_DIR)\vpuUnitTests --gtest_output=xml:$(INSTALL_TEST_DIR)\TEST-vpuUnitTests.xml
    displayName: 'VPU UT'
    continueOnError: false

  - script: call $(SETUPVARS) && $(INSTALL_TEST_DIR)\XLinkTests --gtest_output=xml:$(INSTALL_TEST_DIR)\TEST-XLinkTests.xml
    displayName: 'XLink Tests'
    continueOnError: false

  - script: call $(SETUPVARS) && $(INSTALL_TEST_DIR)\ieMultiPluginUnitTests --gtest_output=xml:$(INSTALL_TEST_DIR)\TEST-ieMultiPluginUnitTests.xml
    displayName: 'MULTI UT'
    continueOnError: false

  - script: call $(SETUPVARS) && $(INSTALL_TEST_DIR)\ieFuncTests --gtest_output=xml:$(INSTALL_TEST_DIR)\TEST-ieFuncTests.xml
    displayName: 'IE FuncTests'
    continueOnError: false

  - script: call $(SETUPVARS) && $(INSTALL_TEST_DIR)\ov_template_func_tests --gtest_output=xml:$(INSTALL_TEST_DIR)\TEST-templateFuncTests.xml
    displayName: 'TEMPLATE FuncTests'
    continueOnError: false

    # set PATH=$(IB_DIR);%PATH%
    # call $(SETUPVARS) && "$(IB_TESTCONSOLE)" $(INSTALL_TEST_DIR)\ov_cpu_func_tests.exe --gtest_filter=*smoke*:-*CompareWithRefs/base_size=16_pre_nms_topn=100_post_nms_topn=100_nms_thresh=0.7_feat_stride=1_min_size=1_ratio*:*smoke_GRUSequenceCommonZeroClip/GRUSequenceTest.CompareWithRefs/mode=CONVERT_TO_TI_MAX_SEQ_LEN_CONST_seq_lengths* --gtest_output=xml:$(INSTALL_TEST_DIR)\TEST-ov_cpu_func_tests-IB.xml /testlevel=24
  - script: call $(SETUPVARS) && $(INSTALL_TEST_DIR)\ov_cpu_func_tests --gtest_filter=*smoke* --gtest_output=xml:$(INSTALL_TEST_DIR)\TEST-ov_cpu_func_tests.xml
    displayName: 'CPU FuncTests'
    continueOnError: false
    condition: and(succeeded(), eq(variables['CMAKE_BUILD_SHARED_LIBS'], 'OFF'))

  - script: |
      set DATA_PATH=$(MODELS_PATH)
      set MODELS_PATH=$(MODELS_PATH)
      call $(SETUPVARS) && $(INSTALL_TEST_DIR)\InferenceEngineCAPITests --gtest_output=xml:$(INSTALL_TEST_DIR)\TEST-InferenceEngineCAPITests.xml
    displayName: 'IE CAPITests'
    continueOnError: false

  - script: |
      set DATA_PATH=$(MODELS_PATH)
      set MODELS_PATH=$(MODELS_PATH)
      call $(SETUPVARS) && $(INSTALL_TEST_DIR)\ov_capi_test --gtest_output=xml:$(INSTALL_TEST_DIR)\TEST-ov_capi_test.xml
    displayName: 'OV CAPITests'
    continueOnError: false

  - task: PublishTestResults@2
    condition: always()
    inputs:
      testResultsFormat: 'JUnit' # Options: JUnit, NUnit, VSTest, xUnit, cTest
      testResultsFiles: '**/TEST-*.xml'
      #searchFolder: '$(BUILD_DIR)'
      mergeTestResults: false # Optional
      #failTaskOnFailedTests: false # Optional
      #testRunTitle: 'Pre/Post-Commit' # Optional
      buildPlatform: 'x64' # Optional
      buildConfiguration: 'Windows' # Optional
      #publishRunAttachments: true # Optional

  - script: echo Stop IncrediBuild_Agent && net stop IncrediBuild_Agent
    displayName: Stop IncrediBuild
    continueOnError: true
    enabled: false<|MERGE_RESOLUTION|>--- conflicted
+++ resolved
@@ -248,13 +248,9 @@
     displayName: 'Paddle Frontend UT'
     continueOnError: true
 
-<<<<<<< HEAD
   - script: |
       set PATH=$(INSTALL_TEST_DIR);%PATH%
-      call $(SETUPVARS) && $(INSTALL_TEST_DIR)\tensorflow_tests --gtest_print_time=1 --gtest_output=xml:$(INSTALL_TEST_DIR)\TEST-Tensorflow.xml
-=======
-  - script: call $(SETUPVARS) && $(INSTALL_TEST_DIR)\ov_tensorflow_frontend_tests --gtest_print_time=1 --gtest_output=xml:$(INSTALL_TEST_DIR)\TEST-Tensorflow.xml
->>>>>>> e47b8858
+      call $(SETUPVARS) && $(INSTALL_TEST_DIR)\ov_tensorflow_frontend_tests --gtest_print_time=1 --gtest_output=xml:$(INSTALL_TEST_DIR)\TEST-Tensorflow.xml
     displayName: 'Tensorflow Frontend UT'
     continueOnError: false
 
