--- conflicted
+++ resolved
@@ -187,14 +187,7 @@
     displayName: 'Samples Smoke Tests'
     continueOnError: false
 
-<<<<<<< HEAD
-  - script: $(CMAKE_CMD) -DCMAKE_INSTALL_PREFIX=$(INSTALL_DIR) -DCOMPONENT=tests -P cmake_install.cmake
-    workingDirectory: $(BUILD_DIR)
-=======
-  - script: |
-      $(CMAKE_CMD) -DCMAKE_INSTALL_PREFIX=$(INSTALL_DIR) -DCOMPONENT=tests -P $(BUILD_DIR)\cmake_install.cmake && \
-      xcopy $(REPO_DIR)\temp\opencv_4.5.2\opencv\* $(INSTALL_DIR)\opencv\ /e /h /y
->>>>>>> 751337d4
+  - script: $(CMAKE_CMD) -DCMAKE_INSTALL_PREFIX=$(INSTALL_DIR) -DCOMPONENT=tests -P $(BUILD_DIR)\cmake_install.cmake
     displayName: 'Install tests'
 
   - script: dir $(INSTALL_DIR) /s
