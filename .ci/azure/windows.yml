--- conflicted
+++ resolved
@@ -295,16 +295,10 @@
 
   - script: call $(SETUPVARS) && $(INSTALL_TEST_DIR)\ieMultiPluginUnitTests --gtest_output=xml:$(INSTALL_TEST_DIR)\TEST-ieMultiPluginUnitTests.xml
     displayName: 'MULTI UT'
-<<<<<<< HEAD
+    enabled: 'false'
 
   - script: call $(SETUPVARS) && $(INSTALL_TEST_DIR)\ov_auto_batch_unit_tests --gtest_output=xml:$(INSTALL_TEST_DIR)\TEST-ov_auto_batch_unit_tests.xml
     displayName: 'AutoBatch UT'
-
-  - script: call $(SETUPVARS) && $(INSTALL_TEST_DIR)\ieFuncTests --gtest_output=xml:$(INSTALL_TEST_DIR)\TEST-ieFuncTests.xml
-    displayName: 'IE FuncTests'
-=======
-    enabled: 'false'
->>>>>>> 53672e78
 
   - script: call $(SETUPVARS) && $(INSTALL_TEST_DIR)\ov_template_func_tests --gtest_output=xml:$(INSTALL_TEST_DIR)\TEST-templateFuncTests.xml
     displayName: 'TEMPLATE FuncTests'
