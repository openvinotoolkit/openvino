trigger:
  branches:
    include:
    - master
    - releases/*
  paths:
    exclude:
    - docs/*

resources:
  repositories:
  - repository: openvino_contrib
    type: github
    endpoint: openvinotoolkit
    name: openvinotoolkit/openvino_contrib
    ref: master

  - repository: testdata
    type: github
    endpoint: openvinotoolkit
    name: openvinotoolkit/testdata
    ref: master

jobs:
- job: Win
  strategy:
    matrix:
      Static:
        CMAKE_BUILD_SHARED_LIBS: 'OFF'
    #  Dynamic:
    #    CMAKE_BUILD_SHARED_LIBS: 'ON'
    maxParallel: 2

  # About 150% of total time
  timeoutInMinutes: 270 #Temporary change

  pool:
    name: WIN_VMSS_VENV_D8S_WU2

  variables:
    system.debug: true
    VSTS_HTTP_RETRY: 5
    VSTS_HTTP_TIMEOUT: 200
    BUILD_TYPE: Release
    REPO_DIR: $(Build.Repository.LocalPath)
    OPENVINO_CONTRIB_REPO_DIR: $(REPO_DIR)\..\openvino_contrib
    MODELS_PATH: $(REPO_DIR)\..\testdata
    WORK_DIR: $(Pipeline.Workspace)\_w
    BUILD_DIR: $(WORK_DIR)\build
    BUILD_SAMPLES_DIR: $(WORK_DIR)\build_samples
    BUILD_SAMPLES_TESTS_DIR: $(WORK_DIR)\build_samples_tests
    MSVS_VARS_PATH: C:\Program Files (x86)\Microsoft Visual Studio\2019\Enterprise\VC\Auxiliary\Build\vcvars64.bat
    MSVC_COMPILER_PATH: C:\Program Files (x86)\Microsoft Visual Studio\2019\Enterprise\VC\Tools\MSVC\14.24.28314\bin\Hostx64\x64\cl.exe
    INSTALL_DIR: $(WORK_DIR)\install_pkg
    INSTALL_TEST_DIR: $(INSTALL_DIR)\tests
    SETUPVARS: $(INSTALL_DIR)\setupvars.bat
    IB_DIR: C:\Program Files (x86)\IncrediBuild
    IB_TESTCONSOLE: $(IB_DIR)\IBTestConsole.exe
    PYTHON_DIR: C:\hostedtoolcache\windows\Python\3.7.6\x64
    CMAKE_VERSION: 3.21.0
    CMAKE_CMD: $(WORK_DIR)\cmake-$(CMAKE_VERSION)-windows-x86_64\cmake-$(CMAKE_VERSION)-windows-x86_64\bin\cmake.exe
    OV_CMAKE_TOOLCHAIN_FILE: $(REPO_DIR)\cmake\toolchains\mt.runtime.win32.toolchain.cmake

  steps:
  - script: |
      powershell -command "Invoke-RestMethod -Headers @{\"Metadata\"=\"true\"} -Method GET -Uri http://169.254.169.254/metadata/instance/compute?api-version=2019-06-01 | format-custom"
      where python3
      python3 --version
      where python
      python --version
      where java
      java -version
      wmic computersystem get TotalPhysicalMemory
      wmic cpu list
      wmic logicaldisk get description,name
      wmic VOLUME list
      set
    displayName: 'System info'

  - script: |
      rd /Q /S $(WORK_DIR) & mkdir $(WORK_DIR)
      rd /Q /S $(BUILD_DIR) & mkdir $(BUILD_DIR)
      rd /Q /S $(BUILD_SAMPLES_DIR) & mkdir $(BUILD_SAMPLES_DIR)
      rd /Q /S $(BUILD_SAMPLES_TESTS_DIR) & mkdir $(BUILD_SAMPLES_TESTS_DIR)
    displayName: 'Make dir'

  - script: |
      curl -O https://openvinoweb.z5.web.core.windows.net/incredibuild/install_ib_console.bat
      call install_ib_console.bat
    workingDirectory: $(WORK_DIR)
    displayName: 'Install IncrediBuild'

  - checkout: self
    clean: true
    lfs: false
    submodules: recursive
    path: openvino

  - checkout: openvino_contrib
    clean: true
    lfs: false
    submodules: recursive
    path: openvino_contrib

  - checkout: testdata
    clean: true
    lfs: true
    path: testdata

  - script: |
      python -m pip install --no-warn-script-location --upgrade pip
      rem For running Python API tests
      python -m pip install --no-warn-script-location -r $(REPO_DIR)\src\bindings\python\src\compatibility\openvino\requirements-dev.txt
      python -m pip install --no-warn-script-location -r $(REPO_DIR)\src\bindings\python\wheel\requirements-dev.txt
      python -m pip install --no-warn-script-location -r $(REPO_DIR)\src\bindings\python\requirements.txt
      rem For running Paddle frontend unit tests
      python -m pip install --no-warn-script-location -r $(REPO_DIR)\src\core\tests\frontend\paddle\requirements_dev.txt
      rem For running TensorFlow frontend unit tests
      python -m pip install --no-warn-script-location -r $(REPO_DIR)\src\frontends\tensorflow\tests\requirements_dev.txt
      rem For running ONNX frontend unit tests
      python -m pip install --no-warn-script-location -r $(REPO_DIR)\src\core\tests\requirements_test_onnx.txt
      rem For MO unit tests
      python -m pip install --no-warn-script-location -r $(REPO_DIR)\tools\mo\requirements.txt
      python -m pip install --no-warn-script-location -r $(REPO_DIR)\tools\mo\requirements_dev.txt
      rem Speed up build
      powershell -command "Invoke-WebRequest https://github.com/Kitware/CMake/releases/download/v$(CMAKE_VERSION)/cmake-$(CMAKE_VERSION)-windows-x86_64.zip -OutFile cmake-$(CMAKE_VERSION)-windows-x86_64.zip"
      powershell -command "Expand-Archive -Force cmake-$(CMAKE_VERSION)-windows-x86_64.zip"
      powershell -command "Invoke-WebRequest https://github.com/ninja-build/ninja/releases/download/v1.10.2/ninja-win.zip -OutFile ninja-win.zip"
      powershell -command "Expand-Archive -Force ninja-win.zip"
      git clone https://github.com/google/gtest-parallel.git
    workingDirectory: $(WORK_DIR)
    displayName: 'Install dependencies'

  - powershell: |
      Write-Host "##vso[task.setvariable variable=CMAKE_TOOLCHAIN_FILE]$(OV_CMAKE_TOOLCHAIN_FILE)"
    condition: eq(variables['CMAKE_BUILD_SHARED_LIBS'], 'ON')
    displayName: "Set cmake toolchain"

  - script: |
      set PATH=$(WORK_DIR)\ninja-win;%PATH%
      call "$(MSVS_VARS_PATH)" && $(CMAKE_CMD) -G "Ninja Multi-Config" ^
        -DENABLE_ONEDNN_FOR_GPU=$(CMAKE_BUILD_SHARED_LIBS) ^
        -DBUILD_SHARED_LIBS=$(CMAKE_BUILD_SHARED_LIBS) ^
        -DENABLE_FASTER_BUILD=ON ^
        -DCMAKE_BUILD_TYPE=$(BUILD_TYPE) ^
        -DENABLE_TESTS=ON ^
        -DENABLE_STRICT_DEPENDENCIES=OFF ^
<<<<<<< HEAD
=======
        -DENABLE_PYTHON=ON ^
        -DBUILD_cuda_plugin=OFF ^
>>>>>>> cf15b030
        -DPYTHON_EXECUTABLE="C:\hostedtoolcache\windows\Python\3.7.6\x64\python.exe" ^
        -DPYTHON_INCLUDE_DIR="C:\hostedtoolcache\windows\Python\3.7.6\x64\include" ^
        -DPYTHON_LIBRARY="C:\hostedtoolcache\windows\Python\3.7.6\x64\libs\python37.lib" ^
        -DIE_EXTRA_MODULES=$(OPENVINO_CONTRIB_REPO_DIR)\modules ^
        -DCMAKE_C_COMPILER:PATH="$(MSVC_COMPILER_PATH)" ^
        -DCMAKE_CXX_COMPILER:PATH="$(MSVC_COMPILER_PATH)" ^
        -S $(REPO_DIR) -B $(BUILD_DIR)
    displayName: 'CMake'

  - script: dir $(REPO_DIR)\temp\ /s
    displayName: 'List temp SDKs'

  - script: |
      set PATH=$(WORK_DIR)\ninja-win;%PATH%
      call "$(MSVS_VARS_PATH)" && "C:\Program Files (x86)\IncrediBuild\BuildConsole.exe" /COMMAND="$(CMAKE_CMD) --build $(BUILD_DIR) --config Release"
    displayName: 'Build Win - IB'

  - script: dir $(REPO_DIR)\bin\ /s
    displayName: 'List bin files'

  - script: $(CMAKE_CMD) -DCMAKE_INSTALL_PREFIX=$(INSTALL_DIR) -P $(BUILD_DIR)/cmake_install.cmake
    displayName: 'Install'

  - script: dir $(INSTALL_DIR) /s
    displayName: 'List install files'

  - script: python -m pip install openvino-dev --find-links=$(INSTALL_DIR)\tools
    displayName: 'Install Wheels'

  - script: |
      call "$(MSVS_VARS_PATH)" && $(CMAKE_CMD) ^
        -DCMAKE_C_COMPILER:PATH="$(MSVC_COMPILER_PATH)" ^
        -DCMAKE_CXX_COMPILER:PATH="$(MSVC_COMPILER_PATH)" ^
        -S $(REPO_DIR)\tests\samples_tests ^
        -B $(BUILD_SAMPLES_TESTS_DIR)
    displayName: 'CMake Samples Tests'

  - script: $(CMAKE_CMD) -DCOMPONENT=tests -DCMAKE_INSTALL_PREFIX=$(INSTALL_DIR) -P $(BUILD_SAMPLES_TESTS_DIR)\cmake_install.cmake
    displayName: 'Install Samples Tests'

  - script: $(INSTALL_DIR)\samples\cpp\build_samples_msvc.bat -i $(INSTALL_DIR)
    displayName: 'Build cpp samples'
    continueOnError: false

  - script: $(INSTALL_DIR)\samples\c\build_samples_msvc.bat -i $(INSTALL_DIR)
    displayName: 'Build c samples'
    continueOnError: false

  - script: python -m pip install -r $(INSTALL_TEST_DIR)\smoke_tests\requirements.txt
    displayName: 'Install dependencies for samples smoke tests'
    continueOnError: false

  - script: |
      call $(SETUPVARS) && set IE_APP_PATH=$(INSTALL_DIR)\samples_bin
      set IE_APP_PYTHON_PATH=$(INSTALL_DIR)\samples\python\
      set SHARE=$(INSTALL_DIR)\tests\smoke_tests\samples_smoke_tests_data\
      set WORKSPACE=$(INSTALL_DIR)
      python -m pytest $(INSTALL_DIR)\tests\smoke_tests\  --env_conf $(INSTALL_TEST_DIR)\smoke_tests\env_config.yml -s --junitxml=$(INSTALL_TEST_DIR)/TEST-SamplesSmokeTests.xml
    displayName: 'Samples Smoke Tests'
    continueOnError: false

  - script: $(CMAKE_CMD) -DCMAKE_INSTALL_PREFIX=$(INSTALL_DIR) -DCOMPONENT=tests -P $(BUILD_DIR)\cmake_install.cmake
    displayName: 'Install tests'

  - script: dir $(INSTALL_DIR) /s
    displayName: 'List install files'

  - script: rd /Q /S $(BUILD_DIR)
    displayName: 'Clean build dir'
    continueOnError: false

  - script: call $(SETUPVARS) && $(INSTALL_TEST_DIR)\ov_core_unit_tests --gtest_print_time=1 --gtest_filter=-*IE_GPU* --gtest_output=xml:$(INSTALL_TEST_DIR)\TEST-NGraphUT.xml
    displayName: 'OV Core UT'
    continueOnError: false

  - script: call $(SETUPVARS) && $(INSTALL_TEST_DIR)\onnx_tests --gtest_print_time=1 --gtest_filter=-*IE_GPU* --gtest_output=xml:$(INSTALL_TEST_DIR)\TEST-ONNXImportUT.xml
    displayName: 'ONNX Import UT'
    continueOnError: false

  - script: call $(SETUPVARS) && $(INSTALL_TEST_DIR)\paddle_tests --gtest_print_time=1 --gtest_output=xml:$(INSTALL_TEST_DIR)\TEST-Paddle.xml
    displayName: 'Paddle Frontend UT'
    continueOnError: true

  - script: call $(SETUPVARS) && $(INSTALL_TEST_DIR)\onnx_frontend_tests --gtest_print_time=1 --gtest_output=xml:$(INSTALL_TEST_DIR)\TEST-ONNX.xml
    displayName: 'ONNX Frontend UT'
    continueOnError: false

  - script: call $(SETUPVARS) && $(INSTALL_TEST_DIR)\tensorflow_tests --gtest_print_time=1 --gtest_output=xml:$(INSTALL_TEST_DIR)\TEST-Tensorflow.xml
    displayName: 'Tensorflow Frontend UT'
    continueOnError: false

    # set PATH=$(IB_DIR);%PATH%
    # call $(SETUPVARS) && "$(IB_TESTCONSOLE)" $(INSTALL_TEST_DIR)\InferenceEngineUnitTests.exe --gtest_output=xml:$(INSTALL_TEST_DIR)\TEST-InferenceEngineUnitTests-IB.xml
  - script: call $(SETUPVARS) && $(INSTALL_TEST_DIR)\InferenceEngineUnitTests --gtest_output=xml:$(INSTALL_TEST_DIR)\TEST-InferenceEngineUnitTests.xml
    displayName: 'IE UT old'
    continueOnError: false

  - script: call $(SETUPVARS) && $(INSTALL_TEST_DIR)\ieUnitTests --gtest_output=xml:$(INSTALL_TEST_DIR)\TEST-ieUnitTests.xml
    displayName: 'IE UT'
    continueOnError: false

  - script: call $(SETUPVARS) && $(INSTALL_TEST_DIR)\cpuUnitTests --gtest_output=xml:$(INSTALL_TEST_DIR)\TEST-cpuUnitTests.xml
    displayName: 'CPU UT'
    continueOnError: false

  - script: call $(SETUPVARS) && $(INSTALL_TEST_DIR)\gnaUnitTests --gtest_output=xml:$(INSTALL_TEST_DIR)\TEST-gnaUnitTests.xml
    displayName: 'GNA UT'
    continueOnError: false

  - script: call $(SETUPVARS) && $(INSTALL_TEST_DIR)\vpuUnitTests --gtest_output=xml:$(INSTALL_TEST_DIR)\TEST-vpuUnitTests.xml
    displayName: 'VPU UT'
    continueOnError: false

  - script: call $(SETUPVARS) && $(INSTALL_TEST_DIR)\XLinkTests --gtest_output=xml:$(INSTALL_TEST_DIR)\TEST-XLinkTests.xml
    displayName: 'XLink Tests'
    continueOnError: false

  - script: call $(SETUPVARS) && $(INSTALL_TEST_DIR)\onnxImporterUnitTests --gtest_output=xml:$(INSTALL_TEST_DIR)\TEST-onnxImporterUnitTests.xml
    displayName: 'ONNX Importer UT'
    continueOnError: false

  - script: call $(SETUPVARS) && $(INSTALL_TEST_DIR)\ieMultiPluginUnitTests --gtest_output=xml:$(INSTALL_TEST_DIR)\TEST-ieMultiPluginUnitTests.xml
    displayName: 'MULTI UT'
    continueOnError: false

  - script: call $(SETUPVARS) && $(INSTALL_TEST_DIR)\ieFuncTests --gtest_output=xml:$(INSTALL_TEST_DIR)\TEST-ieFuncTests.xml
    displayName: 'IE FuncTests'
    continueOnError: false

  - script: call $(SETUPVARS) && $(INSTALL_TEST_DIR)\ov_template_func_tests --gtest_output=xml:$(INSTALL_TEST_DIR)\TEST-templateFuncTests.xml
    displayName: 'TEMPLATE FuncTests'
    continueOnError: false

    # set PATH=$(IB_DIR);%PATH%
    # call $(SETUPVARS) && "$(IB_TESTCONSOLE)" $(INSTALL_TEST_DIR)\cpuFuncTests.exe --gtest_filter=*smoke*:-*CompareWithRefs/base_size=16_pre_nms_topn=100_post_nms_topn=100_nms_thresh=0.7_feat_stride=1_min_size=1_ratio*:*smoke_GRUSequenceCommonZeroClip/GRUSequenceTest.CompareWithRefs/mode=CONVERT_TO_TI_MAX_SEQ_LEN_CONST_seq_lengths* --gtest_output=xml:$(INSTALL_TEST_DIR)\TEST-cpuFuncTests-IB.xml /testlevel=24
  - script: call $(SETUPVARS) && $(INSTALL_TEST_DIR)\cpuFuncTests --gtest_filter=*smoke* --gtest_output=xml:$(INSTALL_TEST_DIR)\TEST-cpuFuncTests.xml
    displayName: 'CPU FuncTests'
    continueOnError: false
    condition: and(succeeded(), eq(variables['CMAKE_BUILD_SHARED_LIBS'], 'OFF'))

  - script: |
      set DATA_PATH=$(MODELS_PATH)
      set MODELS_PATH=$(MODELS_PATH)
      call $(SETUPVARS) && $(INSTALL_TEST_DIR)\InferenceEngineCAPITests --gtest_output=xml:$(INSTALL_TEST_DIR)\TEST-InferenceEngineCAPITests.xml
    displayName: 'IE CAPITests'
    continueOnError: false

  - script: |
      set DATA_PATH=$(MODELS_PATH)
      set MODELS_PATH=$(MODELS_PATH)
      call $(SETUPVARS) && $(INSTALL_TEST_DIR)\ov_capi_test --gtest_output=xml:$(INSTALL_TEST_DIR)\TEST-ov_capi_test.xml
    displayName: 'OV CAPITests'
    continueOnError: false

  - task: PublishTestResults@2
    condition: always()
    inputs:
      testResultsFormat: 'JUnit' # Options: JUnit, NUnit, VSTest, xUnit, cTest
      testResultsFiles: '**/TEST-*.xml'
      #searchFolder: '$(BUILD_DIR)'
      mergeTestResults: false # Optional
      #failTaskOnFailedTests: false # Optional
      #testRunTitle: 'Pre/Post-Commit' # Optional
      buildPlatform: 'x64' # Optional
      buildConfiguration: 'Windows' # Optional
      #publishRunAttachments: true # Optional

  - script: echo Stop IncrediBuild_Agent && net stop IncrediBuild_Agent
    displayName: Stop IncrediBuild
    continueOnError: true
    enabled: false<|MERGE_RESOLUTION|>--- conflicted
+++ resolved
@@ -145,11 +145,7 @@
         -DCMAKE_BUILD_TYPE=$(BUILD_TYPE) ^
         -DENABLE_TESTS=ON ^
         -DENABLE_STRICT_DEPENDENCIES=OFF ^
-<<<<<<< HEAD
-=======
-        -DENABLE_PYTHON=ON ^
         -DBUILD_cuda_plugin=OFF ^
->>>>>>> cf15b030
         -DPYTHON_EXECUTABLE="C:\hostedtoolcache\windows\Python\3.7.6\x64\python.exe" ^
         -DPYTHON_INCLUDE_DIR="C:\hostedtoolcache\windows\Python\3.7.6\x64\include" ^
         -DPYTHON_LIBRARY="C:\hostedtoolcache\windows\Python\3.7.6\x64\libs\python37.lib" ^
