--- conflicted
+++ resolved
@@ -69,10 +69,7 @@
     CMAKE_VERSION: 3.24.0
     CMAKE_CMD: $(WORK_DIR)\cmake-$(CMAKE_VERSION)-windows-x86_64\cmake-$(CMAKE_VERSION)-windows-x86_64\bin\cmake.exe
     OV_CMAKE_TOOLCHAIN_FILE: $(REPO_DIR)\cmake\toolchains\mt.runtime.win32.toolchain.cmake
-<<<<<<< HEAD
     PYTHON_DIR: C:\hostedtoolcache\windows\Python\3.8.2\x64
-=======
->>>>>>> 8fb5df15
 
 
   steps:
@@ -145,6 +142,7 @@
         -DENABLE_TESTS=ON ^
         -DCMAKE_COMPILE_WARNING_AS_ERROR=ON ^
         -DENABLE_STRICT_DEPENDENCIES=OFF ^
+        -DPython3_EXECUTABLE=$(PYTHON_DIR)\python.exe ^
         -DENABLE_PYTHON=ON ^
         -DBUILD_nvidia_plugin=OFF ^
         -DCUSTOM_OPERATIONS="calculate_grid;complex_mul;fft;grid_sample;sparse_conv;sparse_conv_transpose" ^
