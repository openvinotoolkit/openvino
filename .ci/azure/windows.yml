--- conflicted
+++ resolved
@@ -174,19 +174,13 @@
   - script: python -m pip install openvino-dev --find-links=$(INSTALL_DIR)\tools
     displayName: 'Install Wheels'
 
-<<<<<<< HEAD
-  - script: call "$(MSVS_VARS_PATH)" && $(CMAKE_CMD) -DCMAKE_C_COMPILER:PATH="$(MSVC_COMPILER_PATH)" -DCMAKE_CXX_COMPILER:PATH="$(MSVC_COMPILER_PATH)"  $(REPO_DIR)\tests\samples_tests
-    workingDirectory: $(BUILD_SAMPLES_TESTS_DIR)
-    displayName: 'CMake Samples Tests'
-=======
   - script: |
       call "$(MSVS_VARS_PATH)" && $(CMAKE_CMD) ^
         -DCMAKE_C_COMPILER:PATH="$(MSVC_COMPILER_PATH)" ^
         -DCMAKE_CXX_COMPILER:PATH="$(MSVC_COMPILER_PATH)" ^
         -S $(REPO_DIR)\tests\samples_tests ^
         -B $(BUILD_SAMPLES_TESTS_DIR)
-    displayName: 'CMake'
->>>>>>> a8873064
+    displayName: 'CMake Samples Tests'
 
   - script: $(CMAKE_CMD) -DCOMPONENT=tests -DCMAKE_INSTALL_PREFIX=$(INSTALL_DIR) -P $(BUILD_SAMPLES_TESTS_DIR)\cmake_install.cmake
     displayName: 'Install Samples Tests'
