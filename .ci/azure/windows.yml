--- conflicted
+++ resolved
@@ -101,13 +101,9 @@
   - script: dir $(REPO_DIR)\inference-engine\temp\ /s
     displayName: 'List temp SDKs'
 
-<<<<<<< HEAD
   - script: |
       set PATH=$(WORK_DIR)\ninja-win;%PATH%
       call "$(MSVS_VARS_PATH)" && "$(IB_DIR)\BuildConsole.exe" /COMMAND="ninja" /LogLevel="Detailed" /mon=$(BUILD_DIR)\BUILD-OpenVINO-IB.ib_mon
-=======
-  - script: call "$(MSVS_VARS_PATH)" && $(WORK_DIR)\ninja-win\ninja
->>>>>>> 1aca3019
     workingDirectory: $(BUILD_DIR)
     displayName: 'Build Win'
     continueOnError: true
