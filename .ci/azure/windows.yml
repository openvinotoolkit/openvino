--- conflicted
+++ resolved
@@ -270,16 +270,9 @@
     displayName: 'ONNX Frontend Tests'
     continueOnError: false
 
-<<<<<<< HEAD
-  # ticket: 91416
-  # - script: call $(SETUPVARS) && $(INSTALL_TEST_DIR)\paddle_tests --gtest_print_time=1 --gtest_output=xml:$(INSTALL_TEST_DIR)\TEST-Paddle.xml
-  #   displayName: 'Paddle Frontend UT'
-  #   continueOnError: true
-=======
   - script: call $(SETUPVARS) && $(INSTALL_TEST_DIR)\paddle_tests --gtest_print_time=1 --gtest_output=xml:$(INSTALL_TEST_DIR)\TEST-Paddle.xml
     displayName: 'Paddle Frontend UT'
     continueOnError: false
->>>>>>> 7019afd7
 
   - script: call $(SETUPVARS) && $(INSTALL_TEST_DIR)\ov_tensorflow_frontend_tests --gtest_print_time=1 --gtest_output=xml:$(INSTALL_TEST_DIR)\TEST-Tensorflow.xml
     displayName: 'TensorFlow Frontend Unit Tests'
