--- conflicted
+++ resolved
@@ -177,12 +177,8 @@
 
   - script: |
       set PATH=$(TEST_ENV_PATH)
-<<<<<<< HEAD
-      "$(IB_TESTCONSOLE)" $(BIN_DIR)\cpuFuncTests.exe --gtest_filter=*smoke*:-*CompareWithRefs/base_size=16_pre_nms_topn=100_post_nms_topn=100_nms_thresh=0.7_feat_stride=1_min_size=1_ratio* --gtest_output=xml:TEST-cpuFuncTests-IB.xml /testlevel=24 /mon=TEST-cpuFuncTests-IB.ib_mon
-=======
       rem $(BIN_DIR)\cpuFuncTests.exe --gtest_filter=*smoke* --gtest_output=xml:TEST-cpuFuncTests.xml
       "$(IB_TESTCONSOLE)" $(BIN_DIR)\cpuFuncTests.exe --gtest_filter=*smoke*:-*CompareWithRefs/base_size=16_pre_nms_topn=100_post_nms_topn=100_nms_thresh=0.7_feat_stride=1_min_size=1_ratio*:*smoke_GRUSequenceCommonZeroClip/GRUSequenceTest.CompareWithRefs/mode=CONVERT_TO_TI_MAX_SEQ_LEN_CONST_seq_lengths* --gtest_output=xml:TEST-cpuFuncTests-IB.xml /testlevel=24
->>>>>>> bee21b5c
     displayName: 'CPU FuncTests - IB'
     continueOnError: false
   - publish: TEST-cpuFuncTests-IB.ib_mon
@@ -190,28 +186,6 @@
 
   - script: |
       set PATH=$(TEST_ENV_PATH)
-<<<<<<< HEAD
-      $(BIN_DIR)\MklDnnBehaviorTests  --gtest_output=xml:TEST-MklDnnBehaviorTests.xml
-    displayName: 'MklDnnBehaviorTests'
-    continueOnError: false
-
-    # Add for gtest-parallel, it hangs now (CVS-33386)
-    #python $(WORK_DIR)\gtest-parallel\gtest-parallel $(BIN_DIR)\MklDnnFunctionalTests --workers=$(WORKERS_NUMBER) --dump_json_test_results=MklDnnFunctionalTests.json --gtest_filter=*smoke* -- --gtest_print_time=1
-    #$(BIN_DIR)\MklDnnFunctionalTests.exe --gtest_filter=*smoke* --gtest_output=xml:TEST-MklDnnFunctionalTests.xml
-  - script: |
-      set PATH=$(TEST_ENV_PATH)
-      set DATA_PATH=$(MODELS_PATH)
-      set MODELS_PATH=$(MODELS_PATH)
-      "$(IB_TESTCONSOLE)" $(BIN_DIR)\MklDnnFunctionalTests.exe --gtest_filter=*smoke* --gtest_output=xml:TEST-MklDnnFunctionalTests-IB.xml /mon=TEST-MklDnnFunctionalTests-IB.ib_mon
-    displayName: 'MklDnnFunctionalTests'
-    continueOnError: false
-  - publish: TEST-MklDnnFunctionalTests-IB.ib_mon
-    artifact: TEST-MklDnnFunctionalTests-IB.ib_mon
-
-  - script: |
-      set PATH=$(TEST_ENV_PATH)
-=======
->>>>>>> bee21b5c
       set DATA_PATH=$(MODELS_PATH)
       set MODELS_PATH=$(MODELS_PATH)
       $(BIN_DIR)\InferenceEngineCAPITests --gtest_output=xml:TEST-InferenceEngineCAPITests.xml
