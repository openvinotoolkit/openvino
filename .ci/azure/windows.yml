--- conflicted
+++ resolved
@@ -133,26 +133,6 @@
 
   - script: |
       set PATH=$(WORK_DIR)\ninja-win;%PATH%
-<<<<<<< HEAD
-      call "$(MSVS_VARS_PATH)" && $(CMAKE_CMD) \
-        -DENABLE_WHEEL=ON \
-        -DENABLE_ONEDNN_FOR_GPU=$(CMAKE_BUILD_SHARED_LIBS) \
-        -DBUILD_SHARED_LIBS=$(CMAKE_BUILD_SHARED_LIBS) \
-        -DENABLE_REQUIREMENTS_INSTALL=OFF \
-        -DENABLE_FASTER_BUILD=ON \
-        -DCMAKE_BUILD_TYPE=$(BUILD_TYPE) \
-        -DENABLE_TESTS=ON
-        -DENABLE_STRICT_DEPENDENCIES=OFF \
-        -DENABLE_PYTHON=ON \
-        -DPYTHON_EXECUTABLE="C:\hostedtoolcache\windows\Python\3.7.6\x64\python.exe" \
-        -DPYTHON_INCLUDE_DIR="C:\hostedtoolcache\windows\Python\3.7.6\x64\include" \
-        -DPYTHON_LIBRARY="C:\hostedtoolcache\windows\Python\3.7.6\x64\libs\python37.lib" \
-        -DIE_EXTRA_MODULES=$(OPENVINO_CONTRIB_REPO_DIR)\modules \
-        -DCMAKE_C_COMPILER:PATH="$(MSVC_COMPILER_PATH)" \
-        -DCMAKE_CXX_COMPILER:PATH="$(MSVC_COMPILER_PATH)" \
-        -S $(REPO_DIR) \
-        -B $(BUILD_DIR)
-=======
       call "$(MSVS_VARS_PATH)" && $(CMAKE_CMD) -G "Ninja Multi-Config" ^
         -DENABLE_WHEEL=ON ^
         -DENABLE_ONEDNN_FOR_GPU=$(CMAKE_BUILD_SHARED_LIBS) ^
@@ -169,8 +149,8 @@
         -DIE_EXTRA_MODULES=$(OPENVINO_CONTRIB_REPO_DIR)\modules ^
         -DCMAKE_C_COMPILER:PATH="$(MSVC_COMPILER_PATH)" ^
         -DCMAKE_CXX_COMPILER:PATH="$(MSVC_COMPILER_PATH)" ^
-        -S $(REPO_DIR) -B $(BUILD_DIR)
->>>>>>> c2a14228
+        -S $(REPO_DIR) ^
+        -B $(BUILD_DIR)
     displayName: 'CMake'
 
   - script: dir $(REPO_DIR)\temp\ /s
