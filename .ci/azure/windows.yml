--- conflicted
+++ resolved
@@ -145,17 +145,10 @@
         -DENABLE_TESTS=ON ^
         -DENABLE_STRICT_DEPENDENCIES=OFF ^
         -DENABLE_PYTHON=ON ^
-<<<<<<< HEAD
-        -DBUILD_cuda_plugin=OFF ^
+        -DBUILD_nvidia_plugin=OFF ^
         -DPYTHON_EXECUTABLE="C:\hostedtoolcache\windows\Python\3.10\x64\python.exe" ^
         -DPYTHON_INCLUDE_DIR="C:\hostedtoolcache\windows\Python\3.10\x64\include" ^
         -DPYTHON_LIBRARY="C:\hostedtoolcache\windows\Python\3.10\x64\libs\python310.lib" ^
-=======
-        -DBUILD_nvidia_plugin=OFF ^
-        -DPYTHON_EXECUTABLE="C:\hostedtoolcache\windows\Python\3.7.6\x64\python.exe" ^
-        -DPYTHON_INCLUDE_DIR="C:\hostedtoolcache\windows\Python\3.7.6\x64\include" ^
-        -DPYTHON_LIBRARY="C:\hostedtoolcache\windows\Python\3.7.6\x64\libs\python37.lib" ^
->>>>>>> 45c04158
         -DIE_EXTRA_MODULES=$(OPENVINO_CONTRIB_REPO_DIR)\modules ^
         -DCMAKE_C_COMPILER:PATH="$(MSVC_COMPILER_PATH)" ^
         -DCMAKE_CXX_COMPILER:PATH="$(MSVC_COMPILER_PATH)" ^
