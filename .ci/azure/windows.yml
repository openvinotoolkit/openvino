--- conflicted
+++ resolved
@@ -99,13 +99,8 @@
     displayName: 'IE FuncTests'
     continueOnError: false
   - script: |
-<<<<<<< HEAD
       set PATH=$(REPO_DIR)\inference-engine\temp\tbb\bin;$(IB_DIR);%PATH%
       "$(IB_TESTCONSOLE)" $(BIN_DIR)\cpuFuncTests.exe --gtest_filter=*smoke* --gtest_output=xml:TEST-cpuFuncTests.xml /testlevel=128
-=======
-      set PATH=$(REPO_DIR)\inference-engine\temp\tbb\bin;%PATH%
-      $(BIN_DIR)\cpuFuncTests --gtest_filter=*smoke* --gtest_print_time=1 --gtest_output=xml:TEST-cpuFuncTests.xml
->>>>>>> 170782b1
     displayName: 'CPU FuncTests'
     continueOnError: false
   - script: |
@@ -120,16 +115,13 @@
     displayName: 'Clone testdata & gtest-parallel'
     # Add for gtest-parallel, it hangs now (CVS-33386)
     #python $(BUILD_DIR)\gtest-parallel\gtest-parallel $(BIN_DIR)\MklDnnFunctionalTests --workers=$(WORKERS_NUMBER) --print_test_times --dump_json_test_results=MklDnnFunctionalTests.json --gtest_filter=*smoke* -- --gtest_print_time=1
+    # Add for IncrediBuild
+    #"$(IB_TESTCONSOLE)" $(BIN_DIR)\MklDnnFunctionalTests.exe --gtest_filter=*smoke*:-CPU_run_smoke/IO_BlobTest*:CPU_run_smoke/LayoutTTTest* --gtest_print_time=1 --gtest_output=xml:TEST-MklDnnFunctionalTests.xml /testlevel=128
   - script: |
       set PATH=$(REPO_DIR)\inference-engine\temp\tbb\bin;$(REPO_DIR)\inference-engine\temp\opencv_4.5.0\opencv\bin;$(IB_DIR);%PATH%
       set DATA_PATH=$(BUILD_DIR)\testdata
       set MODELS_PATH=$(BUILD_DIR)\testdata
-<<<<<<< HEAD
-      "$(IB_TESTCONSOLE)" $(BIN_DIR)\MklDnnFunctionalTests.exe --gtest_filter=*smoke*:-CPU_run_smoke/IO_BlobTest*:CPU_run_smoke/LayoutTTTest* --gtest_print_time=1 --gtest_output=xml:TEST-MklDnnFunctionalTests.xml /testlevel=128
-      $(BIN_DIR)\MklDnnFunctionalTests.exe --gtest_filter=CPU_run_smoke/IO_BlobTest*:CPU_run_smoke/LayoutTTTest* --gtest_output=xml:TEST-MklDnnFunctionalTests.xml
-=======
       $(BIN_DIR)\MklDnnFunctionalTests --gtest_filter=*smoke* --gtest_print_time=1 --gtest_output=xml:TEST-MklDnnFunctionalTests.xml
->>>>>>> 170782b1
     displayName: 'MklDnnFunctionalTests'
     continueOnError: false
   - script: |
@@ -139,6 +131,7 @@
       $(BIN_DIR)\MklDnnFunctionalTests --gtest_filter=CPU_run_smoke/IO_BlobTest*:CPU_run_smoke/LayoutTTTest* --gtest_print_time=1 --gtest_output=xml:TEST-MklDnnFunctionalTests-other.xml
     displayName: 'MklDnnFunctionalTests Other'
     continueOnError: false
+    enabled: false
   - script: |
       set PATH=$(REPO_DIR)\inference-engine\temp\tbb\bin;$(REPO_DIR)\inference-engine\temp\opencv_4.5.0\opencv\bin;%PATH%
       set DATA_PATH=$(BUILD_DIR)\testdata
