--- conflicted
+++ resolved
@@ -254,11 +254,7 @@
 
   - script: |
       sudo apt-get install libtbb-dev libpugixml-dev -y
-<<<<<<< HEAD
-      cmake --build $(BUILD_DIR) --config $(BUILD_TYPE) --target package -j8
-=======
       cmake --build $(BUILD_DIR) --config $(BUILD_TYPE) --target package --parallel
->>>>>>> b8370bd9
     displayName: 'Build Debian packages'
 
   - script: |
@@ -269,12 +265,8 @@
       sudo apt-key add GPG-PUB-KEY-INTEL-SW-PRODUCTS.PUB
       echo "deb https://apt.repos.intel.com/openvino/2022 focal main" | sudo tee /etc/apt/sources.list.d/intel-openvino-2022.list
       sudo apt-get update -o Dir::Etc::sourcelist=/etc/apt/sources.list.d/intel-openvino-2022.list
-<<<<<<< HEAD
-      sudo apt-get install openvino -y || exit 1
-=======
       # TODO: sudo apt-get install openvino -y || exit 1
       sudo apt-get install openvino -y
->>>>>>> b8370bd9
       # install our local one and make sure the conflicts are resolved
       sudo apt-get install --no-install-recommends dpkg-dev -y
       rm -r _CPack_Packages
@@ -389,11 +381,7 @@
       python3 -m pytest $(INSTALL_TEST_DIR)/smoke_tests/ -k "not GNA" --env_conf $(INSTALL_TEST_DIR)/smoke_tests/env_config.yml -s --junitxml=$(INSTALL_TEST_DIR)/TEST-SamplesSmokeTests.xml
     env:
       IE_APP_PATH: $(INSTALL_DIR)/samples_bin
-<<<<<<< HEAD
-      LD_LIBRARY_PATH: $(IE_APP_PATH)
-=======
       LD_LIBRARY_PATH: $(INSTALL_DIR)/samples_bin
->>>>>>> b8370bd9
       IE_APP_PYTHON_PATH: $(PYTHON_SAMPLES_INSTALL_DIR)/
       SHARE: $(INSTALL_TEST_DIR)/smoke_tests/samples_smoke_tests_data/
       WORKSPACE: $(INSTALL_DIR)
