--- conflicted
+++ resolved
@@ -27,17 +27,6 @@
     endif()
 
     target_compile_definitions(onnx PUBLIC ONNX_BUILD_SHARED_LIBS)
-<<<<<<< HEAD
-
-    install(TARGETS onnx_proto
-            RUNTIME DESTINATION deployment_tools/ngraph/lib COMPONENT ngraph
-            ARCHIVE DESTINATION deployment_tools/ngraph/lib COMPONENT ngraph
-            LIBRARY DESTINATION deployment_tools/ngraph/lib COMPONENT ngraph)
-
-    export(TARGETS onnx_proto NAMESPACE ngraph:: APPEND FILE
-            "${OpenVINO_BINARY_DIR}/ngraph/ngraphTargets.cmake")
-=======
->>>>>>> 4c968fe4
 endmacro()
 
 set(ONNX_USE_PROTOBUF_SHARED_LIBS ${BUILD_SHARED_LIBS} CACHE BOOL "Use dynamic protobuf by ONNX library" FORCE)
