# Copyright (C) 2018-2021 Intel Corporation
# SPDX-License-Identifier: Apache-2.0
#

set(CMAKE_INTERPROCEDURAL_OPTIMIZATION_RELEASE OFF)

#------------------------------------------------------------------------------
# Configure and install libonnx ...
#------------------------------------------------------------------------------

set(NGRAPH_ONNX_NAMESPACE ngraph_onnx)
set(BUILD_SHARED_LIBS OFF)

if(NOT DEFINED ONNX_USE_MSVC_STATIC_RUNTIME)
    set(ONNX_USE_MSVC_STATIC_RUNTIME OFF)
endif()

macro(onnx_set_target_properties)
    target_include_directories(onnx SYSTEM PRIVATE "${Protobuf_INCLUDE_DIRS}")
    target_include_directories(onnx_proto SYSTEM PRIVATE "${Protobuf_INCLUDE_DIRS}")

    if(CMAKE_CXX_COMPILER_ID STREQUAL "MSVC")
        target_compile_options(onnx PRIVATE /WX-)
    elseif(CMAKE_COMPILER_IS_GNUCXX OR CMAKE_CXX_COMPILER_ID MATCHES "^(Apple)?Clang$")
        target_compile_options(onnx PRIVATE -Wno-all)
        target_compile_options(onnx_proto PRIVATE -Wno-all -Wno-unused-variable)
    endif()

    target_compile_definitions(onnx PUBLIC ONNX_BUILD_SHARED_LIBS)
<<<<<<< HEAD

    install(TARGETS onnx_proto
        RUNTIME DESTINATION ${IE_CPACK_RUNTIME_PATH} COMPONENT ngraph
        ARCHIVE DESTINATION ${IE_CPACK_ARCHIVE_PATH} COMPONENT ngraph
        LIBRARY DESTINATION ${IE_CPACK_LIBRARY_PATH} COMPONENT ngraph)

    export(TARGETS onnx onnx_proto NAMESPACE ngraph:: APPEND FILE "${NGRAPH_TARGETS_FILE}")
=======
>>>>>>> 4373b0cb
endmacro()

set(ONNX_USE_PROTOBUF_SHARED_LIBS ${BUILD_SHARED_LIBS} CACHE BOOL "Use dynamic protobuf by ONNX library" FORCE)
set(ONNX_NAMESPACE ${NGRAPH_ONNX_NAMESPACE})
set(ONNX_USE_LITE_PROTO ${NGRAPH_USE_PROTOBUF_LITE} CACHE BOOL "Use protobuf lite for ONNX library" FORCE)
set(ONNX_ML ON CACHE BOOL "Use ONNX ML" FORCE)
if(CMAKE_CROSSCOMPILING)
    set(ONNX_CUSTOM_PROTOC_EXECUTABLE ${SYSTEM_PROTOC})
endif()

add_subdirectory(onnx EXCLUDE_FROM_ALL)
onnx_set_target_properties()<|MERGE_RESOLUTION|>--- conflicted
+++ resolved
@@ -27,16 +27,6 @@
     endif()
 
     target_compile_definitions(onnx PUBLIC ONNX_BUILD_SHARED_LIBS)
-<<<<<<< HEAD
-
-    install(TARGETS onnx_proto
-        RUNTIME DESTINATION ${IE_CPACK_RUNTIME_PATH} COMPONENT ngraph
-        ARCHIVE DESTINATION ${IE_CPACK_ARCHIVE_PATH} COMPONENT ngraph
-        LIBRARY DESTINATION ${IE_CPACK_LIBRARY_PATH} COMPONENT ngraph)
-
-    export(TARGETS onnx onnx_proto NAMESPACE ngraph:: APPEND FILE "${NGRAPH_TARGETS_FILE}")
-=======
->>>>>>> 4373b0cb
 endmacro()
 
 set(ONNX_USE_PROTOBUF_SHARED_LIBS ${BUILD_SHARED_LIBS} CACHE BOOL "Use dynamic protobuf by ONNX library" FORCE)
