--- conflicted
+++ resolved
@@ -307,49 +307,6 @@
 endif()
 
 #
-<<<<<<< HEAD
-=======
-# Fluid, G-API, OpenCV HAL
-#
-
-if(ENABLE_GAPI_PREPROCESSING)
-    add_library(ocv_hal INTERFACE)
-    target_include_directories(ocv_hal INTERFACE "${CMAKE_CURRENT_SOURCE_DIR}/ocv")
-
-    # ade
-    find_package(ade 0.1.2 QUIET)
-    if(ade_FOUND)
-        # conan creates 'ade' target
-
-        # set ade_FOUND to parent scope to properly generate OpenVINOConfig.cmake for static build
-        set(ade_FOUND ${ade_FOUND} PARENT_SCOPE)
-    else()
-        add_subdirectory(ade EXCLUDE_FROM_ALL)
-
-        set_target_properties(ade PROPERTIES FOLDER thirdparty)
-        openvino_developer_export_targets(COMPONENT openvino_common TARGETS ade)
-
-        ov_install_static_lib(ade ${OV_CPACK_COMP_CORE})
-    endif()
-
-    # fluid
-    add_subdirectory(fluid/modules/gapi EXCLUDE_FROM_ALL)
-
-    if(CMAKE_COMPILER_IS_GNUCXX AND CMAKE_CXX_COMPILER_VERSION VERSION_GREATER_EQUAL 11)
-        target_compile_options(fluid PRIVATE "-Wno-maybe-uninitialized")
-    endif()
-    if(UNUSED_BUT_SET_VARIABLE_SUPPORTED)
-        target_compile_options(fluid PRIVATE "-Wno-unused-but-set-variable")
-    endif()
-
-    set_target_properties(fluid PROPERTIES FOLDER thirdparty)
-    openvino_developer_export_targets(COMPONENT openvino_common TARGETS fluid)
-
-    ov_install_static_lib(fluid ${OV_CPACK_COMP_CORE})
-endif()
-
-#
->>>>>>> 5b6bab26
 # Gflags
 #
 
