--- conflicted
+++ resolved
@@ -2,40 +2,51 @@
 # SPDX-License-Identifier: Apache-2.0
 #
 
+if(ENABLE_LTO)
+    set(CMAKE_INTERPROCEDURAL_OPTIMIZATION_RELEASE ON)
+endif()
+
 add_subdirectory(ittapi EXCLUDE_FROM_ALL)
 add_subdirectory(itt_collector EXCLUDE_FROM_ALL)
-add_subdirectory(xbyak EXCLUDE_FROM_ALL)
 add_subdirectory(zlib EXCLUDE_FROM_ALL)
 add_subdirectory(cnpy EXCLUDE_FROM_ALL)
 
+add_subdirectory(xbyak EXCLUDE_FROM_ALL)
+openvino_developer_export_targets(COMPONENT openvino_common TARGETS xbyak)
+
 #
-<<<<<<< HEAD
-# Install
+# Fluid, G-API, OpenCV HAL
 #
 
-ie_cpack_add_component(cpp_samples_deps)
+add_library(ocv_hal INTERFACE)
+target_include_directories(ocv_hal INTERFACE "${CMAKE_CURRENT_SOURCE_DIR}/ocv")
 
-install(DIRECTORY ${CMAKE_CURRENT_SOURCE_DIR}/gflags
-        DESTINATION ${IE_CPACK_IE_DIR}/samples/cpp/thirdparty
-        COMPONENT cpp_samples_deps
-        USE_SOURCE_PERMISSIONS)
-
-install(DIRECTORY ${CMAKE_CURRENT_SOURCE_DIR}/zlib
-        DESTINATION ${IE_CPACK_IE_DIR}/samples/cpp/thirdparty
-        COMPONENT cpp_samples_deps
-        USE_SOURCE_PERMISSIONS)
-
-install(DIRECTORY ${CMAKE_CURRENT_SOURCE_DIR}/cnpy
-        DESTINATION ${IE_CPACK_IE_DIR}/samples/cpp/thirdparty
-        COMPONENT cpp_samples_deps
-        USE_SOURCE_PERMISSIONS)
+add_subdirectory(ade EXCLUDE_FROM_ALL)
+add_subdirectory(fluid/modules/gapi EXCLUDE_FROM_ALL)
+set_target_properties(ade fluid PROPERTIES FOLDER thirdparty)
+openvino_developer_export_targets(COMPONENT openvino_common TARGETS ade fluid)
 
 #
-# Export
+# Gflags
 #
 
-openvino_developer_export_targets(COMPONENT openvino_common TARGETS gflags xbyak)
-=======
+function(add_gflags)
+    # common gflags settings
+    set(GFLAGS_IS_SUBPROJECT TRUE)
+    set(HAVE_SYS_STAT_H 1)
+    set(HAVE_INTTYPES_H 1)
+    set(INTTYPES_FORMAT C99)
+    set(BUILD_TESTING OFF)
+    set(BUILD_SHARED_LIBS OFF)
+
+    add_subdirectory(gflags EXCLUDE_FROM_ALL)
+    set_target_properties(gflags_nothreads_static PROPERTIES FOLDER thirdparty)
+    openvino_developer_export_targets(COMPONENT openvino_common TARGETS gflags)
+endfunction()
+
+add_gflags()
+
+#
 # Google Tests framework
 #
 
@@ -83,8 +94,22 @@
 endif()
 
 #
-# Export 3rdparty components
+# Install
 #
 
-openvino_developer_export_targets(COMPONENT openvino_common TARGETS xbyak)
->>>>>>> 27ae3ec4
+ie_cpack_add_component(cpp_samples_deps)
+
+install(DIRECTORY ${CMAKE_CURRENT_SOURCE_DIR}/gflags
+        DESTINATION ${IE_CPACK_IE_DIR}/samples/cpp/thirdparty
+        COMPONENT cpp_samples_deps
+        USE_SOURCE_PERMISSIONS)
+
+install(DIRECTORY ${CMAKE_CURRENT_SOURCE_DIR}/zlib
+        DESTINATION ${IE_CPACK_IE_DIR}/samples/cpp/thirdparty
+        COMPONENT cpp_samples_deps
+        USE_SOURCE_PERMISSIONS)
+
+install(DIRECTORY ${CMAKE_CURRENT_SOURCE_DIR}/cnpy
+        DESTINATION ${IE_CPACK_IE_DIR}/samples/cpp/thirdparty
+        COMPONENT cpp_samples_deps
+        USE_SOURCE_PERMISSIONS)