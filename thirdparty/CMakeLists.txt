--- conflicted
+++ resolved
@@ -131,10 +131,7 @@
             set(Protobuf_DEBUG ON)
         endif()
         find_package(Protobuf 3.9.0 REQUIRED)
-<<<<<<< HEAD
         set(Protobuf_LITE_LIBRARIES protobuf::libprotobuf-lite)
-=======
->>>>>>> 6dc771c2
         if(NGRAPH_USE_PROTOBUF_LITE)
             set(Protobuf_LIBRARIES ${Protobuf_LITE_LIBRARIES})
         else()
