--- conflicted
+++ resolved
@@ -191,20 +191,6 @@
 #
 # nlohmann json
 #
-<<<<<<< HEAD
-if(ENABLE_SAMPLES OR NGRAPH_PDPD_FRONTEND_ENABLE OR NGRAPH_ONNX_FRONTEND_ENABLE OR NGRAPH_TF_FRONTEND_ENABLE)
-    function(build_json_libs)
-        set(JSON_Install ON)
-        add_subdirectory(json/nlohmann_json EXCLUDE_FROM_ALL)
-        openvino_developer_export_targets(COMPONENT openvino_common TARGETS nlohmann_json)
-
-        set(BUILD_SHARED_LIBS OFF)
-        add_subdirectory(json/nlohmann_json_schema_validator EXCLUDE_FROM_ALL)
-        ov_install_static_lib(nlohmann_json_schema_validator openvino_common)
-    endfunction()
-    build_json_libs()
-endif()
-=======
 
 add_subdirectory(json)
 
@@ -213,7 +199,6 @@
 
 ov_install_static_lib(nlohmann_json openvino_common)
 ov_install_static_lib(nlohmann_json_schema_validator openvino_common)
->>>>>>> 4e8a6d5a
 
 #
 # Install
