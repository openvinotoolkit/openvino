--- conflicted
+++ resolved
@@ -419,16 +419,14 @@
 #
 # Snappy Compression
 #
-<<<<<<< HEAD
 
 if(ENABLE_SNAPPY_COMPRESSION)
     if(ENABLE_SYSTEM_SNAPPY)
         find_package(Snappy REQUIRED)
-    endif()
-
-    if(Snappy_FOUND)
         set_target_properties(Snappy::snappy PROPERTIES IMPORTED_GLOBAL ON)
-    else()
+    endif()
+
+    if(NOT TARGET Snappy::snappy)
         function(tf_build_snappy)
             set(BUILD_SHARED_LIBS OFF)
             set(SNAPPY_BUILD_BENCHMARKS OFF)
@@ -448,29 +446,6 @@
         tf_build_snappy()
         ov_install_static_lib(snappy ${OV_CPACK_COMP_CORE})
     endif()
-=======
-if(ENABLE_SNAPPY_COMPRESSION)
-    function(tf_build_snappy)
-        set(BUILD_SHARED_LIBS OFF)
-        set(SNAPPY_BUILD_BENCHMARKS OFF)
-        set(SNAPPY_BUILD_TESTS OFF)
-        set(INSTALL_GTEST OFF)
-        set(CMAKE_COMPILE_WARNING_AS_ERROR OFF)
-        set(CMAKE_CXX_STANDARD 14)
-        if(NOT CMAKE_CXX_COMPILER_ID STREQUAL "MSVC")
-            # Removes 3rd party errors which may affect OpenVINO CI
-            if(CMAKE_CXX_COMPILER_ID MATCHES "Clang")
-                if(NOT CMAKE_CXX_FLAGS MATCHES "-Werror=return-type")
-                    set(CMAKE_CXX_FLAGS "${CMAKE_CXX_FLAGS} -Werror=return-type")
-                endif()
-            endif()
-        endif()
-        add_subdirectory(snappy EXCLUDE_FROM_ALL)
-    endfunction()
-
-    tf_build_snappy()
-    ov_install_static_lib(snappy ${OV_CPACK_COMP_CORE})
->>>>>>> 580b99c9
 endif()
 
 #
