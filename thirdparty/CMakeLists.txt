# Copyright (C) 2018-2022 Intel Corporation
# SPDX-License-Identifier: Apache-2.0
#

if(SUGGEST_OVERRIDE_SUPPORTED)
    set(CMAKE_CXX_FLAGS "${CMAKE_CXX_FLAGS} -Wno-suggest-override")
endif()

if(ENABLE_LTO)
    set(CMAKE_INTERPROCEDURAL_OPTIMIZATION_RELEASE ON)
endif()

if(ENABLE_PROFILING_ITT)
    add_subdirectory(ittapi)
    add_subdirectory(itt_collector EXCLUDE_FROM_ALL)
endif()

if(ENABLE_SAMPLES OR ENABLE_TESTS)
    add_subdirectory(cnpy EXCLUDE_FROM_ALL)
endif()

if(ENABLE_INTEL_GPU)
    add_subdirectory(ocl)
endif()

add_subdirectory(xbyak EXCLUDE_FROM_ALL)
openvino_developer_export_targets(COMPONENT openvino_common TARGETS xbyak)
ov_install_static_lib(xbyak ${OV_CPACK_COMP_CORE})

#
# zlib
#

if(ENABLE_SAMPLES OR ENABLE_TESTS)
    if(NOT ANDROID)
        find_package(PkgConfig QUIET)
        if(PkgConfig_FOUND)
            pkg_search_module(zlib QUIET
                              IMPORTED_TARGET GLOBAL
                              zlib)
            if(zlib_FOUND)
                add_library(zlib::zlib ALIAS PkgConfig::zlib)
                message(STATUS "${PKG_CONFIG_EXECUTABLE}: zlib (${zlib_VERSION}) is found at ${zlib_PREFIX}")
            endif()
        endif()
    endif()

    if(NOT zlib_FOUND)
        add_subdirectory(zlib EXCLUDE_FROM_ALL)
    endif()
endif()

#
# Pugixml
#

if(ENABLE_SYSTEM_PUGIXML)
    find_package(PkgConfig QUIET)
    # try system pugixml first
    find_package(PugiXML QUIET)
    if(PugiXML_FOUND)
        if(TARGET pugixml::shared)
            # example: cross-compilation on debian
            set(pugixml_target pugixml::shared)
        elseif(TARGET pugixml::pugixml)
            # or create an alias for pugixml::pugixml shared library
            # example: pugixml brew package
            set(pugixml_target pugixml::pugixml)
        elseif(TARGET pugixml)
            # or create an alias for pugixml shared library
            # example: libpugixml-dev debian package
            set(pugixml_target pugixml)
        elseif(TARGET pugixml::static)
            # sometimes pugixml::static target already exists, just need to make it global
            # example: building using conda environment
            set(pugixml_target pugixml::static)
        else()
            message(FATAL_ERROR "Failed to detect pugixml library target name")
        endif()
        # to property generate OpenVINO Developer packages files
        set(PugiXML_FOUND ${PugiXML_FOUND} CACHE BOOL "" FORCE)
    elseif(PkgConfig_FOUND AND NOT ANDROID)
        # U18 case when cmake interface is not available
        pkg_search_module(pugixml QUIET
                          IMPORTED_TARGET GLOBAL
                          pugixml)
        if(pugixml_FOUND)
            set(pugixml_target PkgConfig::pugixml)
            # PATCH: on Ubuntu 18.04 pugixml.pc contains incorrect include directories
            get_target_property(interface_include_dir ${pugixml_target} INTERFACE_INCLUDE_DIRECTORIES)
            if(interface_include_dir AND NOT EXISTS "${interface_include_dir}")
                set_target_properties(${pugixml_target} PROPERTIES
                    INTERFACE_INCLUDE_DIRECTORIES "")
                # buggy pugixml.pc does not allow to work with openvino.pc well
                set(pugixml_buggy_pkgconfig ON CACHE INTERNAL "" FORCE)
                message(WARNING "openvino.pc pkg-config file generation has turned off because it should have to depend on pugixml.pc")
            endif()
            message(STATUS "${PKG_CONFIG_EXECUTABLE}: pugixml (${pugixml_VERSION}) is found at ${pugixml_PREFIX}")
        endif()
    endif()

    # debian 9 case: no cmake, no pkg-config files
    if(NOT TARGET ${pugixml_target})
        find_library(PUGIXML_LIBRARY NAMES pugixml DOC "Path to pugixml library")
        if(PUGIXML_LIBRARY)
            add_library(pugixml INTERFACE IMPORTED GLOBAL)
            set_target_properties(pugixml PROPERTIES INTERFACE_LINK_LIBRARIES "${PUGIXML_LIBRARY}")
            set(pugixml_target pugixml)
            set(PugiXML_FOUND ON)
        endif()
    endif()

    if(TARGET ${pugixml_target})
        # we need to install dynamic library for wheel package
        get_target_property(target_type ${pugixml_target} TYPE)
        if(target_type STREQUAL "SHARED_LIBRARY")
            get_target_property(imported_config ${pugixml_target} IMPORTED_CONFIGURATIONS)
            get_target_property(pugixml_loc ${pugixml_target} IMPORTED_LOCATION_${imported_config})
            get_filename_component(pugixml_dir "${pugixml_loc}" DIRECTORY)
            get_filename_component(name_we "${pugixml_loc}" NAME_WE)
            # grab all tbb files matching pattern
            file(GLOB pugixml_files "${pugixml_dir}/${name_we}.*")
            foreach(pugixml_file IN LISTS pugixml_files)
                ov_install_with_name("${pugixml_file}" pugixml)
            endforeach()
        elseif(target_type STREQUAL "INTERFACE_LIBRARY")
            get_target_property(pugixml_loc ${pugixml_target} INTERFACE_LINK_LIBRARIES)
            file(GLOB pugixml_libs "${pugixml_loc}.*")
            foreach(pugixml_lib IN LISTS pugixml_libs)
                ov_install_with_name("${pugixml_lib}" pugixml)
            endforeach()
        endif()

        # if dynamic libpugixml.so.1 and libpugixml.so.1.X are found
        if(NOT pugixml_INSTALLED AND CPACK_GENERATOR MATCHES "^(DEB|RPM)$")
            message(FATAL_ERROR "Debian | RPM package build requires shared Pugixml library")
        endif()

        set_target_properties(${pugixml_target} PROPERTIES IMPORTED_GLOBAL ON)
        # create an alias for real target which can be shared or static
        add_library(openvino::pugixml ALIAS ${pugixml_target})
    else()
        # reset to prevent improper code generation in OpenVINODeveloperPackage
        set(ENABLE_SYSTEM_PUGIXML OFF CACHE BOOL "" FORCE)
    endif()
endif()

if(NOT TARGET openvino::pugixml)
    # use OpenVINO pugixml copy if system one is not found
    function(ie_build_pugixml)
        function(ie_build_pugixml_static)
            set(BUILD_SHARED_LIBS OFF)
            add_subdirectory(pugixml EXCLUDE_FROM_ALL)
        endfunction()
        ie_build_pugixml_static()
        set_property(TARGET pugixml-static PROPERTY EXPORT_NAME pugixml)
        add_library(openvino::pugixml ALIAS pugixml-static)
        openvino_developer_export_targets(COMPONENT openvino_common TARGETS openvino::pugixml)
        ov_install_static_lib(pugixml-static ${OV_CPACK_COMP_CORE})
    endfunction()

    ie_build_pugixml()
endif()

#
# Fluid, G-API, OpenCV HAL
#

if(ENABLE_GAPI_PREPROCESSING)
    add_library(ocv_hal INTERFACE)
    target_include_directories(ocv_hal INTERFACE "${CMAKE_CURRENT_SOURCE_DIR}/ocv")

    add_subdirectory(ade EXCLUDE_FROM_ALL)
    add_subdirectory(fluid/modules/gapi EXCLUDE_FROM_ALL)

    if(CMAKE_COMPILER_IS_GNUCXX AND CMAKE_CXX_COMPILER_VERSION VERSION_GREATER_EQUAL 11 AND NOT OV_COMPILER_IS_CLANG)
        target_compile_options(fluid PRIVATE "-Wno-maybe-uninitialized")
    endif()

    set_target_properties(ade fluid PROPERTIES FOLDER thirdparty)
    openvino_developer_export_targets(COMPONENT openvino_common TARGETS ade fluid)

    ov_install_static_lib(ade ${OV_CPACK_COMP_CORE})
    ov_install_static_lib(fluid ${OV_CPACK_COMP_CORE})
endif()

#
# Gflags
#

if(ENABLE_SAMPLES OR ENABLE_COMPILE_TOOL OR ENABLE_TESTS)
<<<<<<< HEAD
    foreach(component nothreads_shared nothreads_static shared static)
=======
    foreach(component nothreads_static nothreads_shared shared static)
>>>>>>> 28ca9633
        find_package(gflags QUIET OPTIONAL_COMPONENTS nothreads_shared)

        if(gflags_FOUND)
            if(TARGET gflags)
                set_target_properties(gflags PROPERTIES IMPORTED_GLOBAL ON)
            elseif(TARGET gflags_nothreads-shared)
                # gflags shared case for CentOS/RHEL/Fedora
                set_target_properties(gflags_nothreads-shared PROPERTIES IMPORTED_GLOBAL ON)
                add_library(gflags ALIAS gflags_nothreads-shared)
            elseif(TARGET gflags_nothreads-static)
                # debian_9_arm case
                set_target_properties(gflags_nothreads-static PROPERTIES IMPORTED_GLOBAL ON)
                add_library(gflags ALIAS gflags_nothreads-static)
            elseif(TARGET ${GFLAGS_TARGET})
                set_target_properties(${GFLAGS_TARGET} PROPERTIES IMPORTED_GLOBAL ON)
                add_library(gflags ALIAS ${GFLAGS_TARGET})
            else()
                message(FATAL_ERROR "Internal error: failed to find imported target 'gflags' using '${component}' component")
            endif()

            message(STATUS "gflags (${gflags_VERSION}) is found at ${gflags_DIR} using '${component}' component")
            break()
        endif()
    endforeach()

    if(NOT TARGET gflags)
        add_subdirectory(gflags EXCLUDE_FROM_ALL)
        openvino_developer_export_targets(COMPONENT openvino_common TARGETS gflags)
    endif()
endif()

#
# Google Tests framework
#

if(ENABLE_TESTS)
    # TODO: migrate to official version of googltest
    # find_package(GTest QUIET)

    if(GTest_FOUND)
        foreach(gtest_target gtest gtest_main gmock gmock_main)
            set_target_properties(GTest::${gtest_target} PROPERTIES IMPORTED_GLOBAL ON)
            add_library(${gtest_target} ALIAS GTest::${gtest_target})
        endforeach()
    else()
        add_subdirectory(gtest EXCLUDE_FROM_ALL)
        openvino_developer_export_targets(COMPONENT tests
                                          TARGETS gmock gmock_main gtest gtest_main)
    endif()
endif()

#
# Protobuf
#

if(ENABLE_OV_PADDLE_FRONTEND OR ENABLE_OV_ONNX_FRONTEND OR ENABLE_OV_TF_FRONTEND)
    if(ENABLE_SYSTEM_PROTOBUF)
        set(Protobuf_USE_STATIC_LIBS ON)
        if(CMAKE_VERBOSE_MAKEFILE)
            set(Protobuf_DEBUG ON)
        endif()
        find_package(Protobuf 3.18.2 REQUIRED)
        set(Protobuf_LITE_LIBRARIES protobuf::libprotobuf-lite)
        set(Protobuf_LIBRARIES protobuf::libprotobuf)
        set(PROTOC_EXECUTABLE protobuf::protoc)

        foreach(target ${PROTOC_EXECUTABLE} ${Protobuf_LIBRARIES} ${Protobuf_LITE_LIBRARIES})
            set_property(TARGET ${target} PROPERTY IMPORTED_GLOBAL ON)
        endforeach()
    else()
        add_subdirectory(protobuf EXCLUDE_FROM_ALL)
    endif()

    # forward variables used in the other places
    set(PROTOC_DEPENDENCY ${PROTOC_DEPENDENCY} PARENT_SCOPE)
    set(PROTOC_EXECUTABLE ${PROTOC_EXECUTABLE} PARENT_SCOPE)
    set(Protobuf_LIBRARIES ${Protobuf_LIBRARIES} PARENT_SCOPE)
    set(Protobuf_LITE_LIBRARIES ${Protobuf_LITE_LIBRARIES} PARENT_SCOPE)
    set(Protobuf_INCLUDE_DIRS ${Protobuf_INCLUDE_DIRS} PARENT_SCOPE)
    set(Protobuf_IN_FRONTEND ON PARENT_SCOPE)

    # set public / interface compile options
    foreach(target IN LISTS Protobuf_LITE_LIBRARIES Protobuf_LIBRARIES)
        set(link_type PUBLIC)
        if(ENABLE_SYSTEM_PROTOBUF)
            set(link_type INTERFACE)
        endif()
        if(CMAKE_COMPILER_IS_GNUCXX OR OV_COMPILER_IS_CLANG)
            target_compile_options(${target} ${link_type} -Wno-undef)
        endif()
    endforeach()
endif()

#
# ONNX
#

if(ENABLE_OV_ONNX_FRONTEND)
    add_subdirectory(onnx)
endif()

#
# nlohmann json
#

if(ENABLE_SAMPLES)
    add_subdirectory(json)

    # this is required only because of VPUX plugin reused this
    openvino_developer_export_targets(COMPONENT openvino_common
                                      TARGETS nlohmann_json)
endif()

#
# Install
#

if(CPACK_GENERATOR MATCHES "^(DEB|RPM|CONDA-FORGE|BREW)$")
    # These libraries are dependencies for openvino-samples package

    if(ENABLE_SAMPLES OR ENABLE_COMPILE_TOOL OR ENABLE_TESTS)
        if(NOT gflags_FOUND)
            message(FATAL_ERROR "gflags must be used as a ${CPACK_GENERATOR} package. Install libgflags-dev / gflags-devel")
        endif()
        if(NOT zlib_FOUND)
            message(FATAL_ERROR "zlib must be used as a ${CPACK_GENERATOR} package. Install zlib1g-dev / zlib-devel")
        endif()
    endif()
    if(NOT ENABLE_SYSTEM_PUGIXML)
        message(FATAL_ERROR "Pugixml must be used as a ${CPACK_GENERATOR} package. Install libpugixml-dev / pugixml-devel")
    endif()
else()
    install(DIRECTORY ${CMAKE_CURRENT_SOURCE_DIR}/gflags
            DESTINATION ${OV_CPACK_SAMPLESDIR}/cpp/thirdparty
            COMPONENT ${OV_CPACK_COMP_CPP_SAMPLES}
            PATTERN bazel EXCLUDE
            PATTERN doc EXCLUDE
            PATTERN .git EXCLUDE
            PATTERN appveyor.yml EXCLUDE
            PATTERN AUTHORS.txt EXCLUDE
            PATTERN BUILD EXCLUDE
            PATTERN ChangeLog.txt EXCLUDE
            PATTERN .gitattributes EXCLUDE
            PATTERN .gitignore EXCLUDE
            PATTERN .gitmodules EXCLUDE
            PATTERN test EXCLUDE
            PATTERN INSTALL.md EXCLUDE
            PATTERN README.md EXCLUDE
            PATTERN .travis.yml EXCLUDE
            PATTERN WORKSPACE EXCLUDE)

    file(GLOB zlib_sources ${CMAKE_CURRENT_SOURCE_DIR}/zlib/zlib/*.c
                           ${CMAKE_CURRENT_SOURCE_DIR}/zlib/zlib/*.h)
    install(FILES ${zlib_sources}
            DESTINATION ${OV_CPACK_SAMPLESDIR}/cpp/thirdparty/zlib/zlib
            COMPONENT ${OV_CPACK_COMP_CPP_SAMPLES})
    install(FILES ${CMAKE_CURRENT_SOURCE_DIR}/zlib/CMakeLists.txt
            DESTINATION ${OV_CPACK_SAMPLESDIR}/cpp/thirdparty/zlib
            COMPONENT ${OV_CPACK_COMP_CPP_SAMPLES})

    install(DIRECTORY ${CMAKE_CURRENT_SOURCE_DIR}/json/nlohmann_json
            DESTINATION ${OV_CPACK_SAMPLESDIR}/cpp/thirdparty
            COMPONENT ${OV_CPACK_COMP_CPP_SAMPLES}
            PATTERN ChangeLog.md EXCLUDE
            PATTERN CITATION.cff EXCLUDE
            PATTERN .clang-format EXCLUDE
            PATTERN .clang-tidy EXCLUDE
            PATTERN docs EXCLUDE
            PATTERN .git EXCLUDE
            PATTERN .github EXCLUDE
            PATTERN .gitignore EXCLUDE
            PATTERN .lgtm.yml EXCLUDE
            PATTERN Makefile EXCLUDE
            PATTERN meson.build EXCLUDE
            PATTERN nlohmann_json.natvis EXCLUDE
            PATTERN README.md EXCLUDE
            PATTERN .reuse EXCLUDE
            PATTERN tests EXCLUDE
            PATTERN tools EXCLUDE
            PATTERN wsjcpp.yml EXCLUDE)
endif()

install(DIRECTORY ${CMAKE_CURRENT_SOURCE_DIR}/cnpy
        DESTINATION ${OV_CPACK_SAMPLESDIR}/cpp/thirdparty
        COMPONENT ${OV_CPACK_COMP_CPP_SAMPLES})<|MERGE_RESOLUTION|>--- conflicted
+++ resolved
@@ -189,11 +189,7 @@
 #
 
 if(ENABLE_SAMPLES OR ENABLE_COMPILE_TOOL OR ENABLE_TESTS)
-<<<<<<< HEAD
-    foreach(component nothreads_shared nothreads_static shared static)
-=======
     foreach(component nothreads_static nothreads_shared shared static)
->>>>>>> 28ca9633
         find_package(gflags QUIET OPTIONAL_COMPONENTS nothreads_shared)
 
         if(gflags_FOUND)
