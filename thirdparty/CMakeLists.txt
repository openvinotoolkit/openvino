--- conflicted
+++ resolved
@@ -205,47 +205,21 @@
 #
 
 install(DIRECTORY ${CMAKE_CURRENT_SOURCE_DIR}/gflags
-<<<<<<< HEAD
-        DESTINATION share/openvino/samples/cpp/thirdparty
-        USE_SOURCE_PERMISSIONS
-        COMPONENT ${OV_COMP_CPP_SAMPLES}
-        PATTERN gflags/gflags/test EXCLUDE
-        PATTERN gflags/gflags/.gitattributes EXCLUDE
-        PATTERN gflags/gflags/.git EXCLUDE
-        PATTERN gflags/gflags/.gitmodules EXCLUDE
-        PATTERN gflags/gflags/.gitignore EXCLUDE)
+        DESTINATION share/openvino/samples/cpp/thirdparty
+        COMPONENT ${OV_COMP_CPP_SAMPLES}
+        USE_SOURCE_PERMISSIONS)
 
 install(DIRECTORY ${CMAKE_CURRENT_SOURCE_DIR}/zlib
         DESTINATION share/openvino/samples/cpp/thirdparty
-        USE_SOURCE_PERMISSIONS
-        COMPONENT ${OV_COMP_CPP_SAMPLES}
-        PATTERN zlib/zlib/.gitignore EXCLUDE
-        PATTERN zlib/zlib/zlib2ansi EXCLUDE
-        PATTERN zlib/zlib/configure EXCLUDE
-        PATTERN zlib/zlib/contrib/dotzlib EXCLUDE
-        PATTERN zlib/zlib/contrib/vstudio EXCLUDE)
+        COMPONENT ${OV_COMP_CPP_SAMPLES}
+        USE_SOURCE_PERMISSIONS)
 
 install(DIRECTORY ${CMAKE_CURRENT_SOURCE_DIR}/cnpy
         DESTINATION share/openvino/samples/cpp/thirdparty
-        USE_SOURCE_PERMISSIONS
-        COMPONENT ${OV_COMP_CPP_SAMPLES})
-=======
-        DESTINATION "samples/cpp/thirdparty"
-        COMPONENT cpp_samples
+        COMPONENT ${OV_COMP_CPP_SAMPLES}
         USE_SOURCE_PERMISSIONS)
 
-install(DIRECTORY ${CMAKE_CURRENT_SOURCE_DIR}/zlib
-        DESTINATION "samples/cpp/thirdparty"
-        COMPONENT cpp_samples
-        USE_SOURCE_PERMISSIONS)
-
-install(DIRECTORY ${CMAKE_CURRENT_SOURCE_DIR}/cnpy
-        DESTINATION "samples/cpp/thirdparty"
-        COMPONENT cpp_samples
-        USE_SOURCE_PERMISSIONS)
-
 install(DIRECTORY ${CMAKE_CURRENT_SOURCE_DIR}/json
-        DESTINATION "samples/cpp/thirdparty"
-        COMPONENT cpp_samples
-        USE_SOURCE_PERMISSIONS)
->>>>>>> 5124d95d
+        DESTINATION share/openvino/samples/cpp/thirdparty
+        COMPONENT ${OV_COMP_CPP_SAMPLES}
+        USE_SOURCE_PERMISSIONS)