--- conflicted
+++ resolved
@@ -276,11 +276,7 @@
     key = input_node.fullname
     if len(input_node.out_ports()) > 1:
         port_number = input_node.in_port(0).get_source().out
-<<<<<<< HEAD
         key = (input_node.fullname, port_number) if mode == tuple else f"{input_node.fullname}.{port_number}"
-    return key
-=======
-        key = (input_node.name, port_number) if mode == tuple else f"{input_node.name}.{port_number}"
     return key
 
 
@@ -292,5 +288,4 @@
 
 
 def reset_node_fullname(old_fullname, node_name):
-    return '|'.join(old_fullname.split('|')[:-1] + [node_name])
->>>>>>> 84a22974
+    return '|'.join(old_fullname.split('|')[:-1] + [node_name])