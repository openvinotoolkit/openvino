# Copyright (C) 2020-2021 Intel Corporation
# SPDX-License-Identifier: Apache-2.0

import networkx as nx
<<<<<<< HEAD
from openvino.tools.mo.graph.graph import Node
=======
from mo.graph.graph import Node
from mo.middle.passes.infer import type_infer
>>>>>>> 746e55a3

from . import editor as ge, builder as gb
from .nx_model import NXModel
from .passes import compress_weights
from ..utils.utils import convert_output_key


def load_model(model_config, target_device='ANY'):
    """ Loads model from specified path
    :return NXModel instance
    """
    return NXModel(config=model_config, target_device=target_device)


def save_model(model: NXModel, save_path, model_name=None, for_stat_collection=False):
    """ Save model as IR in specified path
    :param model: NXModel instance to save
    :param save_path: path to save the model
    :param model_name: name under which the model will be saved
    :param for_stat_collection: whether model is saved to be used
    for statistic collection or for normal inference (affects only cascaded models)
    :return model_paths: list of dictionaries:
    'name': model name (for cascade models only)
    'model': path to xml
    'weights': path to bin
    """
    model_paths = model.save(save_path, model_name=model_name, for_stat_collection=for_stat_collection)
    return model_paths


def add_outputs(models, node_names):
    """ Applies add_outputs to each model in models
    param models: list of dictionaries
    'name': model name (for cascaded models only)
    'model': IE model instance
    """
    for model_dict in models:
        node_names_ = node_names if len(models) == 1 \
            else [node_name for node_name in node_names
                  if convert_output_key(node_name).startswith(model_dict['name'])]
        model_dict['model'].add_outputs(node_names_)


def compress_model_weights(model: NXModel):
    """Apply transformations to save model weights to INT8."""
    for model_dict in model.models:
        compress_weights(model_dict['model'])


# TODO: set recursively = True to enable subgraphs quantization
def get_nodes_by_type(model: NXModel, types: list, recursively: bool = False):
    """ Returns all nodes with type from types collection
    :param model: NXModel model
    :param types: list of required types
    :param recursively: whether return all nodes from the model
    and each subgraph or only from the external model
    :return list of nodes filtered by 'types' collection
    """
    return [node for model_dict in model.models
            for node in ge.get_nodes_by_type(model_dict['model'], types, recursively)]


def get_node_by_name(model: NXModel, name: str) -> Node:
    """ Returns node by name found in the graph and each subgraph
    :param model: NXModel model
    :param name: name of the node
    :return node from model (of type Node or None if there's no such node)
    """
    names = [ge.get_node_by_name(model_dict['model'], name)
             for model_dict in model.models]
    names = [name for name in names if name is not None]
    if len(names) > 1:
        raise RuntimeError('The model contains more than one node with the name {}'.format(name))

    return names[0] if names else None


# TODO: set recursively = True to enable subgraphs quantization
def get_all_operation_nodes(model: NXModel, recursively: bool = False):
    """ Returns sequence of all nodes in all graphs
    :param model: NXModel model
    :param recursively: whether return all nodes from the model
    and each subgraph or only from the external model
    :return list of all nodes
    """
    return [node for model_dict in model.models
            for node in ge.get_all_operation_nodes(model_dict['model'], recursively)]


def build_model_for_node(nx_model, input_name, input_shape, node, remove_bias=False,
                         remove_fake_quantize=False, target_device='ANY'):
    """ Build Model containing Subgraph of NXModel (input - node - output).
    The Convolution, FullyConnected node types are supported.
    :param nx_model: NXModel model
    :param input_name: name of the input node in the generated graph
    :param input_shape: shape of the input node in the generated graph
    :param node: node for which graph (input - node - output) will be generated
    :param remove_bias: remove bias in the generated graph
    :param remove_fake_quantize: remove fake quantize nodes in the generated graph
    :param target_device: device for processing
    :return: generated NXModel instance.
    """
    candidates = [model_dict['model'] for model_dict in nx_model.models
                  if ge.get_node_by_name(model_dict['model'], input_name)]
    if len(candidates) > 1:
        raise RuntimeError('Name collision: {}'.format(input_name))
    model = candidates[0]
    op_graph = gb.build_graph_for_node(model, input_name, input_shape, node, remove_bias, remove_fake_quantize)
    return NXModel(graph=op_graph, target_device=target_device)


def models_union(first_model, second_model):
    """ Return the union of NXModel models
    :return NXModel instance - union of first_model and second_model
    """
    union = first_model
    union_models = union.models
    for model_dict, model_dict_2, union_dict in zip(first_model.models, second_model.models, union_models):
        model_1 = model_dict['model']
        model_2 = model_dict_2['model']
        union_dict['model'] = nx.union(model_1, model_2)
        union_dict['model'].graph.update(model_1.graph)
        union_dict['model'].graph.update(model_2.graph)
    return union

def nx_type_infer(model):
    """ Apply type_infer for each model in NXModel wrapper
    """
    for model_dict in model.models:
        type_infer(model_dict['model'])<|MERGE_RESOLUTION|>--- conflicted
+++ resolved
@@ -2,12 +2,8 @@
 # SPDX-License-Identifier: Apache-2.0
 
 import networkx as nx
-<<<<<<< HEAD
 from openvino.tools.mo.graph.graph import Node
-=======
-from mo.graph.graph import Node
-from mo.middle.passes.infer import type_infer
->>>>>>> 746e55a3
+from openvino.tools.mo.middle.passes.infer import type_infer
 
 from . import editor as ge, builder as gb
 from .nx_model import NXModel
