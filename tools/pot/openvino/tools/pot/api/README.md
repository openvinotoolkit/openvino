--- conflicted
+++ resolved
@@ -364,98 +364,3 @@
 ```
 Sampler provides an iterable over the dataset subset if `subset_indices` is specified or over the whole dataset with 
 given `batch_size`. Returns a list of data items.
-<<<<<<< HEAD
-=======
-
-## Pipeline
-
-```
-class openvino.tools.pot.pipeline.pipeline.Pipeline(engine)
-```
-Pipeline class represents the optimization pipeline.
-
-*Parameters* 
-- `engine` - instance of `Engine` class for model inference.
-
-The pipeline can be applied to the DL model by calling `run(model)` method where `model` is the `CompressedModel` instance.
-
-#### Create a pipeline
-
-The POT Python* API provides the utility function to create and configure the pipeline:
-```
-openvino.tools.pot.pipeline.initializer.create_pipeline(algo_config, engine)
-```
-*Parameters* 
-- `algo_config` - a list defining optimization algorithms and their parameters included in the optimization pipeline. 
-  The order in which they are applied to the model in the optimization pipeline is determined by the order in the list. 
-
-  Example of the algorithm configuration of the pipeline:
-  ``` 
-  algo_config = [
-      {
-          'name': 'DefaultQuantization',
-          'params': {
-              'preset': 'performance',
-              'stat_subset_size': 500
-          }
-       },
-      ...
-  ]
-  ```
-- `engine` - instance of `Engine` class for model inference.
-
-*Returns*
-- instance of the `Pipeline` class.
-
-## Usage Example
-Before running the optimization tool it's highly recommended to make sure that
-- The model was converted to the OpenVINO&trade; Intermediate Representation (IR) from the source framework using [Model Optimizer](@ref openvino_docs_MO_DG_Deep_Learning_Model_Optimizer_DevGuide).
-- The model can be successfully inferred with OpenVINO&trade; Inference Engine in floating-point precision.
-- The model achieves the same accuracy as in the original training framework.
-
-As was described above, `DataLoader`, `Metric` and `Engine` interfaces should be implemented in order to create 
-the custom optimization pipeline for your model. There might be a case you have the Python* validation script for your 
-model using the [OpenVINO&trade; Runtime](@ref openvino_docs_OV_Runtime_User_Guide),
-which in practice includes loading a dataset, model inference, and calculating the accuracy metric.
-So you just need to wrap the existing functions of your validation script in `DataLoader`, `Metric` and `Engine` interfaces. 
-In another case, you need to implement interfaces from scratch. 
-
-For facilitation of using Python* POT API, we implemented `IEEngine` class providing the model inference of the most models 
-from the Vision Domain which can be reused for an arbitrary model.      
-
-After `YourDataLoader`, `YourMetric`, `YourEngine` interfaces are implemented, the custom optimization pipeline can be 
-created and applied to the model as follows:
- 
-```
-# Step 1: Load the model.
-model_config = {
-        'model_name': 'your_model',
-        'model': <PATH_TO_MODEL>/your_model.xml,
-        'weights': <PATH_TO_WEIGHTS/your_model.bin>
-}
-model = load_model(model_config)
-
-# Step 2: Initialize the data loader.
-dataset_config = {} # dictionary with the dataset parameters 
-data_loader = YourDataLoader(dataset_config)
-
-# Step 3 (Optional. Required for AccuracyAwareQuantization): Initialize the metric.
-metric = YourMetric()
-
-# Step 4: Initialize the engine for metric calculation and statistics collection.
-engine_config = {} # dictionary with the engine parameters
-engine = YourEngine(engine_config, data_loader, metric)
-
-# Step 5: Create a pipeline of compression algorithms.
-pipeline = create_pipeline(algorithms, engine)
-
-# Step 6: Execute the pipeline.
-compressed_model = pipeline.run(model)
-
-# Step 7: Save the compressed model.
-save_model(compressed_model, "path_to_save_model")
-```
-
-For in-depth examples of using Python* POT API, browse the samples included into the OpenVINO&trade; toolkit installation 
-and available in the `<POT_DIR>/api/samples` directory. There are currently five samples that demonstrate the implementation of `Engine`, `Metric` and `DataLoader` interfaces for classification, detection and segmentation tasks.
->>>>>>> f52f129e
