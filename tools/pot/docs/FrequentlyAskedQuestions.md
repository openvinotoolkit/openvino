--- conflicted
+++ resolved
@@ -40,13 +40,8 @@
 Can a model in any framework be quantized by the POT?
 +++++++++++++++++++++++++++++++++++++++++++++++++++++
 
-<<<<<<< HEAD
 The POT accepts models in the OpenVINO&trade; Intermediate Representation (IR) format only. For that you need to convert your model to the IR format using
 :doc:`Model Conversion API <openvino_docs_MO_DG_Deep_Learning_Model_Optimizer_DevGuide>`.
-=======
-The POT accepts models in the OpenVINO&trade; Intermediate Representation (IR) format only. For that, you need to convert your model to the IR format using
-:doc:`Model Optimizer <openvino_docs_MO_DG_Deep_Learning_Model_Optimizer_DevGuide>`.
->>>>>>> 5b6bab26
 
 .. _noac-pot-faq:
 
