--- conflicted
+++ resolved
@@ -1,8 +1,4 @@
-<<<<<<< HEAD
 # Post-training Quantization w/ POT {#pot_introduction}
-=======
-# Quantizing Models Post-training {#pot_introduction}
->>>>>>> ece03413
 
 @sphinxdirective
 
@@ -20,18 +16,8 @@
 
 @endsphinxdirective
 
-<<<<<<< HEAD
+
 For the needs of post-training optimization, OpenVINO&trade; provides a **Post-training Optimization Tool (POT)** which supports the **uniform integer quantization** method. This method allows moving from floating-point precision to integer precision (for example, 8-bit) for weights and activations during the inference time. It helps to reduce the model size, memory footprint and latency, as well as improve the computational efficiency, using integer arithmetic. During the quantization process the model undergoes the transformation process when additional operations, that contain quantization information, are inserted into the model. The actual transition to integer arithmetic happens at model inference.
-=======
-## Introduction
-Post-training quantization is a model compression technique where the values in a neural network are converted from a 32-bit or 16-bit format to an 8-bit integer format after the network has been fine-tuned on a training dataset. This helps to reduce the model’s latency by taking advantage of computationally efficient 8-bit integer arithmetic. It also reduces the model's size and memory footprint. 
-
-Post-training quantization is easy to implement and is a quick way to boost model performance. It only requires a representative dataset, and it can be performed using the Post-training Optimization Tool (POT) in OpenVINO. POT is distributed as part of the [OpenVINO Development Tools](@ref openvino_docs_install_guides_install_dev_tools) package. To apply post-training quantization with POT, you need:
-
-* A floating-point precision model, FP32 or FP16, converted into the OpenVINO Intermediate Representation (IR) format.
-* A representative dataset (annotated or unannotated) of around 300 samples that depict typical use cases or scenarios.
-* (Optional) An annotated validation dataset that can be used for checking the model’s accuracy.
->>>>>>> ece03413
 
 The post-training quantization algorithm takes samples from the representative dataset, inputs them into the network, and calibrates the network based on the resulting weights and activation values. Once calibration is complete, values in the network are converted to 8-bit integer format.
 
