--- conflicted
+++ resolved
@@ -35,18 +35,17 @@
         ${OV_CPACK_COMP_OVC_EXCLUDE_ALL}
         USE_SOURCE_PERMISSIONS)
 
-<<<<<<< HEAD
 if(ENABLE_TESTS)
     install(DIRECTORY unit_tests
             DESTINATION tests/ovc
             COMPONENT tests
             EXCLUDE_FROM_ALL)
-=======
+endif()
+
 #
 # Cpack
 #
 
 if(CMAKE_SOURCE_DIR STREQUAL OpenVINOConverter_SOURCE_DIR)
     ie_cpack(${IE_CPACK_COMPONENTS_ALL})
->>>>>>> 393b3b15
 endif()