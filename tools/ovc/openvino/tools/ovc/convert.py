# Copyright (C) 2018-2023 Intel Corporation
# SPDX-License-Identifier: Apache-2.0

import os
import pathlib
from collections import namedtuple
from typing import Any

from openvino.runtime import PartialShape, Shape, Model # pylint: disable=no-name-in-module,import-error

from openvino.tools.ovc.convert_impl import _convert
from openvino.tools.ovc.logger import get_logger_state, restore_logger_state
from openvino.tools.ovc.cli_parser import get_all_cli_parser

#TODO: Why names InputCutInfo and InputInfo are different
InputCutInfo = namedtuple("InputInfo", ["name", "shape", "type", "value"], defaults=[None, None, None, None])


def convert_model(
        input_model: [str, pathlib.Path, Any, list],    # TODO: Instead of list just accept arbitrary number of positional arguments

        # Framework-agnostic parameters
        input: [str, list, tuple, InputCutInfo] = None,
        output: [str, list] = None,
        example_input: Any = None,
<<<<<<< HEAD
        batch: int = None,
        mean_values: [str, dict, list] = (),
        scale_values: [str, dict, list] = (),
        scale: [str, float] = None,
        reverse_input_channels: bool = False,
        source_layout: [str, Layout, dict] = (),
        target_layout: [str, Layout, dict] = (),
        layout: [str, Layout, LayoutMap, list, dict] = (),
        compress_to_fp16: bool = True,
=======
>>>>>>> 44cae128
        extensions: [str, pathlib.Path, list, Any] = None,
        verbose: bool = False,
        share_weights: bool = True,

        # PaddlePaddle-specific parameters:
        example_output: Any = None,  # TODO: Consider removing

        # TensorFlow*-specific parameters
        saved_model_tags: [str, list] = None,   # TODO: Consider removing
) -> Model:
    """
    Converts the model from original framework to OpenVino Model.

    Framework-agnostic parameters:
        :param input_model:
            Model object in original framework (PyTorch, Tensorflow) or path to model file.

            Supported formats of input model:

            PyTorch
            torch.nn.Module
            torch.jit.ScriptModule
            torch.jit.ScriptFunction

            TF
            tf.compat.v1.Graph
            tf.compat.v1.GraphDef
            tf.compat.v1.wrap_function
            tf.compat.v1.session

            TF2 / Keras
            tf.keras.Model
            tf.keras.layers.Layer
            tf.function
            tf.Module
            tf.train.checkpoint

            PaddlePaddle
            paddle.hapi.model.Model
            paddle.fluid.dygraph.layers.Layer
            paddle.fluid.executor.Executor

        :param input:
            Input can be set by passing a list of InputCutInfo objects or by a list
            of tuples. Each tuple can contain optionally input name, input
            type or input shape. Example: input=("op_name", PartialShape([-1,
            3, 100, 100]), Type(np.float32)). Alternatively input can be set by
            a string or list of strings of the following format. Quoted list of comma-separated
            input nodes names with shapes, data types, and values for freezing.
            If operation names are specified, the order of inputs in converted
            model will be the same as order of specified operation names (applicable for TF2, ONNX, MxNet).
            The shape and value are specified as comma-separated lists. The data type of input node is specified
            in braces and can have one of the values: f64 (float64), f32 (float32), f16 (float16), i64
            (int64), i32 (int32), u8 (uint8), boolean (bool). Data type is optional.
            If it's not specified explicitly then there are two options: if input
            node is a parameter, data type is taken from the original node dtype,
            if input node is not a parameter, data type is set to f32. Example, to set
            `input_1` with shape [1,100], and Parameter node `sequence_len` with
            scalar input with value `150`, and boolean input `is_training` with
            `False` value use the following format: "input_1[1,100],sequence_len->150,is_training->False".
            Another example, use the following format to set input port 0 of the node
            `node_name1` with the shape [3,4] as an input node and freeze output
            port 1 of the node `node_name2` with the value [20,15] of the int32 type
            and shape [2]: "0:node_name1[3,4],node_name2:1[2]{i32}->[20,15]".
        :param output:
            The name of the output operation of the model or list of names. For TensorFlow*,
            do not add :0 to this name.The order of outputs in converted model is the
            same as order of specified operation names.
        :param example_input:
            Sample of model input in original framework.
            For PyTorch it can be torch.Tensor.
            For Tensorflow it can be tf.Tensor or numpy.ndarray.
            For PaddlePaddle it can be Paddle Variable.
        :param extensions:
            Paths to libraries (.so or .dll) with extensions, comma-separated
            list of paths, objects derived from BaseExtension class or lists of
            objects. For the legacy MO path (if "use_legacy_frontend" is used),
            a directory or a comma-separated list of directories with extensions
            are supported. To disable all extensions including those that are placed
            at the default location, pass an empty string.
        :param verbose:
            Print detailed information about conversion.
        :param share_weights:
            Reuse weights allocated in the original model. If input model is in file,
            then mmap is used to allocate weights directly from file. If input model is
            runtime object, then original memory regions allocated in the original model
            are reused for weights in the converted model.

    PaddlePaddle-specific parameters:
        :param example_output:
            Sample of model output in original framework. For PaddlePaddle it can be Paddle Variable.

    TensorFlow*-specific parameters:
        :param saved_model_tags:
            Group of tag(s) of the MetaGraphDef to load, in string format, separated
            by ','. For tag-set contains multiple tags, all tags must be passed in.

    Returns:
        openvino.runtime.Model
    """
    params = locals()
    logger_state = get_logger_state()
    cli_parser = get_all_cli_parser()
    ov_model, _ = _convert(cli_parser, params, True)
    restore_logger_state(logger_state)
    return ov_model<|MERGE_RESOLUTION|>--- conflicted
+++ resolved
@@ -23,18 +23,6 @@
         input: [str, list, tuple, InputCutInfo] = None,
         output: [str, list] = None,
         example_input: Any = None,
-<<<<<<< HEAD
-        batch: int = None,
-        mean_values: [str, dict, list] = (),
-        scale_values: [str, dict, list] = (),
-        scale: [str, float] = None,
-        reverse_input_channels: bool = False,
-        source_layout: [str, Layout, dict] = (),
-        target_layout: [str, Layout, dict] = (),
-        layout: [str, Layout, LayoutMap, list, dict] = (),
-        compress_to_fp16: bool = True,
-=======
->>>>>>> 44cae128
         extensions: [str, pathlib.Path, list, Any] = None,
         verbose: bool = False,
         share_weights: bool = True,
