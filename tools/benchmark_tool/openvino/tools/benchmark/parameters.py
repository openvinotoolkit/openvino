--- conflicted
+++ resolved
@@ -122,9 +122,9 @@
                       help='Optional. Specifies the inference precision. Example #1: \'-infer_precision bf16\'. Example #2: \'-infer_precision CPU:bf16,GPU:f32\'')
 
     prpr = parser.add_argument_group('Preprocessing options')
-    prpr.add_argument('-ip', '--input_precision', type=str, required=False, choices=['u8', 'U8', 'f16','FP16', 'f32','FP32'],
+    prpr.add_argument('-ip', '--input_precision', type=str, required=False, choices=INPUT_OUTPUT_PRECISION_CHOICES,
                       help='Optional. Specifies precision for all input layers of the model.')
-    prpr.add_argument('-op', '--output_precision', type=str, required=False, choices=['u8', 'U8', 'f16','FP16', 'f32','FP32'],
+    prpr.add_argument('-op', '--output_precision', type=str, required=False, choices=INPUT_OUTPUT_PRECISION_CHOICES,
                       help='Optional. Specifies precision for all output layers of the model.')
     prpr.add_argument('-iop', '--input_output_precision', type=str, required=False,
                       help='Optional. Specifies precision for input and output layers by name. Example: -iop "input:f16, output:f16". Notice that quotes are required. Overwrites precision from ip and op options for specified layers.')
@@ -200,32 +200,7 @@
                            "                          }\n"
                            "                     }\n"
                            "                }\n"
-<<<<<<< HEAD
                            "             }")
-=======
-                           "             }\n")
-    args.add_argument('-infer_precision', type=str, required=False,
-                      help='Optional. Specifies the inference precision. Example #1: \'-infer_precision bf16\'. Example #2: \'-infer_precision CPU:bf16,GPU:f32\'')
-    args.add_argument('-ip', '--input_precision', type=str, required=False, choices=INPUT_OUTPUT_PRECISION_CHOICES,
-                      help='Optional. Specifies precision for all input layers of the model.')
-    args.add_argument('-op', '--output_precision', type=str, required=False, choices=INPUT_OUTPUT_PRECISION_CHOICES,
-                      help='Optional. Specifies precision for all output layers of the model.')
-    args.add_argument('-iop', '--input_output_precision', type=str, required=False,
-                      help='Optional. Specifies precision for input and output layers by name. Example: -iop "input:f16, output:f16". Notice that quotes are required. Overwrites precision from ip and op options for specified layers.')
-    args.add_argument('-cdir', '--cache_dir', type=str, required=False, default='',
-                      help="Optional. Enable model caching to specified directory")
-    args.add_argument('-lfile', '--load_from_file', required=False, nargs='?', default=argparse.SUPPRESS,
-                      help="Optional. Loads model from file directly without read_model.")
-    args.add_argument('--mean_values', type=str, required=False, default='', metavar='[R,G,B]',
-                      help='Optional. Mean values to be used for the input image per channel. Values to be provided in the [R,G,B] format. Can be defined for '
-                           'desired input of the model, for example: "--mean_values data[255,255,255],info[255,255,255]". The exact meaning and order of '
-                           'channels depend on how the original model was trained')
-    args.add_argument('--scale_values', type=str, required=False, default='', metavar='[R,G,B]',
-                      help='Optional. Scale values to be used for the input image per channel. Values are provided in the [R,G,B] format. Can be defined for '
-                           'desired input of the model, for example: "--scale_values data[255,255,255],info[255,255,255]". The exact meaning and order of '
-                           'channels depend on how the original model was trained. If both --mean_values and --scale_values are specified, the mean is '
-                           'subtracted first and then scale is applied regardless of the order of options in command line')
->>>>>>> d0a97af6
     parsed_args = parser.parse_args()
 
     return parsed_args, parser