# Copyright (C) 2018-2023 Intel Corporation
# SPDX-License-Identifier: Apache-2.0

import sys, argparse

from openvino.tools.benchmark.utils.utils import show_available_devices

INPUT_OUTPUT_PRECISION_CHOICES = [
    'bool', \
    'f16', 'f32', 'f64', \
    'i8', 'i16', 'i32', 'i64', \
    'u8', 'u16', 'u32', 'u64']

def str2bool(v):
    if v.lower() in ('yes', 'true', 't', 'y', '1'):
        return True
    elif v.lower() in ('no', 'false', 'f', 'n', '0'):
        return False
    else:
        raise argparse.ArgumentTypeError('Boolean value expected.')

def check_positive(value):
    ivalue = int(value)
    if ivalue <= 0:
        raise argparse.ArgumentTypeError(f"{value} is an invalid positive int value")
    return ivalue

class print_help(argparse.Action):
    def __call__(self, parser, namespace, values, option_string=None):
        parser.print_help()
        show_available_devices()
        sys.exit()
class HelpFormatterWithLines(argparse.HelpFormatter):
    def _split_lines(self, text, width):
        lines = super()._split_lines(text, width)
        lines += ['']
        if "simple JSON file" not in text:
            return lines
        lines = text.split('\n')
        return lines

def parse_args():
    parser = argparse.ArgumentParser(add_help=False, formatter_class=HelpFormatterWithLines)
    args = parser.add_argument_group('Options')
    args.add_argument('-h', '--help', action=print_help, nargs='?', default=argparse.SUPPRESS,
                      help='Show this help message and exit.')
    args.add_argument('-i', '--paths_to_input', action='append', nargs='+', type=str, required=False,
                      help='Optional. '
                           'Path to a folder with images and/or binaries or to specific image or binary file.'
                           'It is also allowed to map files to model inputs: '
                           'input_1:file_1/dir1,file_2/dir2,input_4:file_4/dir4 input_2:file_3/dir3 '
                           'Currently supported data types: bin, npy. If OPENCV is enabled, this functionality'
                           'is extended with the following data types: bmp, dib, jpeg, jpg, jpe, jp2, png, pbm, '
                           'pgm, ppm, sr, ras, tiff, tif.')
    args.add_argument('-m', '--path_to_model', type=str, required=True,
                      help='Required. Path to an .xml/.onnx file with a trained model or '
                           'to a .blob file with a trained compiled model.')
    args.add_argument('-d', '--target_device', type=str, required=False, default='CPU',
                      help='Optional. Specify a target device to infer on (the list of available devices is shown below). '
                           'Default value is CPU. Use \'-d HETERO:<comma separated devices list>\' format to specify HETERO plugin. '
                           'Use \'-d MULTI:<comma separated devices list>\' format to specify MULTI plugin. '
                           'The application looks for a suitable plugin for the specified device.')
    args.add_argument('-hint', '--perf_hint', type=str, required=False, default='', choices=['throughput', 'cumulative_throughput', 'latency', 'none'],
                      help='Optional. Performance hint (latency or throughput or cumulative_throughput or none). Performance hint allows the OpenVINO device to select the right model-specific settings.\n'
                            '\'throughput\': device performance mode will be set to THROUGHPUT. \n'
                            '\'cumulative_throughput\': device performance mode will be set to CUMULATIVE_THROUGHPUT. \n'
                            '\'latency\': device performance mode will be set to LATENCY. \n'
                            '\'none\': no device performance mode will be set. \n'
                            'Using explicit \'nstreams\' or other device-specific options, please set hint to \'none\'')
    args.add_argument('-niter', '--number_iterations', type=check_positive, required=False, default=None,
                      help='Optional. Number of iterations. '
                           'If not specified, the number of iterations is calculated depending on a device.')
    args.add_argument('-t', '--time', type=check_positive, required=False, default=None,
                      help='Optional. Time in seconds to execute topology.')

    shapes = parser.add_argument_group('Input shapes')
    shapes.add_argument('-b', '--batch_size', type=str, required=False, default='',
                        help='Optional. ' +
                             'Batch size value. ' +
                             'If not specified, the batch size value is determined from Intermediate Representation')
    shapes.add_argument('-shape', type=str, required=False, default='',
                        help='Optional. '
                             'Set shape for input. For example, "input1[1,3,224,224],input2[1,4]" or "[1,3,224,224]" in case of one input size. '
                             'This parameter affect model Parameter shape, can be dynamic. For dynamic dimesions use symbol `?`, `-1` or range `low.. up`.')
    shapes.add_argument('-data_shape', type=str, required=False, default='',
                        help='Optional. '
                             'Optional if model shapes are all static (original ones or set by -shape).'
                             'Required if at least one input shape is dynamic and input images are not provided.'
                             'Set shape for input tensors. For example, "input1[1,3,224,224][1,3,448,448],input2[1,4][1,8]" or "[1,3,224,224][1,3,448,448] in case of one input size.')
    shapes.add_argument('-layout', type=str, required=False, default='',
                        help='Optional. '
                             'Prompts how model layouts should be treated by application. '
                             'For example, "input1[NCHW],input2[NC]" or "[NCHW]" in case of one input size.')

    advs = parser.add_argument_group('Advanced options')
    advs.add_argument('-extensions', '--extensions', type=str, required=False, default=None,
                      help='Optional. Path or a comma-separated list of paths to libraries (.so or .dll) with extensions.')
    advs.add_argument('-c', '--path_to_cldnn_config', type=str, required=False,
                      help='Optional. Required for GPU custom kernels. Absolute path to an .xml file with the '
                           'kernels description.')
    advs.add_argument('-cdir', '--cache_dir', type=str, required=False, default='',
                      help="Optional. Enable model caching to specified directory")
    advs.add_argument('-lfile', '--load_from_file', required=False, nargs='?', default=argparse.SUPPRESS,
                      help="Optional. Loads model from file directly without read_model.")
    args.add_argument('-api', '--api_type', type=str, required=False, default='async', choices=['sync', 'async'],
                      help='Optional. Enable using sync/async API. Default value is async.')
    advs.add_argument('-nireq', '--number_infer_requests', type=check_positive, required=False, default=0,
                      help='Optional. Number of infer requests. Default value is determined automatically for device.')
    advs.add_argument('-nstreams', '--number_streams', type=str, required=False, default=None,
                      help='Optional. Number of streams to use for inference on the CPU/GPU '
                           '(for HETERO and MULTI device cases use format <device1>:<nstreams1>,<device2>:<nstreams2> '
                           'or just <nstreams>). '
                           'Default value is determined automatically for a device. Please note that although the automatic selection '
                           'usually provides a reasonable performance, it still may be non - optimal for some cases, especially for very small models. '
                           'Also, using nstreams>1 is inherently throughput-oriented option, while for the best-latency '
                           'estimations the number of streams should be set to 1. '
                           'See samples README for more details.')
    advs.add_argument('-inference_only', '--inference_only', type=str2bool, required=False, default=None, nargs='?', const=True,
                      help='Optional. If true inputs filling only once before measurements (default for static models), '
                                     'else inputs filling is included into loop measurement (default for dynamic models)', )
    advs.add_argument('-infer_precision', type=str, required=False,
                      help='Optional. Specifies the inference precision. Example #1: \'-infer_precision bf16\'. Example #2: \'-infer_precision CPU:bf16,GPU:f32\'')

    prpr = parser.add_argument_group('Preprocessing options')
    prpr.add_argument('-ip', '--input_precision', type=str, required=False, choices=INPUT_OUTPUT_PRECISION_CHOICES,
                      help='Optional. Specifies precision for all input layers of the model.')
    prpr.add_argument('-op', '--output_precision', type=str, required=False, choices=INPUT_OUTPUT_PRECISION_CHOICES,
                      help='Optional. Specifies precision for all output layers of the model.')
    prpr.add_argument('-iop', '--input_output_precision', type=str, required=False,
                      help='Optional. Specifies precision for input and output layers by name. Example: -iop "input:f16, output:f16". Notice that quotes are required. Overwrites precision from ip and op options for specified layers.')
    prpr.add_argument('--mean_values', type=str, required=False, default='', metavar='[R,G,B]',
                      help='Optional. Mean values to be used for the input image per channel. Values to be provided in the [R,G,B] format. Can be defined for '
                           'desired input of the model, for example: "--mean_values data[255,255,255],info[255,255,255]". The exact meaning and order of '
                           'channels depend on how the original model was trained. Applying the values affects performance and may cause type conversion')
    prpr.add_argument('--scale_values', type=str, required=False, default='', metavar='[R,G,B]',
                      help='Optional. Scale values to be used for the input image per channel. Values are provided in the [R,G,B] format. Can be defined for '
                           'desired input of the model, for example: "--scale_values data[255,255,255],info[255,255,255]". The exact meaning and order of '
                           'channels depend on how the original model was trained. If both --mean_values and --scale_values are specified, the mean is '
                           'subtracted first and then scale is applied regardless of the order of options in command line. Applying the values affects '
                           'performance and may cause type conversion')

    devp = parser.add_argument_group('Device-specific performance options')
    devp.add_argument('-nthreads', '--number_threads', type=int, required=False, default=None,
                      help='Number of threads to use for inference on the CPU, GNA '
                           '(including HETERO and MULTI cases).')
    devp.add_argument('-pin', '--infer_threads_pinning', type=str, required=False,  choices=['YES', 'NO', 'NUMA', 'HYBRID_AWARE'],
                      help='Optional. Enable  threads->cores (\'YES\' which is OpenVINO runtime\'s default for conventional CPUs), '
                           'threads->(NUMA)nodes (\'NUMA\'), '
                           'threads->appropriate core types (\'HYBRID_AWARE\', which is OpenVINO runtime\'s default for Hybrid CPUs) '
                           'or completely disable (\'NO\') '
                           'CPU threads pinning for CPU-involved inference.')

    stat = parser.add_argument_group('Statistics dumping options')
    stat.add_argument('-latency_percentile', '--latency_percentile', type=int, required=False, default=50,
                      help='Optional. Defines the percentile to be reported in latency metric. The valid range is [1, 100]. The default value is 50 (median).')
    stat.add_argument('-report_type', '--report_type', type=str, required=False,
                      choices=['no_counters', 'average_counters', 'detailed_counters'],
                      help="Optional. Enable collecting statistics report. \"no_counters\" report contains "
                           "configuration options specified, resulting FPS and latency. \"average_counters\" "
                           "report extends \"no_counters\" report and additionally includes average PM "
                           "counters values for each layer from the model. \"detailed_counters\" report "
                           "extends \"average_counters\" report and additionally includes per-layer PM "
                           "counters and latency for each executed infer request.")
    stat.add_argument('-report_folder', '--report_folder', type=str, required=False, default='',
                      help="Optional. Path to a folder where statistics report is stored.")
<<<<<<< HEAD
    args.add_argument('-json_stats', '--json_stats', type=str2bool, required=False, default=False, nargs='?', const=True,
                      help="Optional. Enables JSON-based statistics output (by default reporting system will use CSV format). Should be used together with -report_folder option.")
    args.add_argument('-dump_config', type=str, required=False, default='',
=======
    stat.add_argument('-pc', '--perf_counts', type=str2bool, required=False, default=False, nargs='?', const=True,
                      help='Optional. Report performance counters.', )
    stat.add_argument('-pcsort', '--perf_counts_sort', type=str, required=False, default="",
                      choices=['no_sort', 'sort', 'simple_sort'],
                      help='Optional. Report performance counters and analysis the sort hotpoint opts.'
                           '  sort: Analysis opts time cost, print by hotpoint order'
                           '  no_sort: Analysis opts time cost, print by normal order'
                           '  simple_sort: Analysis opts time cost, only print EXECUTED opts by normal order', )
    stat.add_argument('-pcseq', '--pcseq', type=str2bool, required=False, default=False, nargs='?', const=True,
                      help='Optional. Report latencies for each shape in -data_shape sequence.', )
    advs.add_argument('-exec_graph_path', '--exec_graph_path', type=str, required=False,
                      help='Optional. Path to a file where to store executable graph information serialized.')
    stat.add_argument('-dump_config', type=str, required=False, default='',
>>>>>>> 5da21f56
                      help="Optional. Path to JSON file to dump OpenVINO parameters, which were set by application.")
    stat.add_argument('-load_config', type=str, required=False, default='',
                      help="Optional. Path to JSON file to load custom OpenVINO parameters.\n"
                           "Please note, command line parameters have higher priority then parameters from configuration file.\n"
                           "Example 1: a simple JSON file for HW device with primary properties.\n"
                           "             {\n"
                           "                \"CPU\": {\"NUM_STREAMS\": \"3\", \"PERF_COUNT\": \"NO\"}\n"
                           "             }\n"
                           "Example 2: a simple JSON file for meta device(AUTO/MULTI) with HW device properties.\n"
                           "             {\n"
                           "                \"AUTO\": {\n"
                           "                     \"PERFORMANCE_HINT\": \"\",\n"
                           "                     \"PERF_COUNT\": \"NO\",\n"
                           "                     \"DEVICE_PROPERTIES\": {\n"
                           "                          \"CPU\": {\n"
                           "                               \"INFERENCE_PRECISION_HINT\": \"f32\",\n"
                           "                               \"NUM_STREAMS\": \"3\"\n"
                           "                          },\n"
                           "                          \"GPU\": {\n"
                           "                               \"INFERENCE_PRECISION_HINT\": \"f32\",\n"
                           "                               \"NUM_STREAMS\": \"5\"\n"
                           "                          }\n"
                           "                     }\n"
                           "                }\n"
                           "             }")
    parsed_args = parser.parse_args()

    return parsed_args, parser<|MERGE_RESOLUTION|>--- conflicted
+++ resolved
@@ -163,11 +163,8 @@
                            "counters and latency for each executed infer request.")
     stat.add_argument('-report_folder', '--report_folder', type=str, required=False, default='',
                       help="Optional. Path to a folder where statistics report is stored.")
-<<<<<<< HEAD
     args.add_argument('-json_stats', '--json_stats', type=str2bool, required=False, default=False, nargs='?', const=True,
                       help="Optional. Enables JSON-based statistics output (by default reporting system will use CSV format). Should be used together with -report_folder option.")
-    args.add_argument('-dump_config', type=str, required=False, default='',
-=======
     stat.add_argument('-pc', '--perf_counts', type=str2bool, required=False, default=False, nargs='?', const=True,
                       help='Optional. Report performance counters.', )
     stat.add_argument('-pcsort', '--perf_counts_sort', type=str, required=False, default="",
@@ -181,7 +178,6 @@
     advs.add_argument('-exec_graph_path', '--exec_graph_path', type=str, required=False,
                       help='Optional. Path to a file where to store executable graph information serialized.')
     stat.add_argument('-dump_config', type=str, required=False, default='',
->>>>>>> 5da21f56
                       help="Optional. Path to JSON file to dump OpenVINO parameters, which were set by application.")
     stat.add_argument('-load_config', type=str, required=False, default='',
                       help="Optional. Path to JSON file to load custom OpenVINO parameters.\n"
