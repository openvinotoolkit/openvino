--- conflicted
+++ resolved
@@ -226,15 +226,8 @@
                                           [
                                               ('load network time (ms)', duration_ms)
                                           ])
-<<<<<<< HEAD
             app_inputs_info, _ = get_inputs_info(args.shape, args.data_shape, args.layout, args.batch_size, args.input_scale, args.input_mean, exe_network.get_runtime_model().get_parameters())
-            batch_size = get_batch_size(app_inputs_info)
-            if batch_size.is_dynamic and benchmark.api_type == 'sync':
-                raise Exception("Dynamic batch size is supported only in async mode")
-=======
-            app_inputs_info, _ = get_inputs_info(args.shape, args.data_shape, args.layout, args.batch_size, args.input_scale, args.input_mean, exe_network.get_runtime_function().get_parameters())
             batch_size = get_network_batch_size(app_inputs_info)
->>>>>>> 92760949
         elif not is_network_compiled:
             # --------------------- 4. Read the Intermediate Representation of the network -----------------------------
             next_step()
@@ -310,16 +303,8 @@
                                           [
                                               ('import network time (ms)', duration_ms)
                                           ])
-<<<<<<< HEAD
             app_inputs_info, _ = get_inputs_info(args.shape, args.data_shape, args.layout, args.batch_size, args.input_scale, args.input_mean, exe_network.get_runtime_model().get_parameters())
-            batch_size = get_batch_size(app_inputs_info)
-            if batch_size.is_dynamic and benchmark.api_type == 'sync':
-                raise Exception("Dynamic batch size is supported only in async mode")
-
-=======
-            app_inputs_info, _ = get_inputs_info(args.shape, args.data_shape, args.layout, args.batch_size, args.input_scale, args.input_mean, exe_network.get_runtime_function().get_parameters())
             batch_size = get_network_batch_size(app_inputs_info)
->>>>>>> 92760949
 
         # --------------------- 8. Querying optimal runtime parameters --------------------------------------------------
         next_step()
