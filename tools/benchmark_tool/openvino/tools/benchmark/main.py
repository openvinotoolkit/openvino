# Copyright (C) 2018-2022 Intel Corporation
# SPDX-License-Identifier: Apache-2.0

import os
import sys
from datetime import datetime

from openvino.runtime import Dimension

from openvino.tools.benchmark.benchmark import Benchmark
from openvino.tools.benchmark.parameters import parse_args
from openvino.tools.benchmark.utils.constants import MULTI_DEVICE_NAME, \
    HETERO_DEVICE_NAME, CPU_DEVICE_NAME, GPU_DEVICE_NAME, MYRIAD_DEVICE_NAME, \
    GNA_DEVICE_NAME, BLOB_EXTENSION
from openvino.tools.benchmark.utils.inputs_filling import get_input_data
from openvino.tools.benchmark.utils.logging import logger
from openvino.tools.benchmark.utils.progress_bar import ProgressBar
from openvino.tools.benchmark.utils.utils import next_step, get_number_iterations, pre_post_processing, \
    process_help_inference_string, print_perf_counters, print_perf_counters_sort, dump_exec_graph, get_duration_in_milliseconds, \
    get_command_line_arguments, parse_value_per_device, parse_devices, get_inputs_info, \
    print_inputs_and_outputs_info, get_network_batch_size, load_config, dump_config, get_latency_groups, \
    check_for_static, can_measure_as_static
from openvino.tools.benchmark.utils.statistics_report import StatisticsReport, averageCntReport, detailedCntReport

def parse_and_check_command_line():
    def arg_not_empty(arg_value,empty_value):
        return not arg_value is None and not arg_value == empty_value

    args = parse_args()

    if not args.perf_hint == "none" and (arg_not_empty(args.number_streams, "") or arg_not_empty(args.number_threads, 0) or arg_not_empty(args.infer_threads_pinning, "")):
        raise Exception("-nstreams, -nthreads and -pin options are fine tune options. To use them you " \
                        "should explicitely set -hint option to none. This is not OpenVINO limitation " \
                        "(those options can be used in OpenVINO together), but a benchmark_app UI rule.")
    
    if args.report_type == "average_counters" and "MULTI" in args.target_device:
        raise Exception("only detailed_counters report type is supported for MULTI device")
    
    _, ext = os.path.splitext(args.path_to_model)
    is_network_compiled = True if ext == BLOB_EXTENSION else False
    is_precisiton_set = not (args.input_precision == "" and args.output_precision == "" and args.input_output_precision == "")

    if is_network_compiled and is_precisiton_set:
        raise Exception("Cannot set precision for a compiled model. " \
                        "Please re-compile your model with required precision " \
                        "using compile_tool")
    
    return args, is_network_compiled

def main():
    
    statistics = None
    try:
        # ------------------------------ 1. Parsing and validating input arguments ------------------------------
        args_string = f"{os.path.realpath(sys.argv[0])} "
        for i in range(1,len(sys.argv)):
            args_string += f"{sys.argv[i]} "

        next_step()
        logger.info("Parsing input parameters")
        args, is_network_compiled = parse_and_check_command_line()

<<<<<<< HEAD
=======
        logger.info(f"Input command: {args_string}")

        if args.number_streams is None:
                logger.warning(" -nstreams default value is determined automatically for a device. "
                               "Although the automatic selection usually provides a reasonable performance, "
                               "but it still may be non-optimal for some cases, for more information look at README. ")

>>>>>>> d96c2584
        command_line_arguments = get_command_line_arguments(sys.argv)
        if args.report_type:
          statistics = StatisticsReport(StatisticsReport.Config(args.report_type, args.report_folder))
          statistics.add_parameters(StatisticsReport.Category.COMMAND_LINE_PARAMETERS, command_line_arguments)

        def is_flag_set_in_command_line(flag):
            return any(x.strip('-') == flag for x, y in command_line_arguments)

        device_name = args.target_device

        devices = parse_devices(device_name)
        device_number_streams = parse_value_per_device(devices, args.number_streams, "nstreams")
        device_infer_precision = parse_value_per_device(devices, args.infer_precision, "infer_precision")

        config = {}
        if args.load_config:
            load_config(args.load_config, config)

        if is_network_compiled:
            logger.info("Model is compiled")

        # ------------------------------ 2. Loading OpenVINO Runtime -------------------------------------------
        next_step(step_id=2)

        benchmark = Benchmark(args.target_device, args.number_infer_requests,
                              args.number_iterations, args.time, args.api_type, args.inference_only)

        if args.extensions:
            benchmark.add_extension(path_to_extensions=args.extensions)

        ## GPU (clDNN) Extensions
        if GPU_DEVICE_NAME in device_name and args.path_to_cldnn_config:
            if GPU_DEVICE_NAME not in config.keys():
                config[GPU_DEVICE_NAME] = {}
            config[GPU_DEVICE_NAME]['CONFIG_FILE'] = args.path_to_cldnn_config

        if GPU_DEVICE_NAME in config.keys() and 'CONFIG_FILE' in config[GPU_DEVICE_NAME].keys():
            cldnn_config = config[GPU_DEVICE_NAME]['CONFIG_FILE']
            benchmark.add_extension(path_to_cldnn_config=cldnn_config)

        benchmark.print_version_info()

        # --------------------- 3. Setting device configuration --------------------------------------------------------
        next_step()

        for device in devices:
            supported_properties = benchmark.core.get_property(device, 'SUPPORTED_PROPERTIES')
            if 'PERFORMANCE_HINT' in supported_properties:
                if is_flag_set_in_command_line('hint'):
                    if args.perf_hint=='none':
                        logger.warning(f"No device {device} performance hint is set.")
                        args.perf_hint = ''
                else:
                    args.perf_hint = "THROUGHPUT" if benchmark.api_type == "async" else "LATENCY"
                    logger.warning(f"Performance hint was not explicitly specified in command line. " +
                    f"Device({device}) performance hint will be set to " + args.perf_hint + ".")
            else:
                logger.warning(f"Device {device} does not support performance hint property(-hint).")

        def get_device_type_from_name(name) :
            new_name = str(name)
            new_name = new_name.split(".", 1)[0]
            new_name = new_name.split("(", 1)[0]
            return new_name

        ## Set default values from dumped config
        default_devices = set()
        for device in devices:
            device_type = get_device_type_from_name(device)
            if device_type in config and device not in config:
                config[device] = config[device_type].copy()
                default_devices.add(device_type)

        for def_device in default_devices:
            config.pop(def_device)

        perf_counts = False
        for device in devices:
            supported_properties = benchmark.core.get_property(device, 'SUPPORTED_PROPERTIES')
            if device not in config.keys():
                config[device] = {}

            ## Set performance counter
            if is_flag_set_in_command_line('pc'):
                ## set to user defined value
                config[device]['PERF_COUNT'] = 'YES' if args.perf_counts else 'NO'
            elif 'PERF_COUNT' in config[device].keys() and config[device]['PERF_COUNT'] == 'YES':
                logger.warning(f"Performance counters for {device} device is turned on. " +
                               "To print results use -pc option.")
            elif args.report_type in [ averageCntReport, detailedCntReport ]:
                logger.warning(f"Turn on performance counters for {device} device " +
                               f"since report type is {args.report_type}.")
                config[device]['PERF_COUNT'] = 'YES'
            elif args.exec_graph_path is not None:
                logger.warning(f"Turn on performance counters for {device} device " +
                               "due to execution graph dumping.")
                config[device]['PERF_COUNT'] = 'YES'
            elif is_flag_set_in_command_line('pcsort'):
                ## set to default value
                config[device]['PERF_COUNT'] = 'YES' if args.perf_counts_sort else 'NO'
            else:
                ## set to default value
                config[device]['PERF_COUNT'] = 'YES' if args.perf_counts else 'NO'
            perf_counts = True if config[device]['PERF_COUNT'] == 'YES' else perf_counts

            ## high-level performance hints
            config[device]['PERFORMANCE_HINT'] = args.perf_hint.upper()
            if is_flag_set_in_command_line('nireq'):
                config[device]['PERFORMANCE_HINT_NUM_REQUESTS'] = str(args.number_infer_requests)

            ## infer precision
            if device in device_infer_precision and 'INFERENCE_PRECISION_HINT' in supported_properties:
                config[device]['INFERENCE_PRECISION_HINT'] = device_infer_precision[device]
            elif device in device_infer_precision:
                raise Exception(f"Device {device} doesn't support config key INFERENCE_PRECISION_HINT!" \
                                " Please specify -infer_precision for correct devices in format" \
                                " <dev1>:<infer_precision1>,<dev2>:<infer_precision2> or via configuration file.")

            ## the rest are individual per-device settings (overriding the values the device will deduce from perf hint)
            def set_throughput_streams():
                key = get_device_type_from_name(device) + "_THROUGHPUT_STREAMS"
                if device in device_number_streams.keys():
                    ## set to user defined value
                    if key in supported_properties:
                        config[device][key] = device_number_streams[device]
                    elif "NUM_STREAMS" in supported_properties:
                        key = "NUM_STREAMS"
                        config[device][key] = device_number_streams[device]
                    else:
                        raise Exception(f"Device {device} doesn't support config key '{key}'! " +
                                        "Please specify -nstreams for correct devices in format  <dev1>:<nstreams1>,<dev2>:<nstreams2>")
                elif key not in config[device].keys() and args.api_type == "async" \
                    and 'PERFORMANCE_HINT' in config[device].keys() and config[device]['PERFORMANCE_HINT'] == '':
                    ## set the _AUTO value for the #streams
                    logger.warning(f"-nstreams default value is determined automatically for {device} device. " +
                                   "Although the automatic selection usually provides a reasonable performance, "
                                   "but it still may be non-optimal for some cases, for more information look at README.")
                    if device != MYRIAD_DEVICE_NAME:  ## MYRIAD sets the default number of streams implicitly
                        if key in supported_properties:
                            config[device][key] = get_device_type_from_name(device) + "_THROUGHPUT_AUTO"
                        elif "NUM_STREAMS" in supported_properties:
                            key = "NUM_STREAMS"
                            config[device][key] = "-1"  # Set AUTO mode for streams number
                if key in config[device].keys():
                    device_number_streams[device] = config[device][key]

            if CPU_DEVICE_NAME in device: # CPU supports few special performance-oriented keys
                # limit threading for CPU portion of inference
                if args.number_threads and is_flag_set_in_command_line("nthreads"):
                    config[device]['CPU_THREADS_NUM'] = str(args.number_threads)

                if is_flag_set_in_command_line('pin'):
                    ## set to user defined value
                    config[device]['CPU_BIND_THREAD'] = args.infer_threads_pinning
                elif 'CPU_BIND_THREAD' not in config[device].keys():
                    if MULTI_DEVICE_NAME in device_name and GPU_DEVICE_NAME in device_name:
                        logger.warning(f"Turn off threads pinning for {device} " +
                                       "device since multi-scenario with GPU device is used.")
                        config[device]['CPU_BIND_THREAD'] = 'NO'

                ## for CPU execution, more throughput-oriented execution via streams
                set_throughput_streams()
            elif GPU_DEVICE_NAME in device:
                ## for GPU execution, more throughput-oriented execution via streams
                set_throughput_streams()

                if MULTI_DEVICE_NAME in device_name and CPU_DEVICE_NAME in device_name:
                    logger.warning("Turn on GPU throttling. Multi-device execution with the CPU + GPU performs best with GPU throttling hint, " +
                                   "which releases another CPU thread (that is otherwise used by the GPU driver for active polling)")
                    config[device]['GPU_PLUGIN_THROTTLE'] = '1'
            elif MYRIAD_DEVICE_NAME in device:
                set_throughput_streams()
                config[device]['LOG_LEVEL'] = 'LOG_INFO'
            else:
                if 'CPU_THREADS_NUM' in supported_properties and args.number_threads and is_flag_set_in_command_line("nthreads"):
                    config[device]['CPU_THREADS_NUM'] = str(args.number_threads)
                if 'CPU_THROUGHPUT_STREAMS' in supported_properties and args.number_streams and is_flag_set_in_command_line("streams"):
                    config[device]['CPU_THROUGHPUT_STREAMS'] = args.number_streams
                if 'CPU_BIND_THREAD' in supported_properties and args.infer_threads_pinning and is_flag_set_in_command_line("pin"):
                    config[device]['CPU_BIND_THREAD'] = args.infer_threads_pinning
        perf_counts = perf_counts
        benchmark.set_config(config)
        if args.cache_dir:
            benchmark.set_cache_dir(args.cache_dir)

        ## If set batch size, disable the auto batching
        if args.batch_size:
            benchmark.set_allow_auto_batching(False)

        topology_name = ""
        load_from_file_enabled = is_flag_set_in_command_line('load_from_file') or is_flag_set_in_command_line('lfile')
        if load_from_file_enabled and not is_network_compiled:
            next_step()
            print("Skipping the step for loading model from file")
            next_step()
            print("Skipping the step for loading model from file")
            next_step()
            print("Skipping the step for loading model from file")

            # --------------------- 7. Loading the model to the device -------------------------------------------------
            next_step()

            start_time = datetime.utcnow()
            compiled_model = benchmark.core.compile_model(args.path_to_model, benchmark.device)
            duration_ms = f"{(datetime.utcnow() - start_time).total_seconds() * 1000:.2f}"
            logger.info(f"Load model took {duration_ms} ms")
            if statistics:
                statistics.add_parameters(StatisticsReport.Category.EXECUTION_RESULTS,
                                          [
                                              ('compile model time (ms)', duration_ms)
                                          ])
            app_inputs_info, _ = get_inputs_info(args.shape, args.data_shape, args.layout, args.batch_size, args.input_scale, args.input_mean, compiled_model.inputs)
            batch_size = get_network_batch_size(app_inputs_info)
        elif not is_network_compiled:
            # --------------------- 4. Read the Intermediate Representation of the network -----------------------------
            next_step()

            logger.info("Loading model files")

            start_time = datetime.utcnow()
            model = benchmark.read_model(args.path_to_model)
            topology_name = model.get_name()
            duration_ms = f"{(datetime.utcnow() - start_time).total_seconds() * 1000:.2f}"
            logger.info(f"Read model took {duration_ms} ms")
            logger.info("Original model I/O parameters:")
            print_inputs_and_outputs_info(model)

            if statistics:
                statistics.add_parameters(StatisticsReport.Category.EXECUTION_RESULTS,
                                          [
                                              ('read model time (ms)', duration_ms)
                                          ])

            # --------------------- 5. Resizing network to match image sizes and given batch ---------------------------
            next_step()

            app_inputs_info, reshape = get_inputs_info(args.shape, args.data_shape, args.layout, args.batch_size, args.input_scale, args.input_mean, model.inputs)

            # use batch size according to provided layout and shapes
            batch_size = get_network_batch_size(app_inputs_info)
            logger.info(f'Model batch size: {batch_size}')

            if reshape:
                start_time = datetime.utcnow()
                shapes = { info.name : info.partial_shape for info in app_inputs_info }
                logger.info(
                    'Reshaping model: {}'.format(', '.join("'{}': {}".format(k, str(v)) for k, v in shapes.items())))
                model.reshape(shapes)
                duration_ms = f"{(datetime.utcnow() - start_time).total_seconds() * 1000:.2f}"
                logger.info(f"Reshape model took {duration_ms} ms")
                if statistics:
                    statistics.add_parameters(StatisticsReport.Category.EXECUTION_RESULTS,
                                              [
                                                  ('reshape model time (ms)', duration_ms)
                                              ])

            # --------------------- 6. Configuring inputs and outputs of the model --------------------------------------------------
            next_step()

            pre_post_processing(model, app_inputs_info, args.input_precision, args.output_precision, args.input_output_precision)
            print_inputs_and_outputs_info(model)

            # --------------------- 7. Loading the model to the device -------------------------------------------------
            next_step()

            start_time = datetime.utcnow()
            compiled_model = benchmark.core.compile_model(model, benchmark.device)
            duration_ms = f"{(datetime.utcnow() - start_time).total_seconds() * 1000:.2f}"
            logger.info(f"Compile model took {duration_ms} ms")
            if statistics:
                statistics.add_parameters(StatisticsReport.Category.EXECUTION_RESULTS,
                                          [
                                              ('compile model time (ms)', duration_ms)
                                          ])
        else:
            next_step()
            print("Skipping the step for compiled model")
            next_step()
            print("Skipping the step for compiled model")
            next_step()
            print("Skipping the step for compiled model")

            # --------------------- 7. Loading the model to the device -------------------------------------------------
            next_step()

            start_time = datetime.utcnow()
            compiled_model = benchmark.core.import_model(args.path_to_model)
            duration_ms = f"{(datetime.utcnow() - start_time).total_seconds() * 1000:.2f}"
            logger.info(f"Import model took {duration_ms} ms")
            if statistics:
                statistics.add_parameters(StatisticsReport.Category.EXECUTION_RESULTS,
                                          [
                                              ('import model time (ms)', duration_ms)
                                          ])
            app_inputs_info, _ = get_inputs_info(args.shape, args.data_shape, args.layout, args.batch_size, args.input_scale, args.input_mean, compiled_model.inputs)
            batch_size = get_network_batch_size(app_inputs_info)

        # --------------------- 8. Querying optimal runtime parameters --------------------------------------------------
        next_step()

        ## actual device-deduced settings
        keys = compiled_model.get_property('SUPPORTED_PROPERTIES')
        logger.info("Model:")
        for k in keys:
            if k not in ('SUPPORTED_METRICS', 'SUPPORTED_CONFIG_KEYS', 'SUPPORTED_PROPERTIES'):
                try:
                    logger.info(f'  {k}: {compiled_model.get_property(k)}')
                except:
                    pass


        # Update number of streams
        for device in device_number_streams.keys():
            try:
                key = get_device_type_from_name(device) + '_THROUGHPUT_STREAMS'
                device_number_streams[device] = benchmark.core.get_property(device, key)
            except:
                key = 'NUM_STREAMS'
                device_number_streams[device] = benchmark.core.get_property(device, key)

        # ------------------------------------ 9. Creating infer requests and preparing input data ----------------------
        next_step()

        # Create infer requests
        start_time = datetime.utcnow()
        requests = benchmark.create_infer_requests(compiled_model)
        duration_ms = f"{(datetime.utcnow() - start_time).total_seconds() * 1000:.2f}"
        logger.info(f"Creating {benchmark.nireq} infer requests took {duration_ms} ms")
        
        if statistics:
                statistics.add_parameters(StatisticsReport.Category.EXECUTION_RESULTS,
                                          [
                                              ('create infer requests time (ms)', duration_ms)
                                          ])

        # Prepare input data
        paths_to_input = list()
        if args.paths_to_input:
            for path in args.paths_to_input:
                if ":" in next(iter(path), ""):
                    paths_to_input.extend(path)
                else:
                    paths_to_input.append(os.path.abspath(*path))

        data_queue = get_input_data(paths_to_input, app_inputs_info)

        static_mode = check_for_static(app_inputs_info)
        allow_inference_only_or_sync = can_measure_as_static(app_inputs_info)
        if not allow_inference_only_or_sync and benchmark.api_type == 'sync':
            raise Exception("Benchmarking of the model with dynamic shapes is available for async API only."
                                   "Please use -api async -nstreams 1 -nireq 1 to emulate sync behavior.")

        if benchmark.inference_only == None:
            if static_mode:
                benchmark.inference_only = True
            else:
                benchmark.inference_only = False
        elif benchmark.inference_only and not allow_inference_only_or_sync:
            raise Exception("Benchmarking dynamic model available with input filling in measurement loop only!")

        # update batch size in case dynamic network with one data_shape
        if benchmark.inference_only and batch_size.is_dynamic:
            batch_size = Dimension(data_queue.batch_sizes[data_queue.current_group_id])

        benchmark.latency_groups = get_latency_groups(app_inputs_info)

        if len(benchmark.latency_groups) > 1:
            logger.info(f"Defined {len(benchmark.latency_groups)} tensor groups:")
            for group in benchmark.latency_groups:
                logger.info(f"\t{str(group)}")

        # Iteration limit
        benchmark.niter = get_number_iterations(benchmark.niter, benchmark.nireq, max(len(info.shapes) for info in app_inputs_info), benchmark.api_type)

        # Set input tensors before first inference
        for request in requests:
            data_tensors = data_queue.get_next_input()
            for port, data_tensor in data_tensors.items():
                input_tensor = request.get_input_tensor(port)
                if not static_mode:
                    input_tensor.shape = data_tensor.shape
                if not len(input_tensor.shape):
                    input_tensor.data.flat[:] = data_tensor.data
                else:
                    input_tensor.data[:] = data_tensor.data

        if statistics:
            statistics.add_parameters(StatisticsReport.Category.RUNTIME_CONFIG,
                                      [
                                          ('topology', topology_name),
                                          ('target device', device_name),
                                          ('API', args.api_type),
                                          ('inference_only', benchmark.inference_only),
                                          ('precision', "UNSPECIFIED"),
                                          ('batch size', str(batch_size)),
                                          ('number of iterations', str(benchmark.niter)),
                                          ('number of parallel infer requests', str(benchmark.nireq)),
                                          ('duration (ms)', str(get_duration_in_milliseconds(benchmark.duration_seconds))),
                                       ])

            for nstreams in device_number_streams.items():
                statistics.add_parameters(StatisticsReport.Category.RUNTIME_CONFIG,
                                         [
                                            (f"number of {nstreams[0]} streams", str(nstreams[1])),
                                         ])

        # ------------------------------------ 10. Measuring performance -----------------------------------------------

        output_string = process_help_inference_string(benchmark, device_number_streams)

        next_step(additional_info=output_string)

        if benchmark.inference_only:
            logger.info("Benchmarking in inference only mode (inputs filling are not included in measurement loop).")
        else:
            logger.info("Benchmarking in full mode (inputs filling are included in measurement loop).")

        progress_bar_total_count = 10000
        if benchmark.niter and not benchmark.duration_seconds:
            progress_bar_total_count = benchmark.niter

        progress_bar = ProgressBar(progress_bar_total_count, args.stream_output, args.progress) if args.progress else None

        duration_ms = f"{benchmark.first_infer(requests):.2f}"
        logger.info(f"First inference took {duration_ms} ms")
        if statistics:
            statistics.add_parameters(StatisticsReport.Category.EXECUTION_RESULTS,
                                    [
                                        ('first inference time (ms)', duration_ms)
                                    ])

        pcseq = args.pcseq
        if static_mode or len(benchmark.latency_groups) == 1:
            pcseq = False

        fps, median_latency_ms, avg_latency_ms, min_latency_ms, max_latency_ms, total_duration_sec, iteration = benchmark.main_loop(requests, data_queue, batch_size, args.latency_percentile, progress_bar, pcseq)

        # ------------------------------------ 11. Dumping statistics report -------------------------------------------
        next_step()

        if args.dump_config:
            dump_config(args.dump_config, config)
            logger.info(f"OpenVINO configuration settings were dumped to {args.dump_config}")

        if args.exec_graph_path:
            dump_exec_graph(compiled_model, args.exec_graph_path)

        if perf_counts:
            perfs_count_list = []
            for request in requests:
                perfs_count_list.append(request.profiling_info)

            if args.perf_counts_sort:
                total_sorted_list = print_perf_counters_sort(perfs_count_list,sort_flag=args.perf_counts_sort)
                if statistics:
                    statistics.dump_performance_counters_sorted(total_sorted_list)
            
            elif args.perf_counts:
                print_perf_counters(perfs_count_list)

            if statistics:
                # if not args.perf_counts_sort:
                statistics.dump_performance_counters(perfs_count_list)

        if statistics:
            statistics.add_parameters(StatisticsReport.Category.EXECUTION_RESULTS,
                                      [
                                          ('total execution time (ms)', f'{get_duration_in_milliseconds(total_duration_sec):.2f}'),
                                          ('total number of iterations', str(iteration)),
                                      ])
            if MULTI_DEVICE_NAME not in device_name:
                latency_prefix = None
                if args.latency_percentile == 50:
                    latency_prefix = 'latency (ms)'
                elif args.latency_percentile != 50:
                    latency_prefix = 'latency (' + str(args.latency_percentile) + ' percentile) (ms)'
                if latency_prefix:
                    statistics.add_parameters(StatisticsReport.Category.EXECUTION_RESULTS,
                                            [
                                                (latency_prefix, f'{median_latency_ms:.2f}'),
                                            ])
                statistics.add_parameters(StatisticsReport.Category.EXECUTION_RESULTS,
                                          [
                                              ("avg latency", f'{avg_latency_ms:.2f}'),
                                          ])
                statistics.add_parameters(StatisticsReport.Category.EXECUTION_RESULTS,
                                          [
                                              ("min latency", f'{min_latency_ms:.2f}'),
                                          ])
                statistics.add_parameters(StatisticsReport.Category.EXECUTION_RESULTS,
                                          [
                                              ("max latency", f'{max_latency_ms:.2f}'),
                                          ])
                if pcseq:
                    for group in benchmark.latency_groups:
                        statistics.add_parameters(StatisticsReport.Category.EXECUTION_RESULTS,
                                          [
                                              ("group", str(group)),
                                          ])
                        statistics.add_parameters(StatisticsReport.Category.EXECUTION_RESULTS,
                                          [
                                              ("avg latency", f'{group.avg:.2f}'),
                                          ])
                        statistics.add_parameters(StatisticsReport.Category.EXECUTION_RESULTS,
                                          [
                                              ("min latency", f'{group.min:.2f}'),
                                          ])
                        statistics.add_parameters(StatisticsReport.Category.EXECUTION_RESULTS,
                                          [
                                              ("max latency", f'{group.max:.2f}'),
                                          ])
            statistics.add_parameters(StatisticsReport.Category.EXECUTION_RESULTS,
                                      [
                                          ('throughput', f'{fps:.2f}'),
                                      ])
            statistics.dump()


        logger.info(f'Count:        {iteration} iterations')
        logger.info(f'Duration:     {get_duration_in_milliseconds(total_duration_sec):.2f} ms')
        if MULTI_DEVICE_NAME not in device_name:
            logger.info('Latency:')
            if args.latency_percentile == 50:
                logger.info(f'   Median:     {median_latency_ms:.2f} ms')
            elif args.latency_percentile != 50:
                logger.info(f'   {args.latency_percentile} percentile:     {median_latency_ms:.2f} ms')
            logger.info(f'   Average:    {avg_latency_ms:.2f} ms')
            logger.info(f'   Min:        {min_latency_ms:.2f} ms')
            logger.info(f'   Max:        {max_latency_ms:.2f} ms')

            if pcseq:
                logger.info("Latency for each data shape group:")
                for idx,group in enumerate(benchmark.latency_groups):
                    logger.info(f"{idx+1}.{str(group)}")
                    if args.latency_percentile == 50:
                        logger.info(f'   Median:     {group.median:.2f} ms')
                    elif args.latency_percentile != 50:
                        logger.info(f'   {args.latency_percentile} percentile:     {group.median:.2f} ms')
                    logger.info(f'   Average:    {group.avg:.2f} ms')
                    logger.info(f'   Min:        {group.min:.2f} ms')
                    logger.info(f'   Max:        {group.max:.2f} ms')

        logger.info(f'Throughput:   {fps:.2f} FPS')

        del compiled_model

        next_step.step_id = 0
    except Exception as e:
        logger.exception(e)

        if statistics:
            statistics.add_parameters(
                StatisticsReport.Category.EXECUTION_RESULTS,
                [('error', str(e))]
            )
            statistics.dump()
        sys.exit(1)<|MERGE_RESOLUTION|>--- conflicted
+++ resolved
@@ -60,16 +60,7 @@
         logger.info("Parsing input parameters")
         args, is_network_compiled = parse_and_check_command_line()
 
-<<<<<<< HEAD
-=======
-        logger.info(f"Input command: {args_string}")
-
-        if args.number_streams is None:
-                logger.warning(" -nstreams default value is determined automatically for a device. "
-                               "Although the automatic selection usually provides a reasonable performance, "
-                               "but it still may be non-optimal for some cases, for more information look at README. ")
-
->>>>>>> d96c2584
+
         command_line_arguments = get_command_line_arguments(sys.argv)
         if args.report_type:
           statistics = StatisticsReport(StatisticsReport.Config(args.report_type, args.report_folder))
