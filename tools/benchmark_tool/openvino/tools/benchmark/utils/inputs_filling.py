--- conflicted
+++ resolved
@@ -111,17 +111,7 @@
             elif info.name in numpy_mapping:
                 verify_objects_to_be_used(numpys_to_be_used_map, info, total_frames, "numpy arrays")
             elif info.name in binary_mapping:
-<<<<<<< HEAD
                 verify_objects_to_be_used(binaries_to_be_used_map, info, total_frames, "binaries")
-=======
-                if binaries_to_be_used_map[info.name] > total_frames and binaries_to_be_used_map[info.name] % total_frames != 0:
-                    binaries_to_be_used_map[info.name] = binaries_to_be_used_map - binaries_to_be_used_map % total_frames
-                    logger.warning(f"Number of provided binaries for input '{info.name}' is not a multiple of the number of "
-                                   f"provided data shapes. Only {binaries_to_be_used_map[info.name]} binaries will be processed for this input.")
-                elif binaries_to_be_used_map[info.name] < total_frames:
-                    logger.warning(f"Some binaries will be dublicated: {total_frames} is required, "
-                                   f"but only {binaries_to_be_used_map[info.name]} were provided.")
->>>>>>> 37317b13
             else:
                 if not (info.is_image_info and len(image_sizes) == 1):
                     logger.warning(f"No input files were given for input '{info.name}'!. This input will be filled with random values!")
