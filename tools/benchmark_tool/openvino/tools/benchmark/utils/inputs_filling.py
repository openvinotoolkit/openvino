--- conflicted
+++ resolved
@@ -177,7 +177,6 @@
                     logger.warning(f"Image is resized from ({image.shape[:-1]}) to ({new_im_size})")
                     image = cv2.resize(image, new_im_size)
 
-<<<<<<< HEAD
             if info.scale.size or info.mean.size:
                 blue, green, red = cv2.split(image)
                 if info.mean.size:
@@ -190,8 +189,6 @@
                     blue = np.divide(blue, info.scale[2])
                 image = cv2.merge([blue, green, red])
 
-=======
->>>>>>> c8493bd4
             model_channel = int(str(info.channels))
             image_channel = image.shape[-1]
             if model_channel == 1 and image_channel == 3:
