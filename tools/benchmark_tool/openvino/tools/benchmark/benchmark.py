# Copyright (C) 2018-2022 Intel Corporation
# SPDX-License-Identifier: Apache-2.0

import os
from datetime import datetime
from math import ceil
<<<<<<< HEAD
from typing import Union
from openvino.runtime import Core, AsyncInferQueue
=======
from openvino.runtime import Core, get_version, AsyncInferQueue
>>>>>>> cbf037b9

from .utils.constants import GPU_DEVICE_NAME, XML_EXTENSION, BIN_EXTENSION
from .utils.logging import logger
from .utils.utils import get_duration_seconds

def percentile(values, percent):
    return values[ceil(len(values) * percent / 100) - 1]

class Benchmark:
    def __init__(self, device: str, number_infer_requests: int = 0, number_iterations: int = None,
                 duration_seconds: int = None, api_type: str = 'async', inference_only = None):
        self.device = device
        self.core = Core()
        self.nireq = number_infer_requests if api_type == 'async' else 1
        self.niter = number_iterations
        self.duration_seconds = get_duration_seconds(duration_seconds, self.niter, self.device)
        self.api_type = api_type
        self.inference_only = inference_only
        self.latency_groups = []

    def __del__(self):
        del self.core

    def add_extension(self, path_to_extensions: str=None, path_to_cldnn_config: str=None):
        if path_to_cldnn_config:
            self.core.set_property(GPU_DEVICE_NAME, {'CONFIG_FILE': path_to_cldnn_config})
            logger.info(f'GPU extensions is loaded {path_to_cldnn_config}')

        if path_to_extensions:
            for extension in path_to_extensions.split(","):
                logger.info(f"Loading extension {extension}")
                self.core.add_extension(extension)

    def print_version_info(self) -> None:
        version = self.core.get_version()
        description = f"{version.description} version "
        logger.info("OpenVINO:")
        logger.info(f"{description:.<39} {version.major}.{version.minor}.{version.patch}")
        logger.info(f"{'Build ':.<39} {version.build_number}")
        logger.info("")

        logger.info("Device info:")
        for device, version in self.core.get_versions(self.device).items():
            description = f"{version.description} version "
            logger.info(f"{device}")
            logger.info(f"{description:.<39} {version.major}.{version.minor}.{version.patch}")
            logger.info(f"{'Build ':.<39} {version.build_number}")

        logger.info("")
        logger.info("")

    def set_config(self, config = {}):
        for device in config.keys():
            self.core.set_property(device, config[device])

    def set_cache_dir(self, cache_dir: str):
        self.core.set_property({'CACHE_DIR': cache_dir})

    def set_allow_auto_batching(self, flag: bool):
        self.core.set_property({'ALLOW_AUTO_BATCHING': flag})

    def read_model(self, path_to_model: str):
        model_filename = os.path.abspath(path_to_model)
        head, ext = os.path.splitext(model_filename)
        weights_filename = os.path.abspath(head + BIN_EXTENSION) if ext == XML_EXTENSION else ""
        return self.core.read_model(model_filename, weights_filename)

    def create_infer_requests(self, compiled_model):
        if self.api_type == 'sync':
            requests = [compiled_model.create_infer_request()]
        else:
            requests = AsyncInferQueue(compiled_model, self.nireq)
            self.nireq = len(requests)
        return requests

    def first_infer(self, requests):
        if self.api_type == 'sync':
            requests[0].infer()
            return requests[0].latency
        else:
            id = requests.get_idle_request_id()
            requests.start_async()
            requests.wait_all()
            return requests[id].latency

    def update_progress_bar(self, progress_bar, exec_time, progress_count):
        if self.duration_seconds:
            # calculate how many progress intervals are covered by current iteration.
            # depends on the current iteration time and time of each progress interval.
            # Previously covered progress intervals must be skipped.
            progress_interval_time = self.duration_seconds / progress_bar.total_num
            new_progress = int(exec_time / progress_interval_time - progress_count)
            progress_bar.add_progress(new_progress)
            progress_count += new_progress
        elif self.niter:
            progress_bar.add_progress(1)
        return progress_count

    def sync_inference(self, request, data_queue, progress_bar):
        progress_count = 0
        exec_time = 0
        iteration = 0
        times = []
        start_time = datetime.utcnow()
        while (self.niter and iteration < self.niter) or \
              (self.duration_seconds and exec_time < self.duration_seconds):
            if self.inference_only == False:
                request.set_input_tensors(data_queue.get_next_input())
            request.infer()
            times.append(request.latency)
            iteration += 1

            exec_time = (datetime.utcnow() - start_time).total_seconds()

            if progress_bar:
                progress_count = self.update_progress_bar(progress_bar, exec_time, progress_count)

        total_duration_sec = (datetime.utcnow() - start_time).total_seconds()
        return sorted(times), total_duration_sec, iteration

    def async_inference_only(self, infer_queue, progress_bar):
        progress_count = 0
        exec_time = 0
        iteration = 0
        times = []
        in_fly = set()
        start_time = datetime.utcnow()
        while (self.niter and iteration < self.niter) or \
              (self.duration_seconds and exec_time < self.duration_seconds) or \
              (iteration % self.nireq):
            idle_id = infer_queue.get_idle_request_id()
            if idle_id in in_fly:       # Is this check neccessary?
                times.append(infer_queue[idle_id].latency)
            else:
                in_fly.add(idle_id)
            infer_queue.start_async()
            iteration += 1

            exec_time = (datetime.utcnow() - start_time).total_seconds()

            if progress_bar:
                progress_count = self.update_progress_bar(progress_bar, exec_time, progress_count)

        infer_queue.wait_all()
        total_duration_sec = (datetime.utcnow() - start_time).total_seconds()
        for infer_request_id in in_fly:
            times.append(infer_queue[infer_request_id].latency)
        return sorted(times), total_duration_sec, iteration

    def async_inference_full_mode(self, infer_queue, data_queue, progress_bar, pcseq):
        progress_count = 0
        processed_frames = 0
        exec_time = 0
        iteration = 0
        times = []
        num_groups = len(self.latency_groups)
        start_time = datetime.utcnow()
        in_fly = set()
        while (self.niter and iteration < self.niter) or \
              (self.duration_seconds and exec_time < self.duration_seconds) or \
              (iteration % num_groups):
            processed_frames += data_queue.get_next_batch_size()
            idle_id = infer_queue.get_idle_request_id()
            if idle_id in in_fly:
                times.append(infer_queue[idle_id].latency)
                if pcseq:
                    self.latency_groups[infer_queue.userdata[idle_id]].times.append(infer_queue[idle_id].latency)
            else:
                in_fly.add(idle_id)
            group_id = data_queue.current_group_id
            infer_queue[idle_id].set_input_tensors(data_queue.get_next_input())
            infer_queue.start_async(userdata=group_id)
            iteration += 1

            exec_time = (datetime.utcnow() - start_time).total_seconds()

            if progress_bar:
                progress_count = self.update_progress_bar(progress_bar, exec_time, progress_count)

        infer_queue.wait_all()
        total_duration_sec = (datetime.utcnow() - start_time).total_seconds()
        
        for infer_request_id in in_fly:
            times.append(infer_queue[infer_request_id].latency)
            if pcseq:
                self.latency_groups[infer_queue.userdata[infer_request_id]].times.append(infer_queue[infer_request_id].latency)
        
        return sorted(times), total_duration_sec, processed_frames, iteration

    def main_loop(self, requests, data_queue, batch_size, latency_percentile, progress_bar, pcseq):
        if self.api_type == 'sync':
            times, total_duration_sec, iteration = self.sync_inference(requests[0], data_queue, progress_bar)
        elif self.inference_only:
            times, total_duration_sec, iteration = self.async_inference_only(requests, progress_bar)
            fps = len(batch_size) * iteration / total_duration_sec
        else:
            times, total_duration_sec, processed_frames, iteration = self.async_inference_full_mode(requests, data_queue, progress_bar, pcseq)
            fps = processed_frames / total_duration_sec

        median_latency_ms = percentile(times, latency_percentile)
        avg_latency_ms = sum(times) / len(times)
        min_latency_ms = times[0]
        max_latency_ms = times[-1]

        if self.api_type == 'sync':
            fps = len(batch_size) * 1000 / median_latency_ms

        if pcseq:
            for group in self.latency_groups:
                if group.times:
                    group.times.sort()
                    group.median = percentile(group.times, latency_percentile)
                    group.avg = sum(group.times) / len(group.times)
                    group.min = group.times[0]
                    group.max = group.times[-1]

        if progress_bar:
            progress_bar.finish()
        return fps, median_latency_ms, avg_latency_ms, min_latency_ms, max_latency_ms, total_duration_sec, iteration<|MERGE_RESOLUTION|>--- conflicted
+++ resolved
@@ -4,12 +4,7 @@
 import os
 from datetime import datetime
 from math import ceil
-<<<<<<< HEAD
-from typing import Union
-from openvino.runtime import Core, AsyncInferQueue
-=======
 from openvino.runtime import Core, get_version, AsyncInferQueue
->>>>>>> cbf037b9
 
 from .utils.constants import GPU_DEVICE_NAME, XML_EXTENSION, BIN_EXTENSION
 from .utils.logging import logger
