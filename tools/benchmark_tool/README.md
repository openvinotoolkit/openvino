--- conflicted
+++ resolved
@@ -187,10 +187,6 @@
   -dump_config DUMP_CONFIG
                         Optional. Path to JSON file to dump OpenVINO parameters, which were set by application.
   -load_config LOAD_CONFIG
-<<<<<<< HEAD
-                        Optional. Path to JSON file to load custom OpenVINO parameters. Please note, command line parameters have higher priority then parameters from
-                        configuration file.
-=======
                         Optional. Path to JSON file to load custom OpenVINO parameters. Please note, command line parameters have higher priority then parameters from configuration file.
                         Example 1: a simple JSON file for HW device with primary properties.
                                     {
@@ -213,7 +209,6 @@
                                     		}
                                     	}
                                     }
->>>>>>> 6106ece9
   -infer_precision INFER_PRECISION
                         Optional. Hint to specifies inference precision. Example: -infer_precision CPU:bf16,GPU:f32
   -ip {boolean,BOOL,f16,FP16,f32,FP32,f64,FP64,i4,I4,i8,I8,i16,I16,i32,I32,i64,I64,u1,U1,u4,U4,u8,U8,u16,U16,u32,U32,u64,U64,bf16,BF16}, --input_precision {boolean,BOOL,f16,FP16,f32,FP32,f64,FP64,i4,I4,i8,I8,i16,I16,i32,I32,i64,I64,u1,U1,u4,U4,u8,U8,u16,U16,u32,U32,u64,U64,bf16,BF16}
