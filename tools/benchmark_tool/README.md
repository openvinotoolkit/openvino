# Benchmark Python Tool {#openvino_inference_engine_tools_benchmark_tool_README}

@sphinxdirective

This page demonstrates how to use the Benchmark Python Tool to estimate deep learning inference performance on supported devices.

.. note::

   This page describes usage of the Python implementation of the Benchmark Tool. For the C++ implementation, refer to the :doc:`Benchmark C++ Tool <openvino_inference_engine_samples_benchmark_app_README>` page. The Python version is recommended for benchmarking models that will be used in Python applications, and the C++ version is recommended for benchmarking models that will be used in C++ applications. Both tools have a similar command interface and backend.

Basic Usage
####################

The Python benchmark_app is automatically installed when you install OpenVINO Developer Tools using :doc:`PyPI <openvino_docs_install_guides_installing_openvino_pip>`. Before running ``benchmark_app``, make sure the ``openvino_env`` virtual environment is activated, and navigate to the directory where your model is located.

The benchmarking application works with models in the OpenVINO IR (``model.xml`` and ``model.bin``) and ONNX (``model.onnx``) formats. 
Make sure to :doc:`convert your models <openvino_docs_MO_DG_Deep_Learning_Model_Optimizer_DevGuide>` if necessary.

To run benchmarking with default options on a model, use the following command:

.. code-block:: sh

   benchmark_app -m model.xml


By default, the application will load the specified model onto the CPU and perform inferencing on batches of randomly-generated data inputs for 60 seconds. As it loads, it prints information about benchmark parameters. When benchmarking is completed, it reports the minimum, average, and maximum inferencing latency and average the throughput.

You may be able to improve benchmark results beyond the default configuration by configuring some of the execution parameters for your model. For example, you can use "throughput" or "latency" performance hints to optimize the runtime for higher FPS or reduced inferencing time. Read on to learn more about the configuration options available with benchmark_app.

Configuration Options
#####################

The benchmark app provides various options for configuring execution parameters. This section covers key configuration options for easily tuning benchmarking to achieve better performance on your device. A list of all configuration options is given in the :ref:`Advanced Usage <advanced-usage-python-benchmark>` section.

Performance hints: latency and throughput
+++++++++++++++++++++++++++++++++++++++++

The benchmark app allows users to provide high-level "performance hints" for setting latency-focused or throughput-focused inference modes. This hint causes the runtime to automatically adjust runtime parameters, such as the number of processing streams and inference batch size, to prioritize for reduced latency or high throughput.

The performance hints do not require any device-specific settings and they are completely portable between devices. Parameters are automatically configured based on whichever device is being used. This allows users to easily port applications between hardware targets without having to re-determine the best runtime parameters for the new device.

If not specified, throughput is used as the default. To set the hint explicitly, use ``-hint latency`` or ``-hint throughput`` when running benchmark_app:

.. code-block:: sh

   benchmark_app -m model.xml -hint latency
   benchmark_app -m model.xml -hint throughput


.. note::

   It is up to the user to ensure the environment on which the benchmark is running is optimized for maximum performance. Otherwise, different results may occur when using the application in different environment settings (such as power optimization settings, processor overclocking, thermal throttling).


Latency
--------------------

Latency is the amount of time it takes to process a single inference request. In applications where data needs to be inferenced and acted on as quickly as possible (such as autonomous driving), low latency is desirable. For conventional devices, lower latency is achieved by reducing the amount of parallel processing streams so the system can utilize as many resources as possible to quickly calculate each inference request. However, advanced devices like multi-socket CPUs and modern GPUs are capable of running multiple inference requests while delivering the same latency.

When benchmark_app is run with ``-hint latency``, it determines the optimal number of parallel inference requests for minimizing latency while still maximizing the parallelization capabilities of the hardware. It automatically sets the number of processing streams and inference batch size to achieve the best latency.

Throughput
--------------------

Throughput is the amount of data an inferencing pipeline can process at once, and it is usually measured in frames per second (FPS) or inferences per second. In applications where large amounts of data needs to be inferenced simultaneously (such as multi-camera video streams), high throughput is needed. To achieve high throughput, the runtime focuses on fully saturating the device with enough data to process. It utilizes as much memory and as many parallel streams as possible to maximize the amount of data that can be processed simultaneously.

When benchmark_app is run with ``-hint throughput``, it maximizes the number of parallel inference requests to utilize all the threads available on the device. On GPU, it automatically sets the inference batch size to fill up the GPU memory available.

For more information on performance hints, see the :doc:`High-level Performance Hints <openvino_docs_OV_UG_Performance_Hints>` page. For more details on optimal runtime configurations and how they are automatically determined using performance hints, see :doc:`Runtime Inference Optimizations <openvino_docs_deployment_optimization_guide_dldt_optimization_guide>`.


Device
++++++++++++++++++++

To set which device benchmarking runs on, use the ``-d <device>`` argument. This will tell benchmark_app to run benchmarking on that specific device. The benchmark app supports "CPU", "GPU", and GNA devices. In order to use the GPU, the system must have the appropriate drivers installed. If no device is specified, benchmark_app will default to using CPU.

For example, to run benchmarking on GPU, use:

.. code-block:: sh

   benchmark_app -m model.xml -d GPU


You may also specify "AUTO" as the device, in which case the benchmark_app will automatically select the best device for benchmarking and support it with the CPU at the model loading stage. This may result in increased performance, thus, should be used purposefully. For more information, see the :doc:`Automatic device selection <openvino_docs_OV_UG_supported_plugins_AUTO>` page.

(Note: If the latency or throughput hint is set, it will automatically configure streams and batch sizes for optimal performance based on the specified device.)

Number of iterations
++++++++++++++++++++

By default, the benchmarking app will run for a predefined duration, repeatedly performing inferencing with the model and measuring the resulting inference speed. There are several options for setting the number of inference iterations:

* Explicitly specify the number of iterations the model runs using the ``-niter <number_of_iterations>`` option
* Set how much time the app runs for using the ``-t <seconds>`` option
* Set both of them (execution will continue until both conditions are met)
* If neither -niter nor -t are specified, the app will run for a predefined duration that depends on the device

The more iterations a model runs, the better the statistics will be for determining average latency and throughput.

Inputs
++++++++++++++++++++

The benchmark tool runs benchmarking on user-provided input images in ``.jpg``, ``.bmp``, or ``.png`` format. Use ``-i <PATH_TO_INPUT>`` to specify the path to an image, or folder of images. For example, to run benchmarking on an image named ``test1.jpg``, use:

.. code-block:: sh

   ./benchmark_app -m model.xml -i test1.jpg


The tool will repeatedly loop through the provided inputs and run inferencing on them for the specified amount of time or number of iterations. If the ``-i`` flag is not used, the tool will automatically generate random data to fit the input shape of the model.

Examples
++++++++++++++++++++

For more usage examples (and step-by-step instructions on how to set up a model for benchmarking), see the :ref:`Examples of Running the Tool <examples-of-running-the-tool-python>` section.

.. _advanced-usage-python-benchmark:

Advanced Usage
####################

.. note::

   By default, OpenVINO samples, tools and demos expect input with BGR channels order. If you trained your model to work with RGB order, you need to manually rearrange the default channel order in the sample or demo application or reconvert your model using the Model Optimizer tool with ``--reverse_input_channels`` argument specified. For more information about the argument, refer to When to Reverse Input Channels section of Converting a Model to Intermediate Representation (IR).


Per-layer performance and logging
+++++++++++++++++++++++++++++++++

The application also collects per-layer Performance Measurement (PM) counters for each executed infer request if you enable statistics dumping by setting the ``-report_type`` parameter to one of the possible values:

* ``no_counters`` report includes configuration options specified, resulting FPS and latency.
* ``average_counters`` report extends the ``no_counters`` report and additionally includes average PM counters values for each layer from the network.
* ``detailed_counters`` report extends the ``average_counters`` report and additionally includes per-layer PM counters and latency for each executed infer request.

Depending on the type, the report is stored to ``benchmark_no_counters_report.csv``, ``benchmark_average_counters_report.csv``, or ``benchmark_detailed_counters_report.csv`` file located in the path specified in ``-report_folder``. The application also saves executable graph information serialized to an XML file if you specify a path to it with the ``-exec_graph_path`` parameter.

.. _all-configuration-options-python-benchmark:

All configuration options
+++++++++++++++++++++++++

Running the application with the ``-h`` or ``--help`` option yields the following usage message:

.. scrollbox::

   .. code-block:: sh

      [Step 1/11] Parsing and validating input arguments
      [ INFO ] Parsing input parameters
      usage: benchmark_app.py [-h [HELP]] [-i PATHS_TO_INPUT [PATHS_TO_INPUT ...]] -m PATH_TO_MODEL [-d TARGET_DEVICE]
                              [-hint {throughput,cumulative_throughput,latency,none}] [-niter NUMBER_ITERATIONS] [-t TIME] [-b BATCH_SIZE] [-shape SHAPE]
                              [-data_shape DATA_SHAPE] [-layout LAYOUT] [-extensions EXTENSIONS] [-c PATH_TO_CLDNN_CONFIG] [-cdir CACHE_DIR] [-lfile [LOAD_FROM_FILE]]
                              [-api {sync,async}] [-nireq NUMBER_INFER_REQUESTS] [-nstreams NUMBER_STREAMS] [-inference_only [INFERENCE_ONLY]]
                              [-infer_precision INFER_PRECISION] [-ip {bool,f16,f32,f64,i8,i16,i32,i64,u8,u16,u32,u64}]
                              [-op {bool,f16,f32,f64,i8,i16,i32,i64,u8,u16,u32,u64}] [-iop INPUT_OUTPUT_PRECISION] [--mean_values [R,G,B]] [--scale_values [R,G,B]]
                              [-nthreads NUMBER_THREADS] [-pin {YES,NO,NUMA,HYBRID_AWARE}] [-latency_percentile LATENCY_PERCENTILE]
                              [-report_type {no_counters,average_counters,detailed_counters}] [-report_folder REPORT_FOLDER] [-pc [PERF_COUNTS]]
                              [-pcsort {no_sort,sort,simple_sort}] [-pcseq [PCSEQ]] [-exec_graph_path EXEC_GRAPH_PATH] [-dump_config DUMP_CONFIG] [-load_config LOAD_CONFIG]

      Options:
        -h [HELP], --help [HELP]
                              Show this help message and exit.

        -i PATHS_TO_INPUT [PATHS_TO_INPUT ...], --paths_to_input PATHS_TO_INPUT [PATHS_TO_INPUT ...]
                              Optional. Path to a folder with images and/or binaries or to specific image or binary file.It is also allowed to map files to model inputs:
                              input_1:file_1/dir1,file_2/dir2,input_4:file_4/dir4 input_2:file_3/dir3 Currently supported data types: bin, npy. If OPENCV is enabled, this
                              functionalityis extended with the following data types: bmp, dib, jpeg, jpg, jpe, jp2, png, pbm, pgm, ppm, sr, ras, tiff, tif.

        -m PATH_TO_MODEL, --path_to_model PATH_TO_MODEL
                              Required. Path to an .xml/.onnx file with a trained model or to a .blob file with a trained compiled model.

        -d TARGET_DEVICE, --target_device TARGET_DEVICE
                              Optional. Specify a target device to infer on (the list of available devices is shown below). Default value is CPU. Use '-d HETERO:<comma
                              separated devices list>' format to specify HETERO plugin. Use '-d MULTI:<comma separated devices list>' format to specify MULTI plugin. The
                              application looks for a suitable plugin for the specified device.

        -hint {throughput,cumulative_throughput,latency,none}, --perf_hint {throughput,cumulative_throughput,latency,none}
                              Optional. Performance hint (latency or throughput or cumulative_throughput or none). Performance hint allows the OpenVINO device to select the
                              right model-specific settings. 'throughput': device performance mode will be set to THROUGHPUT. 'cumulative_throughput': device performance
                              mode will be set to CUMULATIVE_THROUGHPUT. 'latency': device performance mode will be set to LATENCY. 'none': no device performance mode will
                              be set. Using explicit 'nstreams' or other device-specific options, please set hint to 'none'

        -niter NUMBER_ITERATIONS, --number_iterations NUMBER_ITERATIONS
                              Optional. Number of iterations. If not specified, the number of iterations is calculated depending on a device.

        -t TIME, --time TIME  Optional. Time in seconds to execute topology.

        -api {sync,async}, --api_type {sync,async}
                              Optional. Enable using sync/async API. Default value is async.


      Input shapes:
        -b BATCH_SIZE, --batch_size BATCH_SIZE
                              Optional. Batch size value. If not specified, the batch size value is determined from Intermediate Representation

        -shape SHAPE          Optional. Set shape for input. For example, "input1[1,3,224,224],input2[1,4]" or "[1,3,224,224]" in case of one input size. This parameter
                              affect model Parameter shape, can be dynamic. For dynamic dimesions use symbol `?`, `-1` or range `low.. up`.

        -data_shape DATA_SHAPE
                              Optional. Optional if model shapes are all static (original ones or set by -shape).Required if at least one input shape is dynamic and input
                              images are not provided.Set shape for input tensors. For example, "input1[1,3,224,224][1,3,448,448],input2[1,4][1,8]" or
                              "[1,3,224,224][1,3,448,448] in case of one input size.

        -layout LAYOUT        Optional. Prompts how model layouts should be treated by application. For example, "input1[NCHW],input2[NC]" or "[NCHW]" in case of one input
                              size.


      Advanced options:
        -extensions EXTENSIONS, --extensions EXTENSIONS
                              Optional. Path or a comma-separated list of paths to libraries (.so or .dll) with extensions.

        -c PATH_TO_CLDNN_CONFIG, --path_to_cldnn_config PATH_TO_CLDNN_CONFIG
                              Optional. Required for GPU custom kernels. Absolute path to an .xml file with the kernels description.

        -cdir CACHE_DIR, --cache_dir CACHE_DIR
                              Optional. Enable model caching to specified directory

        -lfile [LOAD_FROM_FILE], --load_from_file [LOAD_FROM_FILE]
                              Optional. Loads model from file directly without read_model.

        -nireq NUMBER_INFER_REQUESTS, --number_infer_requests NUMBER_INFER_REQUESTS
                              Optional. Number of infer requests. Default value is determined automatically for device.

        -nstreams NUMBER_STREAMS, --number_streams NUMBER_STREAMS
                              Optional. Number of streams to use for inference on the CPU/GPU (for HETERO and MULTI device cases use format
                              <device1>:<nstreams1>,<device2>:<nstreams2> or just <nstreams>). Default value is determined automatically for a device. Please note that
                              although the automatic selection usually provides a reasonable performance, it still may be non - optimal for some cases, especially for very
                              small models. Also, using nstreams>1 is inherently throughput-oriented option, while for the best-latency estimations the number of streams
                              should be set to 1. See samples README for more details.

        -inference_only [INFERENCE_ONLY], --inference_only [INFERENCE_ONLY]
                              Optional. If true inputs filling only once before measurements (default for static models), else inputs filling is included into loop
                              measurement (default for dynamic models)

        -infer_precision INFER_PRECISION
                              Optional. Specifies the inference precision. Example #1: '-infer_precision bf16'. Example #2: '-infer_precision CPU:bf16,GPU:f32'

        -exec_graph_path EXEC_GRAPH_PATH, --exec_graph_path EXEC_GRAPH_PATH
                              Optional. Path to a file where to store executable graph information serialized.


      Preprocessing options:
        -ip {bool,f16,f32,f64,i8,i16,i32,i64,u8,u16,u32,u64}, --input_precision {bool,f16,f32,f64,i8,i16,i32,i64,u8,u16,u32,u64}
                              Optional. Specifies precision for all input layers of the model.

        -op {bool,f16,f32,f64,i8,i16,i32,i64,u8,u16,u32,u64}, --output_precision {bool,f16,f32,f64,i8,i16,i32,i64,u8,u16,u32,u64}
                              Optional. Specifies precision for all output layers of the model.

        -iop INPUT_OUTPUT_PRECISION, --input_output_precision INPUT_OUTPUT_PRECISION
                              Optional. Specifies precision for input and output layers by name. Example: -iop "input:f16, output:f16". Notice that quotes are required.
                              Overwrites precision from ip and op options for specified layers.

        --mean_values [R,G,B]
                              Optional. Mean values to be used for the input image per channel. Values to be provided in the [R,G,B] format. Can be defined for desired input
                              of the model, for example: "--mean_values data[255,255,255],info[255,255,255]". The exact meaning and order of channels depend on how the
                              original model was trained. Applying the values affects performance and may cause type conversion

        --scale_values [R,G,B]
                              Optional. Scale values to be used for the input image per channel. Values are provided in the [R,G,B] format. Can be defined for desired input
                              of the model, for example: "--scale_values data[255,255,255],info[255,255,255]". The exact meaning and order of channels depend on how the
                              original model was trained. If both --mean_values and --scale_values are specified, the mean is subtracted first and then scale is applied
                              regardless of the order of options in command line. Applying the values affects performance and may cause type conversion


      Device-specific performance options:
        -nthreads NUMBER_THREADS, --number_threads NUMBER_THREADS
                              Number of threads to use for inference on the CPU, GNA (including HETERO and MULTI cases).

        -pin {YES,NO,NUMA,HYBRID_AWARE}, --infer_threads_pinning {YES,NO,NUMA,HYBRID_AWARE}
                              Optional. Enable threads->cores ('YES' which is OpenVINO runtime's default for conventional CPUs), threads->(NUMA)nodes ('NUMA'),
                              threads->appropriate core types ('HYBRID_AWARE', which is OpenVINO runtime's default for Hybrid CPUs) or completely disable ('NO') CPU threads
                              pinning for CPU-involved inference.


      Statistics dumping options:
        -latency_percentile LATENCY_PERCENTILE, --latency_percentile LATENCY_PERCENTILE
                              Optional. Defines the percentile to be reported in latency metric. The valid range is [1, 100]. The default value is 50 (median).

        -report_type {no_counters,average_counters,detailed_counters}, --report_type {no_counters,average_counters,detailed_counters}
                              Optional. Enable collecting statistics report. "no_counters" report contains configuration options specified, resulting FPS and latency.
                              "average_counters" report extends "no_counters" report and additionally includes average PM counters values for each layer from the model.
                              "detailed_counters" report extends "average_counters" report and additionally includes per-layer PM counters and latency for each executed
                              infer request.

        -report_folder REPORT_FOLDER, --report_folder REPORT_FOLDER
                              Optional. Path to a folder where statistics report is stored.

         -json_stats [JSON_STATS], --json_stats [JSON_STATS]
                              Optional. Enables JSON-based statistics output (by default reporting system will use CSV format). Should be used together with -report_folder option.

        -pc [PERF_COUNTS], --perf_counts [PERF_COUNTS]
                              Optional. Report performance counters.

        -pcsort {no_sort,sort,simple_sort}, --perf_counts_sort {no_sort,sort,simple_sort}
                              Optional. Report performance counters and analysis the sort hotpoint opts. sort: Analysis opts time cost, print by hotpoint order no_sort:
                              Analysis opts time cost, print by normal order simple_sort: Analysis opts time cost, only print EXECUTED opts by normal order

        -pcseq [PCSEQ], --pcseq [PCSEQ]
                              Optional. Report latencies for each shape in -data_shape sequence.

        -dump_config DUMP_CONFIG
                              Optional. Path to JSON file to dump OpenVINO parameters, which were set by application.

        -load_config LOAD_CONFIG
                              Optional. Path to JSON file to load custom OpenVINO parameters.
                              Please note, command line parameters have higher priority then parameters from configuration file.
                              Example 1: a simple JSON file for HW device with primary properties.
                                           {
                                              "CPU": {"NUM_STREAMS": "3", "PERF_COUNT": "NO"}
                                           }
                              Example 2: a simple JSON file for meta device(AUTO/MULTI) with HW device properties.
                                           {
                                              "AUTO": {
                                                   "PERFORMANCE_HINT": "",
                                                   "PERF_COUNT": "NO",
                                                   "DEVICE_PROPERTIES": {
                                                        "CPU": {
                                                             "INFERENCE_PRECISION_HINT": "f32",
                                                             "NUM_STREAMS": "3"
                                                        },
                                                        "GPU": {
                                                             "INFERENCE_PRECISION_HINT": "f32",
                                                             "NUM_STREAMS": "5"
                                                        }
                                                   }
                                              }
                                           }

<<<<<<< HEAD
  -load_config LOAD_CONFIG
                        Optional. Path to JSON file to load custom OpenVINO parameters.
                        Please note, command line parameters have higher priority then parameters from configuration file.
                        Example 1: a simple JSON file for HW device with primary properties.
                                     {
                                        "CPU": {"NUM_STREAMS": "3", "PERF_COUNT": "NO"}
                                     }
                        Example 2: a simple JSON file for meta device(AUTO/MULTI) with HW device properties.
                                     {
                                       "AUTO": {
                                          "PERFORMANCE_HINT": "UNDEFINED",
                                          "PERF_COUNT": "NO",
                                          "DEVICE_PROPERTIES": "{CPU:{INFERENCE_PRECISION_HINT:f32,NUM_STREAMS:3},GPU:{INFERENCE_PRECISION_HINT:f32,NUM_STREAMS:5}}"
                                       }
                                     }
```
=======
>>>>>>> 05ab0f32

Running the application with the empty list of options yields the usage message given above and an error message.

More information on inputs
++++++++++++++++++++++++++

The benchmark tool supports topologies with one or more inputs. If a topology is not data sensitive, you can skip the input parameter, and the inputs will be filled with random values. If a model has only image input(s), provide a folder with images or a path to an image as input. If a model has some specific input(s) (besides images), please prepare a binary file(s) or numpy array(s) that is filled with data of appropriate precision and provide a path to it as input. If a model has mixed input types, the input folder should contain all required files. Image inputs are filled with image files one by one. Binary inputs are filled with binary inputs one by one.

.. _examples-of-running-the-tool-python:

Examples of Running the Tool
############################

This section provides step-by-step instructions on how to run the Benchmark Tool with the ``asl-recognition`` Intel model on CPU or GPU devices. It uses random data as the input.

.. note::

   Internet access is required to execute the following steps successfully. If you have access to the Internet through a proxy server only, please make sure that it is configured in your OS environment.

1. Install OpenVINO Development Tools (if it hasn't been installed already):

   .. code-block:: sh

      pip install openvino-dev


2. Download the model using ``omz_downloader``, specifying the model name and directory to download the model to:

   .. code-block:: sh

      omz_downloader --name asl-recognition-0004 --precisions FP16 --output_dir omz_models


3. Run the tool, specifying the location of the model .xml file, the device to perform inference on, and with a performance hint. The following commands demonstrate examples of how to run the Benchmark Tool in latency mode on CPU and throughput mode on GPU devices:

   * On CPU (latency mode):

     .. code-block:: sh

        benchmark_app -m omz_models/intel/asl-recognition-0004/FP16/asl-recognition-0004.xml -d CPU -hint latency


   * On GPU (throughput mode):

     .. code-block:: sh

        benchmark_app -m omz_models/intel/asl-recognition-0004/FP16/asl-recognition-0004.xml -d GPU -hint throughput


The application outputs the number of executed iterations, total duration of execution, latency, and throughput.
Additionally, if you set the ``-report_type`` parameter, the application outputs a statistics report. If you set the ``-pc`` parameter, the application outputs performance counters. If you set ``-exec_graph_path``, the application reports executable graph information serialized. All measurements including per-layer PM counters are reported in milliseconds.

An example of the information output when running benchmark_app on CPU in latency mode is shown below:

.. code-block:: sh

   benchmark_app -m omz_models/intel/asl-recognition-0004/FP16/asl-recognition-0004.xml -d CPU -hint latency


.. code-block:: sh

   [Step 1/11] Parsing and validating input arguments
   [ INFO ] Parsing input parameters
   [ INFO ] Input command: /home/openvino/tools/benchmark_tool/benchmark_app.py -m omz_models/intel/intel/asl-recognition-0004/FP16/asl-recognition-0004.xml -d CPU -hint latency
   [Step 2/11] Loading OpenVINO Runtime
   [ INFO ] OpenVINO:
   [ INFO ] Build ................................. 2022.3.0-7750-c1109a7317e-feature/py_cpp_align
   [ INFO ]
   [ INFO ] Device info:
   [ INFO ] CPU
   [ INFO ] Build ................................. 2022.3.0-7750-c1109a7317e-feature/py_cpp_align
   [ INFO ]
   [ INFO ]
   [Step 3/11] Setting device configuration
   [Step 4/11] Reading model files
   [ INFO ] Loading model files
   [ INFO ] Read model took 147.82 ms
   [ INFO ] Original model I/O parameters:
   [ INFO ] Model inputs:
   [ INFO ]     input (node: input) : f32 / [N,C,D,H,W] / {1,3,16,224,224}
   [ INFO ] Model outputs:
   [ INFO ]     output (node: output) : f32 / [...] / {1,100}
   [Step 5/11] Resizing model to match image sizes and given batch
   [ INFO ] Model batch size: 1
   [Step 6/11] Configuring input of the model
   [ INFO ] Model inputs:
   [ INFO ]     input (node: input) : f32 / [N,C,D,H,W] / {1,3,16,224,224}
   [ INFO ] Model outputs:
   [ INFO ]     output (node: output) : f32 / [...] / {1,100}
   [Step 7/11] Loading the model to the device
   [ INFO ] Compile model took 974.64 ms
   [Step 8/11] Querying optimal runtime parameters
   [ INFO ] Model:
   [ INFO ]   NETWORK_NAME: torch-jit-export
   [ INFO ]   OPTIMAL_NUMBER_OF_INFER_REQUESTS: 2
   [ INFO ]   NUM_STREAMS: 2
   [ INFO ]   AFFINITY: Affinity.CORE
   [ INFO ]   INFERENCE_NUM_THREADS: 0
   [ INFO ]   PERF_COUNT: False
   [ INFO ]   INFERENCE_PRECISION_HINT: <Type: 'float32'>
   [ INFO ]   PERFORMANCE_HINT: PerformanceMode.LATENCY
   [ INFO ]   PERFORMANCE_HINT_NUM_REQUESTS: 0
   [Step 9/11] Creating infer requests and preparing input tensors
   [ WARNING ] No input files were given for input 'input'!. This input will be filled with random values!
   [ INFO ] Fill input 'input' with random values
   [Step 10/11] Measuring performance (Start inference asynchronously, 2 inference requests, limits: 60000 ms duration)
   [ INFO ] Benchmarking in inference only mode (inputs filling are not included in measurement loop).
   [ INFO ] First inference took 38.41 ms
   [Step 11/11] Dumping statistics report
   [ INFO ] Count:        5380 iterations
   [ INFO ] Duration:     60036.78 ms
   [ INFO ] Latency:
   [ INFO ]    Median:     22.04 ms
   [ INFO ]    Average:    22.09 ms
   [ INFO ]    Min:        20.78 ms
   [ INFO ]    Max:        33.51 ms
   [ INFO ] Throughput:   89.61 FPS


The Benchmark Tool can also be used with dynamically shaped networks to measure expected inference time for various input data shapes. See the ``-shape`` and ``-data_shape`` argument descriptions in the :ref:`All configuration options <all-configuration-options-python-benchmark>` section to learn more about using dynamic shapes. Here is a command example for using benchmark_app with dynamic networks and a portion of the resulting output:

.. code-block:: sh

   benchmark_app -m omz_models/intel/asl-recognition-0004/FP16/asl-recognition-0004.xml -d CPU -shape [-1,3,16,224,224] -data_shape [1,3,16,224,224][2,3,16,224,224][4,3,16,224,224] -pcseq


.. code-block:: sh

   [Step 9/11] Creating infer requests and preparing input tensors
   [ WARNING ] No input files were given for input 'input'!. This input will be filled with random values!
   [ INFO ] Fill input 'input' with random values
   [ INFO ] Defined 3 tensor groups:
   [ INFO ]         input: {1, 3, 16, 224, 224}
   [ INFO ]         input: {2, 3, 16, 224, 224}
   [ INFO ]         input: {4, 3, 16, 224, 224}
   [Step 10/11] Measuring performance (Start inference asynchronously, 11 inference requests, limits: 60000 ms duration)
   [ INFO ] Benchmarking in full mode (inputs filling are included in measurement loop).
   [ INFO ] First inference took 201.15 ms
   [Step 11/11] Dumping statistics report
   [ INFO ] Count:        2811 iterations
   [ INFO ] Duration:     60271.71 ms
   [ INFO ] Latency:
   [ INFO ]    Median:     207.70 ms
   [ INFO ]    Average:    234.56 ms
   [ INFO ]    Min:        85.73 ms
   [ INFO ]    Max:        773.55 ms
   [ INFO ] Latency for each data shape group:
   [ INFO ] 1. input: {1, 3, 16, 224, 224}
   [ INFO ]    Median:     118.08 ms
   [ INFO ]    Average:    115.05 ms
   [ INFO ]    Min:        85.73 ms
   [ INFO ]    Max:        339.25 ms
   [ INFO ] 2. input: {2, 3, 16, 224, 224}
   [ INFO ]    Median:     207.25 ms
   [ INFO ]    Average:    205.16 ms
   [ INFO ]    Min:        166.98 ms
   [ INFO ]    Max:        545.55 ms
   [ INFO ] 3. input: {4, 3, 16, 224, 224}
   [ INFO ]    Median:     384.16 ms
   [ INFO ]    Average:    383.48 ms
   [ INFO ]    Min:        305.51 ms
   [ INFO ]    Max:        773.55 ms
   [ INFO ] Throughput:   108.82 FPS


See Also
####################

* :doc:`Using OpenVINO Samples <openvino_docs_OV_UG_Samples_Overview>`
* :doc:`Model Optimizer <openvino_docs_MO_DG_Deep_Learning_Model_Optimizer_DevGuide>`
* :doc:`Model Downloader <omz_tools_downloader>`

@endsphinxdirective<|MERGE_RESOLUTION|>--- conflicted
+++ resolved
@@ -306,36 +306,10 @@
                               Optional. Path to JSON file to load custom OpenVINO parameters.
                               Please note, command line parameters have higher priority then parameters from configuration file.
                               Example 1: a simple JSON file for HW device with primary properties.
-                                           {
-                                              "CPU": {"NUM_STREAMS": "3", "PERF_COUNT": "NO"}
-                                           }
-                              Example 2: a simple JSON file for meta device(AUTO/MULTI) with HW device properties.
-                                           {
-                                              "AUTO": {
-                                                   "PERFORMANCE_HINT": "",
-                                                   "PERF_COUNT": "NO",
-                                                   "DEVICE_PROPERTIES": {
-                                                        "CPU": {
-                                                             "INFERENCE_PRECISION_HINT": "f32",
-                                                             "NUM_STREAMS": "3"
-                                                        },
-                                                        "GPU": {
-                                                             "INFERENCE_PRECISION_HINT": "f32",
-                                                             "NUM_STREAMS": "5"
-                                                        }
-                                                   }
-                                              }
-                                           }
-
-<<<<<<< HEAD
-  -load_config LOAD_CONFIG
-                        Optional. Path to JSON file to load custom OpenVINO parameters.
-                        Please note, command line parameters have higher priority then parameters from configuration file.
-                        Example 1: a simple JSON file for HW device with primary properties.
                                      {
                                         "CPU": {"NUM_STREAMS": "3", "PERF_COUNT": "NO"}
                                      }
-                        Example 2: a simple JSON file for meta device(AUTO/MULTI) with HW device properties.
+                              Example 2: a simple JSON file for meta device(AUTO/MULTI) with HW device properties.
                                      {
                                        "AUTO": {
                                           "PERFORMANCE_HINT": "UNDEFINED",
@@ -343,9 +317,7 @@
                                           "DEVICE_PROPERTIES": "{CPU:{INFERENCE_PRECISION_HINT:f32,NUM_STREAMS:3},GPU:{INFERENCE_PRECISION_HINT:f32,NUM_STREAMS:5}}"
                                        }
                                      }
-```
-=======
->>>>>>> 05ab0f32
+
 
 Running the application with the empty list of options yields the usage message given above and an error message.
 
