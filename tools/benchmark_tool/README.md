# Benchmark Python Tool {#openvino_inference_engine_tools_benchmark_tool_README}

This page demonstrates how to use the Benchmark Python Tool to estimate deep learning inference performance on supported devices.

> **NOTE**: This page describes usage of the Python implementation of the Benchmark Tool. For the C++ implementation, refer to the [Benchmark C++ Tool](../../samples/cpp/benchmark_app/README.md) page. The Python version is recommended for benchmarking models that will be used in Python applications, and the C++ version is recommended for benchmarking models that will be used in C++ applications. Both tools have a similar command interface and backend.

## Basic Usage

The Python benchmark_app is automatically installed when you install OpenVINO Developer Tools using [PyPI](../../docs/install_guides/installing-openvino-pip.md). Before running `benchmark_app`, make sure the `openvino_env` virtual environment is activated, and navigate to the directory where your model is located.

The benchmarking application works with models in the OpenVINO IR (`model.xml` and `model.bin`) and ONNX (`model.onnx`) formats. Make sure to [convert your models](../../docs/MO_DG/Deep_Learning_Model_Optimizer_DevGuide.md) if necessary. 

To run benchmarking with default options on a model, use the following command:

```
benchmark_app -m model.xml
```

By default, the application will load the specified model onto the CPU and perform inferencing on batches of randomly-generated data inputs for 60 seconds. As it loads, it prints information about benchmark parameters. When benchmarking is completed, it reports the minimum, average, and maximum inferencing latency and average the throughput.

You may be able to improve benchmark results beyond the default configuration by configuring some of the execution parameters for your model. For example, you can use "throughput" or "latency" performance hints to optimize the runtime for higher FPS or reduced inferencing time. Read on to learn more about the configuration options available with benchmark_app.

## Configuration Options
The benchmark app provides various options for configuring execution parameters. This section covers key configuration options for easily tuning benchmarking to achieve better performance on your device. A list of all configuration options is given in the [Advanced Usage](#advanced-usage) section.

### Performance hints: latency and throughput
The benchmark app allows users to provide high-level "performance hints" for setting latency-focused or throughput-focused inference modes. This hint causes the runtime to automatically adjust runtime parameters, such as the number of processing streams and inference batch size, to prioritize for reduced latency or high throughput.

The performance hints do not require any device-specific settings and they are completely portable between devices. Parameters are automatically configured based on whichever device is being used. This allows users to easily port applications between hardware targets without having to re-determine the best runtime parameters for the new device.

If not specified, throughput is used as the default. To set the hint explicitly, use `-hint latency` or `-hint throughput` when running benchmark_app:

```
benchmark_app -m model.xml -hint latency
benchmark_app -m model.xml -hint throughput
```

#### Latency
Latency is the amount of time it takes to process a single inference request. In applications where data needs to be inferenced and acted on as quickly as possible (such as autonomous driving), low latency is desirable. For conventional devices, lower latency is achieved by reducing the amount of parallel processing streams so the system can utilize as many resources as possible to quickly calculate each inference request. However, advanced devices like multi-socket CPUs and modern GPUs are capable of running multiple inference requests while delivering the same latency.

When benchmark_app is run with `-hint latency`, it determines the optimal number of parallel inference requests for minimizing latency while still maximizing the parallelization capabilities of the hardware. It automatically sets the number of processing streams and inference batch size to achieve the best latency.

#### Throughput
Throughput is the amount of data an inferencing pipeline can process at once, and it is usually measured in frames per second (FPS) or inferences per second. In applications where large amounts of data needs to be inferenced simultaneously (such as multi-camera video streams), high throughput is needed. To achieve high throughput, the runtime focuses on fully saturating the device with enough data to process. It utilizes as much memory and as many parallel streams as possible to maximize the amount of data that can be processed simultaneously.

When benchmark_app is run with `-hint throughput`, it maximizes the number of parallel inference requests to utilize all the threads available on the device. On GPU, it automatically sets the inference batch size to fill up the GPU memory available.

For more information on performance hints, see the [High-level Performance Hints](../../docs/OV_Runtime_UG/performance_hints.md) page. For more details on optimal runtime configurations and how they are automatically determined using performance hints, see [Runtime Inference Optimizations](../../docs/optimization_guide/dldt_deployment_optimization_guide.md).


### Device
To set which device benchmarking runs on, use the `-d <device>` argument. This will tell benchmark_app to run benchmarking on that specific device. The benchmark app supports "CPU", "GPU", and "MYRIAD" (also known as [VPU](../../docs/OV_Runtime_UG/supported_plugins/VPU.md)) devices. In order to use the GPU or VPU, the system must have the appropriate drivers installed. If no device is specified, benchmark_app will default to using CPU.

For example, to run benchmarking on GPU, use:

```
benchmark_app -m model.xml -d GPU
```

You may also specify "AUTO" as the device, in which case the benchmark_app will automatically select the best device for benchmarking and support it with the CPU at the model loading stage. This may result in increased performance, thus, should be used purposefully. For more information, see the [Automatic device selection](../../docs/OV_Runtime_UG/auto_device_selection.md) page.

(Note: If the latency or throughput hint is set, it will automatically configure streams and batch sizes for optimal performance based on the specified device.)

### Number of iterations
By default, the benchmarking app will run for a predefined duration, repeatedly performing inferencing with the model and measuring the resulting inference speed. There are several options for setting the number of inference iterations:

* Explicitly specify the number of iterations the model runs using the `-niter <number_of_iterations>` option
* Set how much time the app runs for using the `-t <seconds>` option
* Set both of them (execution will continue until both conditions are met)
* If neither -niter nor -t are specified, the app will run for a predefined duration that depends on the device

The more iterations a model runs, the better the statistics will be for determing average latency and throughput.

### Inputs
The benchmark tool runs benchmarking on user-provided input images in `.jpg`, `.bmp`, or `.png` format. Use `-i <PATH_TO_INPUT>` to specify the path to an image, or folder of images. For example, to run benchmarking on an image named `test1.jpg`, use:

```
./benchmark_app -m model.xml -i test1.jpg
```

The tool will repeatedly loop through the provided inputs and run inferencing on them for the specified amount of time or number of iterations. If the `-i` flag is not used, the tool will automatically generate random data to fit the input shape of the model. 

### Examples
For more usage examples (and step-by-step instructions on how to set up a model for benchmarking), see the [Examples of Running the Tool](#examples-of-running-the-tool) section.

## Advanced Usage

> **NOTE**: By default, OpenVINO samples, tools and demos expect input with BGR channels order. If you trained your model to work with RGB order, you need to manually rearrange the default channel order in the sample or demo application or reconvert your model using the Model Optimizer tool with --reverse_input_channels argument specified. For more information about the argument, refer to When to Reverse Input Channels section of Converting a Model to Intermediate Representation (IR).

### Per-layer performance and logging
The application also collects per-layer Performance Measurement (PM) counters for each executed infer request if you enable statistics dumping by setting the `-report_type` parameter to one of the possible values:

* `no_counters` report includes configuration options specified, resulting FPS and latency.
* `average_counters` report extends the `no_counters` report and additionally includes average PM counters values for each layer from the network.
* `detailed_counters` report extends the `average_counters` report and additionally includes per-layer PM counters and latency for each executed infer request.

Depending on the type, the report is stored to benchmark_no_counters_report.csv, benchmark_average_counters_report.csv, or benchmark_detailed_counters_report.csv file located in the path specified in -report_folder. The application also saves executable graph information serialized to an XML file if you specify a path to it with the -exec_graph_path parameter.

### <a name="all-configuration-options"></a> All configuration options
Running the application with the `-h` or `--help` option yields the following usage message:

```
[Step 1/11] Parsing and validating input arguments
[ INFO ] Parsing input parameters
usage: benchmark_app.py [-h [HELP]] [-i PATHS_TO_INPUT [PATHS_TO_INPUT ...]] -m PATH_TO_MODEL [-d TARGET_DEVICE] [-extensions EXTENSIONS] [-c PATH_TO_CLDNN_CONFIG]
                        [-hint {throughput,cumulative_throughput,latency,none}] [-api {sync,async}] [-niter NUMBER_ITERATIONS] [-nireq NUMBER_INFER_REQUESTS] [-b BATCH_SIZE] [-t TIME]
                        [-shape SHAPE] [-data_shape DATA_SHAPE] [-layout LAYOUT] [-nstreams NUMBER_STREAMS] [-latency_percentile LATENCY_PERCENTILE] [-nthreads NUMBER_THREADS]
                        [-pin {YES,NO,NUMA,HYBRID_AWARE}] [-exec_graph_path EXEC_GRAPH_PATH] [-pc [PERF_COUNTS]] [-pcsort {no_sort,sort,simple_sort}] [-pcseq [PCSEQ]]
                        [-inference_only [INFERENCE_ONLY]] [-report_type {no_counters,average_counters,detailed_counters}] [-report_folder REPORT_FOLDER] [-dump_config DUMP_CONFIG]
                        [-load_config LOAD_CONFIG] [-infer_precision INFER_PRECISION] [-ip {u8,U8,f16,FP16,f32,FP32}] [-op {u8,U8,f16,FP16,f32,FP32}] [-iop INPUT_OUTPUT_PRECISION]
                        [-cdir CACHE_DIR] [-lfile [LOAD_FROM_FILE]] [-iscale INPUT_SCALE] [-imean INPUT_MEAN]

Options:
  -h [HELP], --help [HELP]
                        Show this help message and exit.
  -i PATHS_TO_INPUT [PATHS_TO_INPUT ...], --paths_to_input PATHS_TO_INPUT [PATHS_TO_INPUT ...]
                        Optional. Path to a folder with images and/or binaries or to specific image or binary file.It is also allowed to map files to model inputs:
                        input_1:file_1/dir1,file_2/dir2,input_4:file_4/dir4 input_2:file_3/dir3
  -m PATH_TO_MODEL, --path_to_model PATH_TO_MODEL
                        Required. Path to an .xml/.onnx file with a trained model or to a .blob file with a trained compiled model.
  -d TARGET_DEVICE, --target_device TARGET_DEVICE
                        Optional. Specify a target device to infer on (the list of available devices is shown below). Default value is CPU. Use '-d HETERO:<comma separated devices list>'
                        format to specify HETERO plugin. Use '-d MULTI:<comma separated devices list>' format to specify MULTI plugin. The application looks for a suitable plugin for the
                        specified device.
  -extensions EXTENSIONS, --extensions EXTENSIONS
                        Optional. Path or a comma-separated list of paths to libraries (.so or .dll) with extensions.
  -c PATH_TO_CLDNN_CONFIG, --path_to_cldnn_config PATH_TO_CLDNN_CONFIG
                        Optional. Required for GPU custom kernels. Absolute path to an .xml file with the kernels description.
  -hint {throughput,cumulative_throughput,latency,none}, --perf_hint {throughput,cumulative_throughput,latency,none}
                        Optional. Performance hint (latency or throughput or cumulative_throughput or none). Performance hint allows the OpenVINO device to select the right model-specific
                        settings. 'throughput': device performance mode will be set to THROUGHPUT. 'cumulative_throughput': device performance mode will be set to CUMULATIVE_THROUGHPUT.
                        'latency': device performance mode will be set to LATENCY. 'none': no device performance mode will be set. Using explicit 'nstreams' or other device-specific options,
                        please set hint to 'none'
  -api {sync,async}, --api_type {sync,async}
                        Optional. Enable using sync/async API. Default value is async.
  -niter NUMBER_ITERATIONS, --number_iterations NUMBER_ITERATIONS
                        Optional. Number of iterations. If not specified, the number of iterations is calculated depending on a device.
  -nireq NUMBER_INFER_REQUESTS, --number_infer_requests NUMBER_INFER_REQUESTS
                        Optional. Number of infer requests. Default value is determined automatically for device.
  -b BATCH_SIZE, --batch_size BATCH_SIZE
                        Optional. Batch size value. If not specified, the batch size value is determined from Intermediate Representation
  -t TIME, --time TIME  Optional. Time in seconds to execute topology.
  -shape SHAPE          Optional. Set shape for input. For example, "input1[1,3,224,224],input2[1,4]" or "[1,3,224,224]" in case of one input size.This parameter affect model Parameter shape,
                        can be dynamic. For dynamic dimesions use symbol `?`, `-1` or range `low.. up`.
  -data_shape DATA_SHAPE
                        Optional. Optional if model shapes are all static (original ones or set by -shape).Required if at least one input shape is dynamic and input images are not provided.Set
                        shape for input tensors. For example, "input1[1,3,224,224][1,3,448,448],input2[1,4][1,8]" or "[1,3,224,224][1,3,448,448] in case of one input size.
  -layout LAYOUT        Optional. Prompts how model layouts should be treated by application. For example, "input1[NCHW],input2[NC]" or "[NCHW]" in case of one input size.
  -nstreams NUMBER_STREAMS, --number_streams NUMBER_STREAMS
                        Optional. Number of streams to use for inference on the CPU/GPU/MYRIAD (for HETERO and MULTI device cases use format <device1>:<nstreams1>,<device2>:<nstreams2> or just
                        <nstreams>). Default value is determined automatically for a device. Please note that although the automatic selection usually provides a reasonable performance, it
                        still may be non - optimal for some cases, especially for very small models. Also, using nstreams>1 is inherently throughput-oriented option, while for the best-latency
                        estimations the number of streams should be set to 1. See samples README for more details.
  -latency_percentile LATENCY_PERCENTILE, --latency_percentile LATENCY_PERCENTILE
                        Optional. Defines the percentile to be reported in latency metric. The valid range is [1, 100]. The default value is 50 (median).
  -nthreads NUMBER_THREADS, --number_threads NUMBER_THREADS
                        Number of threads to use for inference on the CPU, GNA (including HETERO and MULTI cases).
  -pin {YES,NO,NUMA,HYBRID_AWARE}, --infer_threads_pinning {YES,NO,NUMA,HYBRID_AWARE}
                        Optional. Enable threads->cores ('YES' which is OpenVINO runtime's default for conventional CPUs), threads->(NUMA)nodes ('NUMA'), threads->appropriate core types
                        ('HYBRID_AWARE', which is OpenVINO runtime's default for Hybrid CPUs) or completely disable ('NO') CPU threads pinning for CPU-involved inference.
  -exec_graph_path EXEC_GRAPH_PATH, --exec_graph_path EXEC_GRAPH_PATH
                        Optional. Path to a file where to store executable graph information serialized.
  -pc [PERF_COUNTS], --perf_counts [PERF_COUNTS]
                        Optional. Report performance counters.
  -pcsort {no_sort,sort,simple_sort}, --perf_counts_sort {no_sort,sort,simple_sort}
                        Optional. Report performance counters and analysis the sort hotpoint opts. sort: Analysis opts time cost, print by hotpoint order no_sort: Analysis opts time cost,
                        print by normal order simple_sort: Analysis opts time cost, only print EXECUTED opts by normal order
  -pcseq [PCSEQ], --pcseq [PCSEQ]
                        Optional. Report latencies for each shape in -data_shape sequence.
  -inference_only [INFERENCE_ONLY], --inference_only [INFERENCE_ONLY]
                        Optional. If true inputs filling only once before measurements (default for static models), else inputs filling is included into loop measurement (default for dynamic
                        models)
  -report_type {no_counters,average_counters,detailed_counters}, --report_type {no_counters,average_counters,detailed_counters}
                        Optional. Enable collecting statistics report. "no_counters" report contains configuration options specified, resulting FPS and latency. "average_counters" report
                        extends "no_counters" report and additionally includes average PM counters values for each layer from the model. "detailed_counters" report extends "average_counters"
                        report and additionally includes per-layer PM counters and latency for each executed infer request.
  -report_folder REPORT_FOLDER, --report_folder REPORT_FOLDER
                        Optional. Path to a folder where statistics report is stored.
  -dump_config DUMP_CONFIG
                        Optional. Path to JSON file to dump OpenVINO parameters, which were set by application.
  -load_config LOAD_CONFIG
                        Optional. Path to JSON file to load custom OpenVINO parameters. Please note, command line parameters have higher priority then parameters from configuration file.
  -infer_precision INFER_PRECISION
                        Optional. Hint to specifies inference precision. Example: -infer_precision CPU:bf16,GPU:f32
  -ip {u8,U8,f16,FP16,f32,FP32}, --input_precision {u8,U8,f16,FP16,f32,FP32}
                        Optional. Specifies precision for all input layers of the model.
  -op {u8,U8,f16,FP16,f32,FP32}, --output_precision {u8,U8,f16,FP16,f32,FP32}
                        Optional. Specifies precision for all output layers of the model.
  -iop INPUT_OUTPUT_PRECISION, --input_output_precision INPUT_OUTPUT_PRECISION
                        Optional. Specifies precision for input and output layers by name. Example: -iop "input:f16, output:f16". Notice that quotes are required. Overwrites precision from ip
                        and op options for specified layers.
  -cdir CACHE_DIR, --cache_dir CACHE_DIR
                        Optional. Enable model caching to specified directory
  -lfile [LOAD_FROM_FILE], --load_from_file [LOAD_FROM_FILE]
                        Optional. Loads model from file directly without read_model.
  -iscale INPUT_SCALE, --input_scale INPUT_SCALE
                        Optional. Scale values to be used for the input image per channel. Values to be provided in the [R, G, B] format. Can be defined for desired input of the model.
                        Example: -iscale data[255,255,255],info[255,255,255]
  -imean INPUT_MEAN, --input_mean INPUT_MEAN
                        Optional. Mean values to be used for the input image per channel. Values to be provided in the [R, G, B] format. Can be defined for desired input of the model. Example:
                        -imean data[255,255,255],info[255,255,255]
```

Running the application with the empty list of options yields the usage message given above and an error message.

### More information on inputs
The benchmark tool supports topologies with one or more inputs. If a topology is not data sensitive, you can skip the input parameter, and the inputs will be filled with random values. If a model has only image input(s), provide a folder with images or a path to an image as input. If a model has some specific input(s) (besides images), please prepare a binary file(s) that is filled with data of appropriate precision and provide a path to it as input. If a model has mixed input types, the input folder should contain all required files. Image inputs are filled with image files one by one. Binary inputs are filled with binary inputs one by one.

## Examples of Running the Tool
This section provides step-by-step instructions on how to run the Benchmark Tool with the `asl-recognition` Intel model on CPU or GPU devices. It uses random data as the input.

> **NOTE**: Internet access is required to execute the following steps successfully. If you have access to the Internet through a proxy server only, please make sure that it is configured in your OS environment.

1. Install OpenVINO Development Tools (if it hasn't been installed already):
   ```sh
   pip install openvino-dev
   ```

2. Download the model using omz_downloader, specifying the model name and directory to download the model to:
   ```sh
   omz_downloader --name asl-recognition-0004 --precisions FP16 --output_dir omz_models
   ```

3. Run the tool, specifying the location of the model .xml file, the device to perform inference on, and with a performance hint. The following commands demonstrate examples of how to run the Benchmark Tool in latency mode on CPU and throughput mode on GPU devices:

   * On CPU (latency mode):
   ```sh
   benchmark_app -m omz_models/intel/asl-recognition-0004/FP16/asl-recognition-0004.xml -d CPU -hint latency
   ```

   * On GPU (throughput mode):
   ```sh
   benchmark_app -m omz_models/intel/asl-recognition-0004/FP16/asl-recognition-0004.xml -d GPU -hint throughput
   ```

The application outputs the number of executed iterations, total duration of execution, latency, and throughput.
Additionally, if you set the `-report_type` parameter, the application outputs a statistics report. If you set the `-pc` parameter, the application outputs performance counters. If you set `-exec_graph_path`, the application reports executable graph information serialized. All measurements including per-layer PM counters are reported in milliseconds.

An example of the information output when running benchmark_app on CPU in latency mode is shown below:
<<<<<<< HEAD
```
[Step 1/11] Parsing and validating input arguments
[ WARNING ]  -nstreams default value is determined automatically for a device. Although the automatic selection usually provides a reasonable performance, but it still may be non-optimal for some cases, for more information look at README. 
[Step 2/11] Loading OpenVINO
[ INFO ] OpenVINO:
         API version............. 2022.2.0-7713-af16ea1d79a-releases/2022/2
[ INFO ] Device info
         CPU
         openvino_intel_cpu_plugin version 2022.2
         Build................... 2022.2.0-7713-af16ea1d79a-releases/2022/2

[Step 3/11] Setting device configuration
[Step 4/11] Reading network files
[ INFO ] Read model took 21.20 ms
[Step 5/11] Resizing network to match image sizes and given batch
[ INFO ] Network batch size: 1
[Step 6/11] Configuring input of the model
[ INFO ] Model input 'input' precision f32, dimensions ([N,C,D,H,W]): 1 3 16 224 224
[ INFO ] Model output 'output' precision f32, dimensions ([...]): 1 100
[Step 7/11] Loading the model to the device
[ INFO ] Compile model took 144.11 ms
[Step 8/11] Querying optimal runtime parameters
[ INFO ] DEVICE: CPU
[ INFO ]   AVAILABLE_DEVICES  , ['']
[ INFO ]   RANGE_FOR_ASYNC_INFER_REQUESTS  , (1, 1, 1)
[ INFO ]   RANGE_FOR_STREAMS  , (1, 8)
[ INFO ]   FULL_DEVICE_NAME  , 11th Gen Intel(R) Core(TM) i7-11370H @ 3.30GHz
[ INFO ]   OPTIMIZATION_CAPABILITIES  , ['WINOGRAD', 'FP32', 'FP16', 'INT8', 'BIN', 'EXPORT_IMPORT']
[ INFO ]   CACHE_DIR  , 
[ INFO ]   NUM_STREAMS  , 1
[ INFO ]   AFFINITY  , Affinity.CORE
[ INFO ]   INFERENCE_NUM_THREADS  , 0
[ INFO ]   PERF_COUNT  , False
[ INFO ]   INFERENCE_PRECISION_HINT  , <Type: 'float32'>
[ INFO ]   PERFORMANCE_HINT  , PerformanceMode.LATENCY
[ INFO ]   PERFORMANCE_HINT_NUM_REQUESTS  , 0
[Step 9/11] Creating infer requests and preparing input data
[ INFO ] Create 1 infer requests took 0.10 ms
[ WARNING ] No input files were given for input 'input'!. This input will be filled with random values!
[ INFO ] Fill input 'input' with random values 
[Step 10/11] Measuring performance (Start inference asynchronously, 1 inference requests, inference only: True, limits: 60000 ms duration)
[ INFO ] Benchmarking in inference only mode (inputs filling are not included in measurement loop).
[ INFO ] First inference took 32.43 ms
[Step 11/11] Dumping statistics report
Count:          1936 iterations
Duration:       60063.42 ms
Latency:
    Median:     30.90 ms
    AVG:        30.97 ms
    MIN:        26.89 ms
    MAX:        46.39 ms
Throughput: 32.23 FPS
```

The Benchmark Tool can also be used with dynamically shaped networks to measure expected inference time for various input data shapes. See the -shape and -data_shape argument descriptions in the <a href="#all-configuration-options">All configuration options</a> section to learn more about using dynamic shapes. Here is a command example for using benchmark_app with dynamic networks and a portion of the resulting output:

```sh
benchmark_app -m omz_models/intel/asl-recognition-0004/FP16/asl-recognition-0004.xml -d CPU -shape [-1,3,16,224,224] -data_shape [1,3,16,224,224][2,3,16,224,224][4,3,16,224,224] -pcseq
```

```sh
[Step 9/11] Creating infer requests and preparing input data
[ INFO ] Create 4 infer requests took 0.47 ms
[ WARNING ] No input files were given for input 'input'!. This input will be filled with random values!
[ INFO ] Fill input 'input' with random values 
[ INFO ] Defined 3 tensor groups:
	input: {1, 3, 16, 224, 224} 
	input: {2, 3, 16, 224, 224} 
	input: {4, 3, 16, 224, 224} 
[Step 10/11] Measuring performance (Start inference asynchronously, 4 inference requests using 4 streams for CPU, inference only: False, limits: 60000 ms duration)
[ INFO ] Benchmarking in full mode (inputs filling are included in measurement loop).
[ INFO ] First inference took 73.16 ms
[Step 11/11] Dumping statistics report
Count:          807 iterations
Duration:       60438.28 ms
Latency:
    AVG:        298.88 ms
    MIN:        115.96 ms
    MAX:        560.42 ms
Latency for each data shape group: 
  input: {1, 3, 16, 224, 224} 
    AVG:        144.01 ms
    MIN:        115.96 ms
    MAX:        179.73 ms
  input: {2, 3, 16, 224, 224} 
    AVG:        254.44 ms
    MIN:        205.56 ms
    MAX:        312.95 ms
  input: {4, 3, 16, 224, 224} 
    AVG:        498.74 ms
    MIN:        440.95 ms
    MAX:        560.42 ms
Throughput: 31.16 FPS
```
=======

   ```sh
   benchmark_app -m omz_models/intel/asl-recognition-0004/FP16/asl-recognition-0004.xml -d CPU -hint latency
   ```

   ```sh
   [Step 1/11] Parsing and validating input arguments
   [ INFO ] Parsing input parameters
   [ INFO ] Input command: /home/openvino/tools/benchmark_tool/benchmark_app.py -m omz_models/intel/intel/asl-recognition-0004/FP16/asl-recognition-0004.xml -d CPU -hint latency
   [Step 2/11] Loading OpenVINO Runtime
   [ INFO ] OpenVINO:
   [ INFO ] Build ................................. 2022.3.0-7750-c1109a7317e-feature/py_cpp_align
   [ INFO ]
   [ INFO ] Device info:
   [ INFO ] CPU
   [ INFO ] Build ................................. 2022.3.0-7750-c1109a7317e-feature/py_cpp_align
   [ INFO ]
   [ INFO ]
   [Step 3/11] Setting device configuration
   [Step 4/11] Reading model files
   [ INFO ] Loading model files
   [ INFO ] Read model took 147.82 ms
   [ INFO ] Original model I/O parameters:
   [ INFO ] Model inputs:
   [ INFO ]     input (node: input) : f32 / [N,C,D,H,W] / {1,3,16,224,224}
   [ INFO ] Model outputs:
   [ INFO ]     output (node: output) : f32 / [...] / {1,100}
   [Step 5/11] Resizing model to match image sizes and given batch
   [ INFO ] Model batch size: 1
   [Step 6/11] Configuring input of the model
   [ INFO ] Model inputs:
   [ INFO ]     input (node: input) : f32 / [N,C,D,H,W] / {1,3,16,224,224}
   [ INFO ] Model outputs:
   [ INFO ]     output (node: output) : f32 / [...] / {1,100}
   [Step 7/11] Loading the model to the device
   [ INFO ] Compile model took 974.64 ms
   [Step 8/11] Querying optimal runtime parameters
   [ INFO ] Model:
   [ INFO ]   NETWORK_NAME: torch-jit-export
   [ INFO ]   OPTIMAL_NUMBER_OF_INFER_REQUESTS: 2
   [ INFO ]   NUM_STREAMS: 2
   [ INFO ]   AFFINITY: Affinity.CORE
   [ INFO ]   INFERENCE_NUM_THREADS: 0
   [ INFO ]   PERF_COUNT: False
   [ INFO ]   INFERENCE_PRECISION_HINT: <Type: 'float32'>
   [ INFO ]   PERFORMANCE_HINT: PerformanceMode.LATENCY
   [ INFO ]   PERFORMANCE_HINT_NUM_REQUESTS: 0
   [Step 9/11] Creating infer requests and preparing input tensors
   [ WARNING ] No input files were given for input 'input'!. This input will be filled with random values!
   [ INFO ] Fill input 'input' with random values
   [Step 10/11] Measuring performance (Start inference asynchronously, 2 inference requests, limits: 60000 ms duration)
   [ INFO ] Benchmarking in inference only mode (inputs filling are not included in measurement loop).
   [ INFO ] First inference took 38.41 ms
   [Step 11/11] Dumping statistics report
   [ INFO ] Count:        5380 iterations
   [ INFO ] Duration:     60036.78 ms
   [ INFO ] Latency:
   [ INFO ]    Median:     22.04 ms
   [ INFO ]    Average:    22.09 ms
   [ INFO ]    Min:        20.78 ms
   [ INFO ]    Max:        33.51 ms
   [ INFO ] Throughput:   89.61 FPS
   ```

The Benchmark Tool can also be used with dynamically shaped networks to measure expected inference time for various input data shapes. See the -shape and -data_shape argument descriptions in the <a href="#all-configuration-options">All configuration options</a> section to learn more about using dynamic shapes. Here is a command example for using benchmark_app with dynamic networks and a portion of the resulting output:

   ```sh
   benchmark_app -m omz_models/intel/asl-recognition-0004/FP16/asl-recognition-0004.xml -d CPU -shape [-1,3,16,224,224] -data_shape [1,3,16,224,224][2,3,16,224,224][4,3,16,224,224] -pcseq
   ```

   ```sh
   [Step 9/11] Creating infer requests and preparing input tensors
  [ WARNING ] No input files were given for input 'input'!. This input will be filled with random values!
  [ INFO ] Fill input 'input' with random values
  [ INFO ] Defined 3 tensor groups:
  [ INFO ]         input: {1, 3, 16, 224, 224}
  [ INFO ]         input: {2, 3, 16, 224, 224}
  [ INFO ]         input: {4, 3, 16, 224, 224}
   [Step 10/11] Measuring performance (Start inference asynchronously, 11 inference requests, limits: 60000 ms duration)
   [ INFO ] Benchmarking in full mode (inputs filling are included in measurement loop).
   [ INFO ] First inference took 201.15 ms
   [Step 11/11] Dumping statistics report
   [ INFO ] Count:        2811 iterations
   [ INFO ] Duration:     60271.71 ms
   [ INFO ] Latency:
   [ INFO ]    Median:     207.70 ms
   [ INFO ]    Average:    234.56 ms
   [ INFO ]    Min:        85.73 ms
   [ INFO ]    Max:        773.55 ms
   [ INFO ] Latency for each data shape group:
   [ INFO ] 1. input: {1, 3, 16, 224, 224}
   [ INFO ]    Median:     118.08 ms
   [ INFO ]    Average:    115.05 ms
   [ INFO ]    Min:        85.73 ms
   [ INFO ]    Max:        339.25 ms
   [ INFO ] 2. input: {2, 3, 16, 224, 224}
   [ INFO ]    Median:     207.25 ms
   [ INFO ]    Average:    205.16 ms
   [ INFO ]    Min:        166.98 ms
   [ INFO ]    Max:        545.55 ms
   [ INFO ] 3. input: {4, 3, 16, 224, 224}
   [ INFO ]    Median:     384.16 ms
   [ INFO ]    Average:    383.48 ms
   [ INFO ]    Min:        305.51 ms
   [ INFO ]    Max:        773.55 ms
   [ INFO ] Throughput:   108.82 FPS
   ```
>>>>>>> 52b02c19

## See Also
* [Using OpenVINO Samples](../../docs/OV_Runtime_UG/Samples_Overview.md)
* [Model Optimizer](../../docs/MO_DG/Deep_Learning_Model_Optimizer_DevGuide.md)
* [Model Downloader](@ref omz_tools_downloader)<|MERGE_RESOLUTION|>--- conflicted
+++ resolved
@@ -237,102 +237,6 @@
 Additionally, if you set the `-report_type` parameter, the application outputs a statistics report. If you set the `-pc` parameter, the application outputs performance counters. If you set `-exec_graph_path`, the application reports executable graph information serialized. All measurements including per-layer PM counters are reported in milliseconds.
 
 An example of the information output when running benchmark_app on CPU in latency mode is shown below:
-<<<<<<< HEAD
-```
-[Step 1/11] Parsing and validating input arguments
-[ WARNING ]  -nstreams default value is determined automatically for a device. Although the automatic selection usually provides a reasonable performance, but it still may be non-optimal for some cases, for more information look at README. 
-[Step 2/11] Loading OpenVINO
-[ INFO ] OpenVINO:
-         API version............. 2022.2.0-7713-af16ea1d79a-releases/2022/2
-[ INFO ] Device info
-         CPU
-         openvino_intel_cpu_plugin version 2022.2
-         Build................... 2022.2.0-7713-af16ea1d79a-releases/2022/2
-
-[Step 3/11] Setting device configuration
-[Step 4/11] Reading network files
-[ INFO ] Read model took 21.20 ms
-[Step 5/11] Resizing network to match image sizes and given batch
-[ INFO ] Network batch size: 1
-[Step 6/11] Configuring input of the model
-[ INFO ] Model input 'input' precision f32, dimensions ([N,C,D,H,W]): 1 3 16 224 224
-[ INFO ] Model output 'output' precision f32, dimensions ([...]): 1 100
-[Step 7/11] Loading the model to the device
-[ INFO ] Compile model took 144.11 ms
-[Step 8/11] Querying optimal runtime parameters
-[ INFO ] DEVICE: CPU
-[ INFO ]   AVAILABLE_DEVICES  , ['']
-[ INFO ]   RANGE_FOR_ASYNC_INFER_REQUESTS  , (1, 1, 1)
-[ INFO ]   RANGE_FOR_STREAMS  , (1, 8)
-[ INFO ]   FULL_DEVICE_NAME  , 11th Gen Intel(R) Core(TM) i7-11370H @ 3.30GHz
-[ INFO ]   OPTIMIZATION_CAPABILITIES  , ['WINOGRAD', 'FP32', 'FP16', 'INT8', 'BIN', 'EXPORT_IMPORT']
-[ INFO ]   CACHE_DIR  , 
-[ INFO ]   NUM_STREAMS  , 1
-[ INFO ]   AFFINITY  , Affinity.CORE
-[ INFO ]   INFERENCE_NUM_THREADS  , 0
-[ INFO ]   PERF_COUNT  , False
-[ INFO ]   INFERENCE_PRECISION_HINT  , <Type: 'float32'>
-[ INFO ]   PERFORMANCE_HINT  , PerformanceMode.LATENCY
-[ INFO ]   PERFORMANCE_HINT_NUM_REQUESTS  , 0
-[Step 9/11] Creating infer requests and preparing input data
-[ INFO ] Create 1 infer requests took 0.10 ms
-[ WARNING ] No input files were given for input 'input'!. This input will be filled with random values!
-[ INFO ] Fill input 'input' with random values 
-[Step 10/11] Measuring performance (Start inference asynchronously, 1 inference requests, inference only: True, limits: 60000 ms duration)
-[ INFO ] Benchmarking in inference only mode (inputs filling are not included in measurement loop).
-[ INFO ] First inference took 32.43 ms
-[Step 11/11] Dumping statistics report
-Count:          1936 iterations
-Duration:       60063.42 ms
-Latency:
-    Median:     30.90 ms
-    AVG:        30.97 ms
-    MIN:        26.89 ms
-    MAX:        46.39 ms
-Throughput: 32.23 FPS
-```
-
-The Benchmark Tool can also be used with dynamically shaped networks to measure expected inference time for various input data shapes. See the -shape and -data_shape argument descriptions in the <a href="#all-configuration-options">All configuration options</a> section to learn more about using dynamic shapes. Here is a command example for using benchmark_app with dynamic networks and a portion of the resulting output:
-
-```sh
-benchmark_app -m omz_models/intel/asl-recognition-0004/FP16/asl-recognition-0004.xml -d CPU -shape [-1,3,16,224,224] -data_shape [1,3,16,224,224][2,3,16,224,224][4,3,16,224,224] -pcseq
-```
-
-```sh
-[Step 9/11] Creating infer requests and preparing input data
-[ INFO ] Create 4 infer requests took 0.47 ms
-[ WARNING ] No input files were given for input 'input'!. This input will be filled with random values!
-[ INFO ] Fill input 'input' with random values 
-[ INFO ] Defined 3 tensor groups:
-	input: {1, 3, 16, 224, 224} 
-	input: {2, 3, 16, 224, 224} 
-	input: {4, 3, 16, 224, 224} 
-[Step 10/11] Measuring performance (Start inference asynchronously, 4 inference requests using 4 streams for CPU, inference only: False, limits: 60000 ms duration)
-[ INFO ] Benchmarking in full mode (inputs filling are included in measurement loop).
-[ INFO ] First inference took 73.16 ms
-[Step 11/11] Dumping statistics report
-Count:          807 iterations
-Duration:       60438.28 ms
-Latency:
-    AVG:        298.88 ms
-    MIN:        115.96 ms
-    MAX:        560.42 ms
-Latency for each data shape group: 
-  input: {1, 3, 16, 224, 224} 
-    AVG:        144.01 ms
-    MIN:        115.96 ms
-    MAX:        179.73 ms
-  input: {2, 3, 16, 224, 224} 
-    AVG:        254.44 ms
-    MIN:        205.56 ms
-    MAX:        312.95 ms
-  input: {4, 3, 16, 224, 224} 
-    AVG:        498.74 ms
-    MIN:        440.95 ms
-    MAX:        560.42 ms
-Throughput: 31.16 FPS
-```
-=======
 
    ```sh
    benchmark_app -m omz_models/intel/asl-recognition-0004/FP16/asl-recognition-0004.xml -d CPU -hint latency
@@ -440,7 +344,6 @@
    [ INFO ]    Max:        773.55 ms
    [ INFO ] Throughput:   108.82 FPS
    ```
->>>>>>> 52b02c19
 
 ## See Also
 * [Using OpenVINO Samples](../../docs/OV_Runtime_UG/Samples_Overview.md)
