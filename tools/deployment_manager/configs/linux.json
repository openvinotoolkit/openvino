--- conflicted
+++ resolved
@@ -77,12 +77,7 @@
       "files": [
         "runtime/lib/intel64/libgna.so",
         "runtime/lib/intel64/libgna.so.2",
-<<<<<<< HEAD
-        "runtime/lib/intel64/libgna.so.2.0.0.1226",
-=======
         "runtime/lib/intel64/libgna.so.3.0.0.1377",
-        "runtime/lib/intel64/libinference_engine_legacy.so",
->>>>>>> 543ca4f3
         "runtime/lib/intel64/libGNAPlugin.so"
       ]
     },
