--- conflicted
+++ resolved
@@ -63,20 +63,11 @@
       "group": ["ie"],
       "dependencies" : ["ie_core"],
       "files": [
-<<<<<<< HEAD
-        "deployment_tools/inference_engine/external/97-myriad-usbboot.rules",
-        "deployment_tools/inference_engine/lib/intel64/usb-ma2x8x.mvcmd",
-        "deployment_tools/inference_engine/lib/intel64/pcie-ma2x8x.mvcmd",
-        "deployment_tools/inference_engine/lib/intel64/libmyriadPlugin.so",
-        "deployment_tools/inference_engine/lib/intel64/vpu_custom_kernels",
-=======
         "runtime/3rdparty/97-myriad-usbboot.rules",
         "runtime/lib/intel64/usb-ma2x8x.mvcmd",
         "runtime/lib/intel64/pcie-ma2x8x.mvcmd",
         "runtime/lib/intel64/libmyriadPlugin.so",
         "runtime/lib/intel64/vpu_custom_kernels",
-        "runtime/lib/intel64/libinference_engine_legacy.so",
->>>>>>> 5847b35e
         "install_dependencies/install_NCS_udev_rules.sh"
       ]
     },
@@ -85,16 +76,10 @@
       "group": ["ie"],
       "dependencies" : ["ie_core"],
       "files": [
-<<<<<<< HEAD
-        "deployment_tools/inference_engine/external/gna",
-        "deployment_tools/inference_engine/lib/intel64/libGNAPlugin.so"
-=======
         "runtime/lib/intel64/libgna.so",
         "runtime/lib/intel64/libgna.so.2",
         "runtime/lib/intel64/libgna.so.2.0.0.1226",
-        "runtime/lib/intel64/libinference_engine_legacy.so",
         "runtime/lib/intel64/libGNAPlugin.so"
->>>>>>> 5847b35e
       ]
     },
     "hddl": {
@@ -102,14 +87,8 @@
       "group": ["ie"],
       "dependencies" : ["ie_core"],
       "files": [
-<<<<<<< HEAD
-        "deployment_tools/inference_engine/lib/intel64/libHDDLPlugin.so",
-        "deployment_tools/inference_engine/external/hddl"
-=======
         "runtime/lib/intel64/libHDDLPlugin.so",
-        "runtime/lib/intel64/libinference_engine_legacy.so",
         "runtime/3rdparty/hddl"
->>>>>>> 5847b35e
       ]
     },
     "opencv": {
