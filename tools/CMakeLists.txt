--- conflicted
+++ resolved
@@ -61,11 +61,6 @@
 
 # build and install openvino-dev wheel
 
-<<<<<<< HEAD
-    add_subdirectory(mo)
-
-=======
 if(ENABLE_WHEEL)
     add_subdirectory(openvino_dev)
->>>>>>> caf1f22f
 endif()