--- conflicted
+++ resolved
@@ -27,12 +27,7 @@
 endif()
 
 # outbound requirements.txt files for openvino-dev package
-<<<<<<< HEAD
-
-if (DEFINED ENV{CI_BUILD_DEV_TAG} AND NOT $ENV{CI_BUILD_DEV_TAG} STREQUAL "")
-=======
 if(DEFINED ENV{CI_BUILD_DEV_TAG} AND NOT $ENV{CI_BUILD_DEV_TAG} STREQUAL "")
->>>>>>> 30ec7366
     set(WHEEL_VERSION "${OpenVINO_VERSION}.$ENV{CI_BUILD_DEV_TAG}")
 else()
     set(WHEEL_VERSION ${OpenVINO_VERSION})
@@ -53,13 +48,8 @@
     configure_file(${REQUIREMENTS_IN} ${REQUIREMENTS_OUT})
 
     install(FILES ${CMAKE_CURRENT_BINARY_DIR}/${REQUIREMENTS_OUT}
-<<<<<<< HEAD
             DESTINATION ${OV_CPACK_DEVREQDIR}
             COMPONENT ${OV_CPACK_COMP_DEV_REQ_FILES}
-=======
-            DESTINATION tools
-            COMPONENT openvino_dev_req_files
->>>>>>> 30ec7366
             EXCLUDE_FROM_ALL)
 endforeach()
 
