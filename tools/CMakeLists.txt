# Copyright (C) 2018-2023 Intel Corporation
# SPDX-License-Identifier: Apache-2.0

#
# C++ tools
#

if(ENABLE_COMPILE_TOOL)
    add_subdirectory(compile_tool)
endif()

if(ENABLE_SAMPLES)
    add_subdirectory(legacy/benchmark_app)
endif()

#
# Python tools
#

# install deployment_manager

ov_cpack_add_component(${OV_CPACK_COMP_DEPLOYMENT_MANAGER} HIDDEN)

install(DIRECTORY deployment_manager
        DESTINATION ${OV_CPACK_TOOLSDIR}
        COMPONENT ${OV_CPACK_COMP_DEPLOYMENT_MANAGER}
        ${OV_CPACK_COMP_DEPLOYMENT_MANAGER_EXCLUDE_ALL}
        USE_SOURCE_PERMISSIONS)

# MO

add_subdirectory(mo)

# POT

configure_file("${CMAKE_CURRENT_SOURCE_DIR}/pot/openvino/tools/pot/version.txt.in"
               "${CMAKE_CURRENT_SOURCE_DIR}/pot/openvino/tools/pot/version.txt" @ONLY)

<<<<<<< HEAD

# TODO: do we need to add ENABLE_PYTHON_TOOLS ?
if(ENABLE_PYTHON)

# Benchmark Tool
    add_subdirectory(benchmark_tool)

# Openvino Conversion Tool
    add_subdirectory(ovc)
=======
# Benchmark Tool

if(ENABLE_PYTHON)
    add_subdirectory(benchmark_tool)
>>>>>>> f9e4e321
endif()

# wheel openvino-dev

add_subdirectory(openvino_dev)<|MERGE_RESOLUTION|>--- conflicted
+++ resolved
@@ -36,22 +36,18 @@
 configure_file("${CMAKE_CURRENT_SOURCE_DIR}/pot/openvino/tools/pot/version.txt.in"
                "${CMAKE_CURRENT_SOURCE_DIR}/pot/openvino/tools/pot/version.txt" @ONLY)
 
-<<<<<<< HEAD
+
 
 # TODO: do we need to add ENABLE_PYTHON_TOOLS ?
+
 if(ENABLE_PYTHON)
 
 # Benchmark Tool
     add_subdirectory(benchmark_tool)
-
+  
 # Openvino Conversion Tool
     add_subdirectory(ovc)
-=======
-# Benchmark Tool
 
-if(ENABLE_PYTHON)
-    add_subdirectory(benchmark_tool)
->>>>>>> f9e4e321
 endif()
 
 # wheel openvino-dev
