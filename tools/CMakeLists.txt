--- conflicted
+++ resolved
@@ -20,10 +20,11 @@
         COMPONENT deployment_manager
         USE_SOURCE_PERMISSIONS)
 
-<<<<<<< HEAD
 # outbound requirements.txt files for openvino-dev package
+
 set(REQUIREMENTS_IN "${CMAKE_CURRENT_SOURCE_DIR}/requirements_dev.in")
 set(EXTRAS_LIST _ caffe caffe2 kaldi mxnet onnx pytorch tensorflow tensorflow2)
+ie_cpack_add_component(openvino_dev_req_files)
 
 foreach(EXTRAS ${EXTRAS_LIST})
     if(${EXTRAS} STREQUAL "_")
@@ -41,10 +42,7 @@
         EXCLUDE_FROM_ALL)
 endforeach()
 
-ie_cpack_add_component(openvino_dev_req_files)
-=======
 # copy benchmark_app scripts
->>>>>>> caf1f22f
 
 if(ENABLE_PYTHON)
     find_package(PythonInterp 3 REQUIRED)
