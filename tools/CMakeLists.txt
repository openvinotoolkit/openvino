# Copyright (C) 2018-2021 Intel Corporation
# SPDX-License-Identifier: Apache-2.0

cmake_minimum_required(VERSION 3.13)

project(OpenVINO_Tools DESCRIPTION "OpenVINO toolkit Development Tools")

if(NOT DEFINED OpenVINO_SOURCE_DIR)
    find_package(InferenceEngineDeveloperPackage QUIET)
    set(python_tools_only ON)
endif()

# C++ tools

if(NOT python_tools_only)
    add_subdirectory(compile_tool)
endif()

<<<<<<< HEAD
if(ENABLE_PYTHON OR NGRAPH_PYTHON_BUILD_ENABLE)
=======
# Python tools

# install deployment_manager

ie_cpack_add_component(deployment_manager REQUIRED)
install(DIRECTORY deployment_manager/
        DESTINATION deployment_tools/tools/deployment_manager
        COMPONENT deployment_manager
        USE_SOURCE_PERMISSIONS)

if(ENABLE_PYTHON)
>>>>>>> f89b3d77
    find_package(PythonInterp 3 REQUIRED)
    set(PYTHON_VERSION python${PYTHON_VERSION_MAJOR}.${PYTHON_VERSION_MINOR})

    if(WIN32)
        set(PYTHON_BRIDGE_OUTPUT_DIRECTORY ${CMAKE_LIBRARY_OUTPUT_DIRECTORY}/$<CONFIG>/python_api/${PYTHON_VERSION}/openvino)
    else()
        set(PYTHON_BRIDGE_OUTPUT_DIRECTORY ${CMAKE_LIBRARY_OUTPUT_DIRECTORY}/python_api/${PYTHON_VERSION}/openvino)
    endif()

    # creates a copy inside bin directory for developers to have ability running python benchmark_app
    add_custom_target(python_tools_benchmark ALL
        COMMAND ${CMAKE_COMMAND} -E make_directory ${PYTHON_BRIDGE_OUTPUT_DIRECTORY}/tools
        COMMAND ${CMAKE_COMMAND} -E copy_directory ${CMAKE_CURRENT_SOURCE_DIR}/benchmark_tool/openvino/tools/benchmark
                                                   ${PYTHON_BRIDGE_OUTPUT_DIRECTORY}/tools/benchmark
    )

    ie_cpack_add_component(python_tools_${PYTHON_VERSION})
    ie_cpack_add_component(python_tools)

    # install cross_check_tool tool
    install(DIRECTORY cross_check_tool
            DESTINATION deployment_tools/tools
            COMPONENT python_tools)

    # install benchmark_app tool
    install(FILES benchmark_tool/benchmark_app.py
                  benchmark_tool/README.md
                  benchmark_tool/requirements.txt
            DESTINATION deployment_tools/tools/benchmark_tool
            COMPONENT python_tools)

    # install openvino/tools/benchmark as a python package
    install(DIRECTORY benchmark_tool/openvino/tools/benchmark
            DESTINATION python/${PYTHON_VERSION}/openvino/tools
            USE_SOURCE_PERMISSIONS
            COMPONENT python_tools_${PYTHON_VERSION})

    ie_cpack(python_tools python_tools_${PYTHON_VERSION})
endif()<|MERGE_RESOLUTION|>--- conflicted
+++ resolved
@@ -16,9 +16,6 @@
     add_subdirectory(compile_tool)
 endif()
 
-<<<<<<< HEAD
-if(ENABLE_PYTHON OR NGRAPH_PYTHON_BUILD_ENABLE)
-=======
 # Python tools
 
 # install deployment_manager
@@ -29,8 +26,7 @@
         COMPONENT deployment_manager
         USE_SOURCE_PERMISSIONS)
 
-if(ENABLE_PYTHON)
->>>>>>> f89b3d77
+if(ENABLE_PYTHON OR NGRAPH_PYTHON_BUILD_ENABLE)
     find_package(PythonInterp 3 REQUIRED)
     set(PYTHON_VERSION python${PYTHON_VERSION_MAJOR}.${PYTHON_VERSION_MINOR})
 
