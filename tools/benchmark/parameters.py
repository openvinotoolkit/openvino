--- conflicted
+++ resolved
@@ -113,19 +113,16 @@
                            " Please note, command line parameters have higher priority then parameters from configuration file.")
     args.add_argument('-qb', '--quantization_bits', type=int, required=False, default=None, choices=[8, 16],
                       help="Optional. Weight bits for quantization:  8 (I8) or 16 (I16) ")
-<<<<<<< HEAD
-    args.add_argument('-cdir', '--cache_dir', type=str, required=False, default='',
-                      help="Optional. Enable model caching to specified directory")
-    args.add_argument('-lfile', '--load_from_file', required=False, nargs='?', default=argparse.SUPPRESS,
-                      help="Optional. Loads model from file directly without read_network.")
-=======
     args.add_argument('-ip', '--input_precision', type=str, required=False, default='U8', choices=['U8', 'FP16', 'FP32'],
                       help='Optional. Specifies precision for all input layers of the network.')
     args.add_argument('-op', '--output_precision', type=str, required=False, default='FP32', choices=['U8', 'FP16', 'FP32'],
                       help='Optional. Specifies precision for all output layers of the network.')
     args.add_argument('-iop', '--input_output_precision', type=str, required=False,
                       help='Optional. Specifies precision for input and output layers by name. Example: -iop "input:FP16, output:FP16". Notice that quotes are required. Overwrites precision from ip and op options for specified layers.')
->>>>>>> de50ecfa
+    args.add_argument('-cdir', '--cache_dir', type=str, required=False, default='',
+                      help="Optional. Enable model caching to specified directory")
+    args.add_argument('-lfile', '--load_from_file', required=False, nargs='?', default=argparse.SUPPRESS,
+                      help="Optional. Loads model from file directly without read_network.")
     parsed_args = parser.parse_args()
 
     return parsed_args