--- conflicted
+++ resolved
@@ -4,10 +4,7 @@
 import unittest
 
 import numpy as np
-<<<<<<< HEAD
-=======
 import pytest
->>>>>>> e9f4e4db
 from openvino.tools.mo.front.common.partial_infer.utils import strict_compare_tensors
 from openvino.tools.mo.front.extractor import input_user_data_repack, output_user_data_repack, update_ie_fields, add_input_op, \
     get_node_id_with_ports
@@ -441,55 +438,6 @@
         self.assertTrue(Node(graph, 'relu_1').in_edge(0)['edge_attr'] == 'edge_value')
 
 
-<<<<<<< HEAD
-class TestOutputCut(unittest.TestCase):
-    # {'embeddings': [{'port': None}]}
-    def test_output_port_cut(self):
-        test_cases =[{'C': [{'port': None}]},
-                     {'C': [{'out': 0}]},
-                     {'C': [{'out': 1}]}]
-        for idx, (output) in enumerate(test_cases):
-            with self.subTest(test_cases=idx):
-                nodes = {'A': {'type': 'Identity', 'kind': 'op', 'op': 'Identity'},
-                        'B': {'type': 'Identity', 'kind': 'op', 'op': 'Identity'},
-                        'C': {'type': 'Identity', 'kind': 'op', 'op': 'Identity'},
-                        'D': {'type': 'Identity', 'kind': 'op', 'op': 'Identity'},
-                        'E': {'type': 'Identity', 'kind': 'op', 'op': 'Identity'},
-                        }
-                edges = [
-                    ('A', 'C', {'in': 0, 'out': 0}),
-                    ('B', 'C', {'in': 1, 'out': 0}),
-                    ('C', 'D', {'in': 0, 'out': 0}),
-                    ('C', 'E', {'in': 0, 'out': 1})
-                ]
-                graph = build_graph_with_edge_attrs(nodes, edges)
-                sinks = add_output_ops(graph, output)
-                graph.clean_up()
-                self.assertEqual(len(Node(graph, 'C').out_nodes()), 1)
-                self.assertEqual(len(Node(graph, 'C').in_nodes()), 2)
-
-    def test_output_port_cut2(self):
-        test_cases =[{'C': [{'in': 0}]},
-                     {'C': [{'in': 1}]}]
-        for idx,(output) in enumerate(test_cases):
-            with self.subTest(test_cases=idx):
-                nodes = {'A': {'op': 'Parameter', 'kind': 'op'},
-                        'B': {'op': 'Parameter', 'kind': 'op'},
-                        'C': {'type': 'Identity', 'kind': 'op', 'op': 'Identity'},
-                        'D': {'type': 'Identity', 'kind': 'op', 'op': 'Identity'},
-                        'E': {'type': 'Identity', 'kind': 'op', 'op': 'Identity'},
-                        }
-                edges = [
-                    ('A', 'C', {'in': 0, 'out': 0}),
-                    ('B', 'C', {'in': 1, 'out': 0}),
-                    ('C', 'D', {'in': 0, 'out': 0}),
-                    ('C', 'E', {'in': 0, 'out': 1})
-                ]
-                graph = build_graph_with_edge_attrs(nodes, edges)
-                sinks = add_output_ops(graph, output)
-                graph.clean_up()
-                self.assertEqual(len(graph.nodes()), 2)
-=======
 class TestOutputCut():
     # {'embeddings': [{'port': None}]}
     @pytest.mark.parametrize("output",[{'C':[{'port': None}]}, {'C': [{'out': 0}]}, {'C': [{'out': 1}]}])
@@ -530,7 +478,6 @@
         sinks = add_output_ops(graph, output)
         graph.clean_up()
         assert len(graph.nodes()) == 2
->>>>>>> e9f4e4db
 
 
 class TestUserDataRepack(UnitTestWithMockedTelemetry):
