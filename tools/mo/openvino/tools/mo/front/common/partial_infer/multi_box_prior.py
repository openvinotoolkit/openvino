# Copyright (C) 2018-2021 Intel Corporation
# SPDX-License-Identifier: Apache-2.0

from openvino.tools.mo.front.common.partial_infer.utils import int64_array
from openvino.tools.mo.graph.graph import Node
from openvino.tools.mo.front.common.partial_infer.utils import shape_array

def multi_box_prior_infer_mxnet(node: Node):
    v10 = node.has_and_set('V10_infer')
    data_H, data_W = node.in_node(0).value if v10 else node.in_node(0).shape[2:]

    num_ratios = len(node.aspect_ratio)
    num_priors = len(node.min_size) + num_ratios - 1
    if v10:
<<<<<<< HEAD
        node.out_node(0).shape = shape_array([2, data_H * data_W * num_priors * 4])
    else:
        node.out_node(0).shape = shape_array([1, 2, data_H * data_W * num_priors * 4])
=======
        node.out_node(0).shape = int64_array([2, data_H * data_W * num_priors * 4])
    else:
        node.out_node(0).shape = int64_array([1, 2, data_H * data_W * num_priors * 4])
>>>>>>> 5beb5dca
<|MERGE_RESOLUTION|>--- conflicted
+++ resolved
@@ -1,9 +1,9 @@
 # Copyright (C) 2018-2021 Intel Corporation
 # SPDX-License-Identifier: Apache-2.0
 
-from openvino.tools.mo.front.common.partial_infer.utils import int64_array
+from openvino.tools.mo.front.common.partial_infer.utils import shape_array
 from openvino.tools.mo.graph.graph import Node
-from openvino.tools.mo.front.common.partial_infer.utils import shape_array
+
 
 def multi_box_prior_infer_mxnet(node: Node):
     v10 = node.has_and_set('V10_infer')
@@ -12,12 +12,6 @@
     num_ratios = len(node.aspect_ratio)
     num_priors = len(node.min_size) + num_ratios - 1
     if v10:
-<<<<<<< HEAD
         node.out_node(0).shape = shape_array([2, data_H * data_W * num_priors * 4])
     else:
-        node.out_node(0).shape = shape_array([1, 2, data_H * data_W * num_priors * 4])
-=======
-        node.out_node(0).shape = int64_array([2, data_H * data_W * num_priors * 4])
-    else:
-        node.out_node(0).shape = int64_array([1, 2, data_H * data_W * num_priors * 4])
->>>>>>> 5beb5dca
+        node.out_node(0).shape = shape_array([1, 2, data_H * data_W * num_priors * 4])