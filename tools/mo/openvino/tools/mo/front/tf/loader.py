# Copyright (C) 2018-2023 Intel Corporation
# SPDX-License-Identifier: Apache-2.0

import argparse
import logging as log
import os
import re
from distutils.version import LooseVersion
from pathlib import Path

from openvino.tools.mo.graph.graph import Node
from openvino.tools.mo.utils.error import Error, FrameworkError
from openvino.tools.mo.utils.utils import refer_to_faq_msg
from openvino.runtime.utils.environment_setup_utils import get_environment_setup

# do not print INFO and WARNING messages from TensorFlow
os.environ['TF_CPP_MIN_LOG_LEVEL'] = '2'
try:
    import tensorflow.compat.v1 as tf_v1
    import tensorflow as tf
    from tensorflow.python.framework.convert_to_constants import convert_variables_to_constants_v2
except ImportError:
    import tensorflow as tf_v1

# in some environment suppressing through TF_CPP_MIN_LOG_LEVEL does not work
tf_v1.get_logger().setLevel("ERROR")

from google.protobuf import text_format
from openvino.tools.mo.graph.graph import fill_graph_with_nodes, Graph
from openvino.tools.mo.utils.summarize_graph import summarize_graph


def freeze_checkpoints(graph_def: tf_v1.GraphDef, checkpoint_dir: str, output_node_names: list):
    """
    Loads all the variables in a graph and stores them in a separate dictionary. Freezes output nodes in the graph
    :param graph_def: GraphDef object holding the network.
    :param checkpoint_dir: path to directory with checkpoint files with values of graph variables.
    :param output_node_names: list of output node names.
    :return: GraphDef containing a simplified version of the original.
    """
    log.debug("Loading checkpoint files from directory: {}".format(checkpoint_dir))
    checkpoint_files = []
    for checkpoint_name in sorted(os.listdir(checkpoint_dir)):
        checkpoint_path = os.path.join(checkpoint_dir, checkpoint_name)
        if os.path.isfile(checkpoint_path):
            checkpoint_files.append(checkpoint_path)
            log.debug("File {} will be loaded".format(checkpoint_path))
        else:
            log.debug("Path {} is not a file. Skipping")

    if len(checkpoint_files) == 0:
        raise Error("There are no checkpoint files in directory: {}".format(checkpoint_dir))

    tf_v1.import_graph_def(graph_def, name='')

    with tf_v1.Session() as sess:
        uninitialized_variables = [str(v, 'utf-8') for v in set(sess.run(tf_v1.report_uninitialized_variables()))]
        all_variables = [n.name for n in sess.graph.as_graph_def().node if n.op in ['Variable', 'VariableV2']]
        white_list = [v for v in all_variables if v not in uninitialized_variables]
        black_list = [v for v in all_variables if v in uninitialized_variables]
        output_graph_def = tf_v1.graph_util.convert_variables_to_constants(sess, graph_def, output_node_names,
                                                                           variable_names_whitelist=white_list,
                                                                           variable_names_blacklist=black_list)
    variable_values = {}
    for checkpoint_file in checkpoint_files:
        log.debug("Loading {}".format(checkpoint_file))
        with tf_v1.Session() as sess:
            var_list = {}
            var_to_shape_map = tf_v1.train.load_checkpoint(checkpoint_file).get_variable_to_shape_map()
            for key in var_to_shape_map:
                try:
                    tensor = sess.graph.get_operation_by_name(key).outputs[0]
                except KeyError:
                    continue
                var_list[key] = tensor
            tf_v1.train.Saver(var_list=var_list).restore(sess, checkpoint_file)
            for name, tensor in var_list.items():
                variable_values[name] = sess.run(tensor)
    return output_graph_def, variable_values


def freeze_checkpoint(graph_def, checkpoint, output_node_names):
    """
    Replaces all the variables in a graph with constants of the same values.
    :param graph_def: GraphDef object holding the network.
    :param checkpoint: path to checkpoint file with values of variables.
    :param output_node_names: list of output node names
    :return: GraphDef containing a simplified version of the original.
    """
    tf_v1.import_graph_def(graph_def, name="")

    with tf_v1.Session() as sess:
        var_list = {}
        var_to_shape_map = tf_v1.train.NewCheckpointReader(checkpoint).get_variable_to_shape_map()
        for key in var_to_shape_map:
            try:
                tensor = sess.graph.get_operation_by_name(key).outputs[0]
            except KeyError:
                continue
            var_list[key] = tensor
        tf_v1.train.Saver(var_list=var_list).restore(sess, checkpoint)
        output_graph_def = tf_v1.graph_util.convert_variables_to_constants(sess, graph_def, output_node_names)
    return output_graph_def


def read_file_to_graph_def(graph_def: [tf_v1.GraphDef, tf_v1.MetaGraphDef], graph_file_name: str = "",
                           is_binary: bool = True):
    """
    Reads file to protobuf
    :param graph_def: GraphDef orr MetaGraphDef object to store the network
    :param graph_file_name: path to file with graph
    :param is_binary: flag to switch between binary and test protobuf format of graph file
    :return: GraphDef or MetaGaphDef containing the network with cleared device info.
    """
    try:
        if is_binary:
            with open(graph_file_name, "rb") as f:
                graph_def.ParseFromString(f.read())
        else:
            with open(graph_file_name, "r") as f:
                text_format.Merge(f.read(), graph_def)
        nodes_to_clear_device = graph_def.node if isinstance(graph_def, tf_v1.GraphDef) else graph_def.graph_def.node
        for node in nodes_to_clear_device:
            node.device = ""
    except Exception as e:
        raise FrameworkError(
            'TensorFlow cannot read the model file: "{}" is incorrect TensorFlow model file. '
            '\nThe file should contain one of the following TensorFlow graphs:'
            '\n1. frozen graph in text or binary format'
            '\n2. inference graph for freezing with checkpoint (--input_checkpoint) in text or binary format'
            '\n3. meta graph'
            '\n\nMake sure that --input_model_is_text is provided for a model in text format. '
            'By default, a model is interpreted in binary format. Framework error details: {}. ' +
            refer_to_faq_msg(43),
            graph_file_name,
            str(e)
        ) from e
    return graph_def


def get_output_node_names_list(graph_def, user_defined_output_node_names_list: list):
    return summarize_graph(graph_def)['outputs'] \
        if user_defined_output_node_names_list is None or len(user_defined_output_node_names_list) == 0 \
        else user_defined_output_node_names_list


def deducing_metagraph_path(meta_graph_file: str):
    match = re.search(r'^(.*)\.(data-\d*-of-\d*|index|meta)$', meta_graph_file)
    if match is not None:
        deduced_meta_graph_file = match.group(1) + '.meta'
        if not os.path.isfile(deduced_meta_graph_file):
            raise Error('\n\nMetaGraph freezing mechanism was enabled. '
                        '\n{} file does not represent MetaGraph. '
                        '\n{} path to MetaGraph was deduced, but it does not exist'
                        '\n\nModel with MetaGraph consists of 3-4 files:'
                        '\n1. model_name.meta'
                        '\n2. model_name.index'
                        '\n3. model_name.data-00000-of-00001 (digit part may vary)'
                        '\n4. checkpoint (optional)'.format(meta_graph_file, deduced_meta_graph_file))
        else:
            meta_graph_file = deduced_meta_graph_file
    else:
        raise Error('\n\nMetaGraph freezing mechanism was enabled. '
                    '\n{} file does not represent MetaGraph. '
                    '\n\nModel with MetaGraph consists of 3-4 files:'
                    '\n1. model_name.meta'
                    '\n2. model_name.index'
                    '\n3. model_name.data-00000-of-00001 (digit part may vary)'
                    '\n4. checkpoint (optional)'
                    '\n\nTo load this model, simply run:'
                    '\npython3 mo_tf.py --input_meta_graph model_name.meta'
                    ''.format(meta_graph_file))
    return meta_graph_file


def freeze_tf2_concrete_function(model, concrete_func, env_setup):

    if "tensorflow" in env_setup and env_setup["tensorflow"] >= LooseVersion("2.2.0"):
        frozen_func = convert_variables_to_constants_v2(concrete_func,
                                                        lower_control_flow=False,
                                                        aggressive_inlining=True)  # pylint: disable=E1123
    else:
        frozen_func = convert_variables_to_constants_v2(concrete_func,
                                                        lower_control_flow=False)  # pylint: disable=E1123
    graph_def = frozen_func.graph.as_graph_def(add_shapes=True)

    input_names = []
    if hasattr(model, 'inputs') and model.inputs is not None:
        # Extract tensor names order from Keras model
        input_names = [tensor.name for tensor in model.inputs]

    # After model freezing output tensor names are changing and recieve "Func/PartitionedCall" prefix,
    # so output_names from saved_model cannot be used. Here tensor names from frozen graph are used,
    # as TF adds indexed Identity nodes during freezing to each output, so this indexing is used for
    # order alignment.
    output_names = [tensor.name for tensor in frozen_func.outputs]

    inputs_outputs_order = (input_names, output_names)

    return graph_def, {}, 'tf2', inputs_outputs_order


def prepare_graph_def(model):
    env_setup = get_environment_setup("tf")
    if isinstance(model, tf_v1.GraphDef):
        nodes_to_clear_device = model.node
        for node in nodes_to_clear_device:
            node.device = ""
        return model, {}, "tf", None
    if isinstance(model, tf.keras.Model):

        assert hasattr(model, "inputs") and model.inputs is not None, "Model inputs specification is required."

        model_inputs = []
        for inp in model.inputs:
            if isinstance(inp, tf.Tensor):
                model_inputs.append(inp)
            elif tf.keras.backend.is_keras_tensor(inp):
                model_inputs.append(inp.type_spec)
            else:
                raise Error("Unknown input tensor type {}".format(type(input)))

        @tf.function
        def tf_function(x):
            return model(x)

        conc_func = tf_function.get_concrete_function(model_inputs)
        return freeze_tf2_concrete_function(model, conc_func, env_setup)
    if env_setup["tensorflow"] >= LooseVersion("2.6.0") and isinstance(model, tf.types.experimental.GenericFunction):

        assert hasattr(model, "input_signature") and model.input_signature is not None, \
            "'input_signature' needs to be set for model conversion."

        conc_func = model.get_concrete_function(*tuple(model.input_signature))
        return freeze_tf2_concrete_function(model, conc_func, env_setup)
    raise Exception("Unknown model type {}.".format(type(model)))


def saved_model_load(imported, env_setup):
    # to get a signature by key throws KeyError for TF 1.x SavedModel format in case TF 2.x installed
    concrete_func = imported.signatures[tf.saved_model.DEFAULT_SERVING_SIGNATURE_DEF_KEY]
    # the aggressive inlining parameter needs to freeze a table of embeddings for Keras Embedding operation
    # and a model with Embedding operation cannot properly converted to IR without this function parameter

    return freeze_tf2_concrete_function(imported, concrete_func, env_setup)


def load_tf_graph_def(graph_file_name: str = "", is_binary: bool = True, checkpoint: str = "",
                      model_dir: str = "", saved_model_tags: list = [], meta_graph_file: str = "",
                      user_output_node_names_list: list = []):
    if not isinstance(graph_file_name, str) and graph_file_name is not None:
        return prepare_graph_def(graph_file_name)
    # As a provisional solution, use a native TF methods to load a model protobuf
    graph_def = tf_v1.GraphDef()
    if isinstance(graph_file_name, str) and (re.match(r'.*\.(ckpt|meta)$', graph_file_name)):
        print('[ WARNING ] The value for the --input_model command line parameter ends with ".ckpt" or ".meta" '
              'extension.\n'
              'It means that the model is not frozen.\n'
              'To load non frozen model to Model Optimizer run:'
              '\n\n1. For "*.ckpt" file:'
              '\n- if inference graph is in binary format'
              '\npython3 mo_tf.py --input_model "path/to/inference_graph.pb" --input_checkpoint "path/to/*.ckpt"'
              '\n- if inference graph is in text format'
              '\npython3 mo_tf.py --input_model "path/to/inference_graph.pbtxt" --input_model_is_text '
              '--input_checkpoint "path/to/*.ckpt"'
              '\n\n2. For "*.meta" file:'
              '\npython3 mo_tf.py --input_meta_graph "path/to/*.meta"')
    variables_values = {}
    try:
        if graph_file_name and not meta_graph_file and not checkpoint:
            # frozen graph
            return read_file_to_graph_def(graph_def, graph_file_name, is_binary), variables_values, 'tf', None
        if graph_file_name and not meta_graph_file and checkpoint:
            # inference graph and checkpoint
            graph_def = read_file_to_graph_def(graph_def, graph_file_name, is_binary)
            outputs = get_output_node_names_list(graph_def, user_output_node_names_list)
            if os.path.isfile(checkpoint):
                graph_def = freeze_checkpoint(graph_def=graph_def, checkpoint=checkpoint, output_node_names=outputs)
            elif os.path.isdir(checkpoint):
                graph_def, variables_values = freeze_checkpoints(graph_def=graph_def, checkpoint_dir=checkpoint,
                                                                 output_node_names=outputs)
            # we are sure that checkpoint is existing file or directory due to cli_parser configuration
            return graph_def, variables_values, 'tf', None
        if not graph_file_name and meta_graph_file:
            meta_graph_file = deducing_metagraph_path(meta_graph_file)
            input_meta_graph_def = read_file_to_graph_def(tf_v1.MetaGraphDef(), meta_graph_file, is_binary)
            # Since version 2.2 TF can fail with internal error while loading graph from .meta file.
            # It happens because some operation may has an _output_shapes attribute inconsistent with the GraphDef
            # calculated value. To avoid this problem we must delete `_output_shapes` attributes from operations
            for node in input_meta_graph_def.graph_def.node:
                if '_output_shapes' in node.attr:
                    del node.attr['_output_shapes']
            tf_v1.reset_default_graph()
            # pylint: disable=no-member
            with tf_v1.Session() as sess:
                restorer = tf_v1.train.import_meta_graph(input_meta_graph_def)
                restorer.restore(sess, re.sub(r'\.meta$', '', meta_graph_file))
                outputs = get_output_node_names_list(input_meta_graph_def.graph_def, user_output_node_names_list)
                graph_def = tf_v1.graph_util.convert_variables_to_constants(sess, input_meta_graph_def.graph_def,
                                                                            outputs)
                return graph_def, variables_values, 'tf', None
        if model_dir:
            # saved model directory
            try:
                env_setup = get_environment_setup("tf")

                try:
                    # Code to extract Keras model.
                    # tf.keras.models.load_model function throws TypeError,KeyError or IndexError
                    # for TF 1.x SavedModel format in case TF 1.x installed
                    imported = tf.keras.models.load_model(model_dir, compile=False)
                except:
                    imported = tf.saved_model.load(model_dir, saved_model_tags)  # pylint: disable=E1120

                return saved_model_load(imported, env_setup)
            except:
                # code to extract GraphDef for TF 1.0 SavedModel format
                tags = saved_model_tags if saved_model_tags is not None else [tf_v1.saved_model.tag_constants.SERVING]
                with tf_v1.Session() as sess:
                    meta_graph_def = tf_v1.saved_model.loader.load(sess, tags, model_dir)
                    outputs = get_output_node_names_list(meta_graph_def.graph_def, user_output_node_names_list)
                    graph_def = tf_v1.graph_util.convert_variables_to_constants(sess, meta_graph_def.graph_def, outputs)
                    return graph_def, variables_values, 'tf', None
    except Exception as e:
        raise FrameworkError('Cannot load input model: {}', e) from e
    raise Error("Unknown configuration of input model parameters")


<<<<<<< HEAD
def convert_to_pb(argv: argparse.Namespace):
    from openvino.runtime.utils.cli_parser import get_model_name
    if argv.input_model is not None and not isinstance(argv.input_model, (str, Path)):
        return None
    env_setup = get_environment_setup("tf")
    if "tensorflow" in env_setup and env_setup["tensorflow"] >= LooseVersion("2.0.0"):
        tf.keras.backend.clear_session()

    # any model format on disk is accepted by TensorFlow Frontend
    # only model from memory requires temporal saving on a disk
    if (argv.input_model and isinstance(argv.input_model, str)) or argv.saved_model_dir or argv.input_meta_graph:
        return None

    user_output_node_names_list = argv.output if argv.output else None
    if user_output_node_names_list is not None and not isinstance(user_output_node_names_list, list):
        user_output_node_names_list = user_output_node_names_list.split(',')
    graph_def, _, _, _ = load_tf_graph_def(
        graph_file_name=argv.input_model,
        is_binary=not argv.input_model_is_text,
        checkpoint=argv.input_checkpoint,
        user_output_node_names_list=user_output_node_names_list,
        model_dir=argv.saved_model_dir,
        meta_graph_file=argv.input_meta_graph,
        saved_model_tags=argv.saved_model_tags)
    if argv.model_name:
        model_name = argv.model_name
    elif argv.input_model:
        model_name = get_model_name(argv.input_model)
    elif argv.saved_model_dir:
        model_name = "saved_model"
    elif argv.input_meta_graph:
        model_name = get_model_name(argv.input_meta_graph)
    argv.model_name = model_name
    tf_v1.io.write_graph(graph_def, argv.output_dir if argv.output_dir != '.' else os.getcwd(),
                         model_name + "_tmp.pb", as_text=False)
    path_to_pb = os.path.normpath(os.path.join(argv.output_dir, model_name + "_tmp.pb"))
    argv.input_model = path_to_pb
    return path_to_pb


=======
>>>>>>> 9943ffc2
def protobuf_attrs(pb: tf_v1.NodeDef):
    return {'pb': pb}


def protobuf2nx(graph, pb: tf_v1.GraphDef):
    fill_graph_with_nodes(graph, pb.node, get_id=lambda pb: pb.name, get_attrs=protobuf_attrs)

    if hasattr(graph, 'op_names_statistic'):
        for node_name in graph.nodes:
            node = Node(graph, node_name)
            node_pb = node.soft_get('pb', None)
            if node_pb is not None:
                if hasattr(node_pb, 'op'):
                    graph.op_names_statistic[node_pb.op] += 1

    # Create a library with auxiliary functions used in TensorFlow 2 operations
    if hasattr(pb, 'library') and hasattr(pb.library, 'function'):
        graph.graph['library'] = {}
        for library_function in pb.library.function:
            function_name = library_function.signature.name
            graph.graph['library'][function_name] = {}
            graph.graph['library'][function_name]['input_arg'] = library_function.signature.input_arg
            graph.graph['library'][function_name]['output_arg'] = library_function.signature.output_arg
            graph.graph['library'][function_name]['node_def'] = library_function.node_def
            graph.graph['library'][function_name]['ret'] = library_function.ret
    # initial order of nodes in the GraphDef. It is used to specify order in
    # which merged nodes are added to the generated sub-graph GraphDef for the TensorFlow offload feature.
    graph.graph['initial_nodes_order'] = [node.name for node in pb.node]

    # Remove data dependency edges. This is needed for the TF offload case
    for _, attrs in list(graph.nodes(data=True)):
        pb = attrs['pb']
        if '_class' in pb.attr:
            index = 0
            while index < len(pb.attr['_class'].list.s):
                if re.match('^loc:@.*', pb.attr['_class'].list.s[index].decode('utf-8')):
                    del pb.attr['_class'].list.s[index]
                else:
                    index = index + 1


def variables_to_constants(graph: Graph, variables_values: dict):
    """
    Converts `Variable<V2>` operations to FakeConst operations with `value` from `variables_values` dictionary
    :param graph: graph to operate on
    :param variables_values: dictionary with variable names as keys and np.array data as values
    """
    for node in graph.get_op_nodes(op='FakeConst'):
        node_name = node.name

        if node_name not in variables_values:
            log.debug("There is no value for '{}': {} in checkpoint variable values".format(node.op, node_name))
            continue

        node['value'] = variables_values[node_name]<|MERGE_RESOLUTION|>--- conflicted
+++ resolved
@@ -326,49 +326,6 @@
     raise Error("Unknown configuration of input model parameters")
 
 
-<<<<<<< HEAD
-def convert_to_pb(argv: argparse.Namespace):
-    from openvino.runtime.utils.cli_parser import get_model_name
-    if argv.input_model is not None and not isinstance(argv.input_model, (str, Path)):
-        return None
-    env_setup = get_environment_setup("tf")
-    if "tensorflow" in env_setup and env_setup["tensorflow"] >= LooseVersion("2.0.0"):
-        tf.keras.backend.clear_session()
-
-    # any model format on disk is accepted by TensorFlow Frontend
-    # only model from memory requires temporal saving on a disk
-    if (argv.input_model and isinstance(argv.input_model, str)) or argv.saved_model_dir or argv.input_meta_graph:
-        return None
-
-    user_output_node_names_list = argv.output if argv.output else None
-    if user_output_node_names_list is not None and not isinstance(user_output_node_names_list, list):
-        user_output_node_names_list = user_output_node_names_list.split(',')
-    graph_def, _, _, _ = load_tf_graph_def(
-        graph_file_name=argv.input_model,
-        is_binary=not argv.input_model_is_text,
-        checkpoint=argv.input_checkpoint,
-        user_output_node_names_list=user_output_node_names_list,
-        model_dir=argv.saved_model_dir,
-        meta_graph_file=argv.input_meta_graph,
-        saved_model_tags=argv.saved_model_tags)
-    if argv.model_name:
-        model_name = argv.model_name
-    elif argv.input_model:
-        model_name = get_model_name(argv.input_model)
-    elif argv.saved_model_dir:
-        model_name = "saved_model"
-    elif argv.input_meta_graph:
-        model_name = get_model_name(argv.input_meta_graph)
-    argv.model_name = model_name
-    tf_v1.io.write_graph(graph_def, argv.output_dir if argv.output_dir != '.' else os.getcwd(),
-                         model_name + "_tmp.pb", as_text=False)
-    path_to_pb = os.path.normpath(os.path.join(argv.output_dir, model_name + "_tmp.pb"))
-    argv.input_model = path_to_pb
-    return path_to_pb
-
-
-=======
->>>>>>> 9943ffc2
 def protobuf_attrs(pb: tf_v1.NodeDef):
     return {'pb': pb}
 
