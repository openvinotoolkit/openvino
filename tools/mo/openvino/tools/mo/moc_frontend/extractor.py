# Copyright (C) 2018-2022 Intel Corporation
# SPDX-License-Identifier: Apache-2.0

import re
from enum import Enum

import numpy as np
from openvino._pyopenvino import Place

from openvino.frontend import InputModel  # pylint: disable=no-name-in-module,import-error
from openvino.tools.mo.front.extractor import raise_no_node, raise_node_name_collision
from openvino.tools.mo.utils.error import Error


class IOType(Enum):
    Input = 1
    Output = 2


def decode_name_with_port(
        input_model: InputModel, node_name: str, framework="", io_type=IOType.Input
) -> Place or None:
    """
    Decode name with optional port specification w/o traversing all the nodes in the graph
    TODO: in future node_name can specify input/output port groups as well as indices (58562)
    :param input_model: Input Model
    :param node_name: user provided node name
    :return: decoded place in the graph
    """
    found_places = []
    found_place_names = []

    def get_place_by_operation_name(input_model, name, framework, io_type):
        node = input_model.get_place_by_operation_name(name)
        if node and framework == "onnx":
            if io_type == IOType.Input:
                return (
                    node.get_input_port(input_port_index=0)
                    .get_producing_port()
                    .get_target_tensor()
                )
            else:
                return node.get_output_port(output_port_index=0).get_target_tensor()
        return node

    # find by tensor name
    place = input_model.get_place_by_tensor_name(node_name)
    if place:
        found_place_names.append("Tensor:" + node_name)
        found_places.append(place)
    else:
        # find by operation name
        place = get_place_by_operation_name(input_model, node_name, framework, io_type)
        name = node_name
        if framework == "onnx" and io_type == IOType.Output:
            name = "Tensor:" + name

        if place:
            found_place_names.append(name)
            found_places.append(place)

    def try_get_node(model, name, framework):
        node = model.get_place_by_operation_name(name)
        if node:
            return node
        if framework == "onnx":
            tensor = model.get_place_by_tensor_name(name)
            if tensor:
                if tensor.is_input() or tensor.is_output():
                    return tensor
                return tensor.get_producing_operation()
        return None

    def get_port(match, match_starts_with_name, input_model, framework):
        if not match:
            return None

        if match_starts_with_name:
            name = match.group(1)
            port_index = match.group(2)
        else:
            name = match.group(2)
            port_index = match.group(1)

        node = try_get_node(input_model, name, framework)
        if node:
            # if regular expression has structure <name>:<port>, get node output port.
            # Otherwise get node input port
            if match_starts_with_name:
                return node.get_output_port(output_port_index=int(port_index))
            else:
                return node.get_input_port(input_port_index=int(port_index))
        else:
            None

    regexp_post = r"(.+):(\d+)"
    match = re.search(regexp_post, node_name)
    match_port = get_port(
        match=match,
        match_starts_with_name=True,
        input_model=input_model,
        framework=framework,
    )

    if match_port:
        name = match.group(1)
        if framework == "onnx":
            found_place_names.append("Tensor:" + name)
            found_places.append(match_port.get_target_tensor())
        else:
            found_place_names.append(name)
            found_places.append(match_port)

    regexp_pre = r"(\d+):(.+)"
    match = re.search(regexp_pre, node_name)
    match_port = get_port(
        match=match,
        match_starts_with_name=False,
        input_model=input_model,
        framework=framework,
    )

    if match_port:
        name = match.group(2)
        if framework == "onnx":
            found_place_names.append("Tensor:" + name)
            found_places.append(match_port.get_producing_port().get_target_tensor())
        else:
            found_places.append(match_port)
            found_place_names.append(name)

    if len(found_places) == 0:
        raise_no_node(node_name)

    # Check that there is no collision, all found places shall point to same data
    if not all([n.is_equal_data(found_places[0]) for n in found_places]):
        raise_node_name_collision(node_name, found_place_names)

    # TODO: Add support for input/output group name and port index here (58562)
    # For new frontends logic shall be extended to additionally support input and output group names
    return found_places[0]


def fe_input_user_data_repack(
        input_model: InputModel,
        input_user_shapes: [None, list, dict, np.ndarray],
        freeze_placeholder: dict,
        framework: str,
        input_user_data_types=None,
):
    """
    Restructures user input cutting request. Splits ports out of node names.
        Transforms node names to node ids.
    :param input_model: current input model
    :param input_user_shapes: data structure representing user input cutting request. It may be:
    # None value if user did not provide neither --input nor --input_shape keys
    # list instance which contains input layer names with or without ports if user provided
        only --input key
    # dict instance which contains input layer names with or without ports as keys and shapes as
        values if user provided both --input and --input_shape
    # np.ndarray if user provided only --input_shape key
    :param freeze_placeholder: dictionary with placeholder names as keys and freezing value as values
    :param input_user_data_types: dictionary with input nodes and its data types
    :return: restructured input shapes and freeze placeholder shapes information
    Example of input dictionary:
    _input_shapes =
    {
        'node_ID':
            [
                {'shape': None, 'in': 0},
                {'shape': None, 'in': 1},
            ],
        'node_1_ID':
            [
                {'shape': [1, 227, 227, 3], 'port': None, 'data_type': np.int32}
            ],
        'node_2_ID':
            [
                {'shape': None, 'out': 3}
            ]
    }
     Example of freeze placeholder dictionary:
    _freeze_placeholder =
    {
        'phase_train' : False
    }
    """
    _input_shapes = []
<<<<<<< HEAD
    input_names = []
    if isinstance(input_user_shapes, list) or isinstance(input_user_shapes, dict):
=======
    if isinstance(input_user_shapes, list) and len(input_user_shapes) > 1 and isinstance(input_user_shapes[0], PartialShape):
        for shape in input_user_shapes:
            assert isinstance(shape, PartialShape), "Got incorrect format of input shapes."
        model_inputs = input_model.get_inputs()
        assert len(model_inputs) == len(input_user_shapes)
        for idx, model_input in enumerate(model_inputs):
            _input_shapes.append({"node": model_input, "shape": input_user_shapes[idx]})
    elif isinstance(input_user_shapes, list) or isinstance(input_user_shapes, dict):
>>>>>>> dc27a5d7
        for input_name in input_user_shapes:
            node = decode_name_with_port(
                input_model, input_name, framework, IOType.Input
            )
            if node is None:
                raise Error(
                    "Cannot find location {} in the input model".format(input_name)
                )
            shape = (
                None
                if isinstance(input_user_shapes, list)
                else input_user_shapes[input_name]
            )
            if isinstance(input_user_data_types, dict) and input_user_data_types.get(input_name) is not None:
                data_type = input_user_data_types[input_name]
                _input_shapes.append(
                    {
                        "node": node,
                        "shape": shape,
                        "data_type": data_type,
                        "input_name": input_name,
                    }
                )
            else:
                _input_shapes.append(
                    {
                        "node": node,
                        "shape": shape,
                        "input_name": input_name
                    }
                )
<<<<<<< HEAD
            input_names.append(input_name)
    elif isinstance(input_user_shapes, tuple):
=======
    elif isinstance(input_user_shapes, PartialShape):
>>>>>>> dc27a5d7
        model_inputs = input_model.get_inputs()
        assert len(model_inputs) == 1
        _input_shapes.append({"node": model_inputs[0], "shape": input_user_shapes})
    else:
        assert input_user_shapes is None

    if freeze_placeholder:
        # in case freezing via freeze_placeholder_with_value option, _input_shapes can miss some frozen places
        for input_name in freeze_placeholder:
            if input_name in input_names:
                continue
            node = decode_name_with_port(
                input_model, input_name, framework, IOType.Input
            )
            _input_shapes.append(
                {
                    "node": node,
                    "input_name": input_name
                }
            )
        return _input_shapes, freeze_placeholder
    return _input_shapes, dict()


def fe_output_user_data_repack(input_model: InputModel, outputs: list, framework: str):
    """

    :param input_model: Input Model to operate on
    :param outputs: list of node names provided by user
    :return: dictionary with node IDs as keys and list of port dictionaries as values
    Example of outputs dictionary:
    _outputs =
    {
        'node_ID':
            [
                {'out': 0},
                {'out': 1},
            ],
        'node_1_ID':
            [
                {'port': None}
            ],
        'node_2_ID':
            [
                {'in': 3}
            ]
    }
    """
    _outputs = []
    if outputs is not None:
        for output in outputs:
            node = decode_name_with_port(input_model, output, framework, IOType.Output)
            if node is None:
                raise Error("Cannot find location {} in the graph".format(output))
            _outputs.append({"node": node})
    return _outputs


def fe_user_data_repack(
        input_model: InputModel,
        input_user_shapes: [None, list, dict, np.array],
        input_user_data_types: dict,
        outputs: list,
        freeze_placeholder: dict,
        framework: str,
):
    """
    :param input_model: Input Model to operate on
    :param input_user_shapes: data structure representing user input cutting request
    :param input_user_data_types: dictionary with input nodes and its data types
    :param outputs: list of node names to treat as outputs
    :param freeze_placeholder: dictionary with placeholder names as keys and freezing value as values
    :return: restructured input, output and freeze placeholder dictionaries or None values
    """
    _input_shapes, _freeze_placeholder = fe_input_user_data_repack(
        input_model,
        input_user_shapes,
        freeze_placeholder,
        framework,
        input_user_data_types=input_user_data_types,
    )
    _outputs = fe_output_user_data_repack(input_model, outputs, framework)

    return _input_shapes, _outputs, _freeze_placeholder<|MERGE_RESOLUTION|>--- conflicted
+++ resolved
@@ -186,10 +186,6 @@
     }
     """
     _input_shapes = []
-<<<<<<< HEAD
-    input_names = []
-    if isinstance(input_user_shapes, list) or isinstance(input_user_shapes, dict):
-=======
     if isinstance(input_user_shapes, list) and len(input_user_shapes) > 1 and isinstance(input_user_shapes[0], PartialShape):
         for shape in input_user_shapes:
             assert isinstance(shape, PartialShape), "Got incorrect format of input shapes."
@@ -198,7 +194,6 @@
         for idx, model_input in enumerate(model_inputs):
             _input_shapes.append({"node": model_input, "shape": input_user_shapes[idx]})
     elif isinstance(input_user_shapes, list) or isinstance(input_user_shapes, dict):
->>>>>>> dc27a5d7
         for input_name in input_user_shapes:
             node = decode_name_with_port(
                 input_model, input_name, framework, IOType.Input
@@ -230,12 +225,8 @@
                         "input_name": input_name
                     }
                 )
-<<<<<<< HEAD
             input_names.append(input_name)
     elif isinstance(input_user_shapes, tuple):
-=======
-    elif isinstance(input_user_shapes, PartialShape):
->>>>>>> dc27a5d7
         model_inputs = input_model.get_inputs()
         assert len(model_inputs) == 1
         _input_shapes.append({"node": model_inputs[0], "shape": input_user_shapes})
