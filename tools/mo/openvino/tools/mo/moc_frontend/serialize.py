--- conflicted
+++ resolved
@@ -38,14 +38,5 @@
         from openvino.tools.mo.back.offline_transformations import compress_model
         compress_model(ngraph_function)
 
-<<<<<<< HEAD
-    orig_model_name = os.path.normpath(os.path.join(output_dir, argv.model_name))
-
-    from openvino.runtime import serialize # pylint: disable=import-error,no-name-in-module
-    from openvino._offline_transformations import generate_mapping_file # pylint: disable=import-error,no-name-in-module
-    serialize(ngraph_function, (orig_model_name + ".xml").encode('utf-8'), (orig_model_name + ".bin").encode('utf-8'))
-
-=======
->>>>>>> 35c48210
     del argv.feManager
     return ngraph_function