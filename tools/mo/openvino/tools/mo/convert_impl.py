# Copyright (C) 2018-2022 Intel Corporation
# SPDX-License-Identifier: Apache-2.0

import argparse
import datetime
import logging as log
import os
import platform
import sys
from collections import OrderedDict
from copy import deepcopy

import numpy as np

try:
    import openvino_telemetry as tm
except ImportError:
    import openvino.tools.mo.utils.telemetry_stub as tm

from openvino.tools.mo.back.SpecialNodesFinalization import RemoveConstOps, CreateConstNodesReplacement, NormalizeTI
from openvino.tools.mo.moc_frontend.check_config import legacy_transformations_config_used, \
    new_extensions_used, new_transformations_config_used
from openvino.tools.mo.moc_frontend.pipeline import moc_pipeline
from openvino.tools.mo.moc_frontend.serialize import moc_emit_ir
from openvino.tools.mo.graph.graph import Graph
from openvino.tools.mo.middle.pattern_match import for_graph_and_each_sub_graph_recursively
from openvino.tools.mo.pipeline.common import prepare_emit_ir
from openvino.tools.mo.pipeline.unified import unified_pipeline
from openvino.tools.mo.utils import import_extensions
from openvino.tools.mo.utils.cli_parser import check_available_transforms, \
    get_advanced_cli_options, get_available_front_ends, get_caffe_cli_options, \
    get_common_cli_options, get_freeze_placeholder_values, get_kaldi_cli_options, get_layout_values, \
    get_mean_scale_dictionary, get_mxnet_cli_options, get_onnx_cli_options, \
    get_placeholder_shapes, get_tf_cli_options, get_tuple_values, parse_transform, parse_tuple_pairs, \
<<<<<<< HEAD
    get_all_cli_parser, mo_convert_params, get_model_name_from_args, split_shapes
=======
    get_all_cli_parser, mo_convert_params, get_model_name_from_args, depersonalize
>>>>>>> 9d8a03f9

from openvino.tools.mo.utils.error import Error
from openvino.tools.mo.utils.find_ie_version import find_ie_version
from openvino.tools.mo.utils.guess_framework import deduce_legacy_frontend_by_namespace
from openvino.tools.mo.utils.logger import init_logger, progress_printer
from openvino.tools.mo.utils.utils import refer_to_faq_msg
from openvino.tools.mo.utils.telemetry_utils import send_params_info, send_framework_info
from openvino.tools.mo.utils.version import get_simplified_mo_version, get_simplified_ie_version, get_version
from openvino.tools.mo.utils.versions_checker import check_requirements  # pylint: disable=no-name-in-module
from openvino.tools.mo.utils.telemetry_utils import get_tid
from openvino.tools.mo.front.common.partial_infer.utils import mo_array
from openvino.tools.mo.moc_frontend.check_config import legacy_extensions_used

# pylint: disable=no-name-in-module,import-error
from openvino.frontend import FrontEndManager, ProgressReporterExtension, TelemetryExtension, JsonConfigExtension
<<<<<<< HEAD
from openvino.runtime import PartialShape, Dimension
=======
from openvino.runtime import get_version as get_rt_version
>>>>>>> 9d8a03f9


def load_extensions(argv: argparse.Namespace, is_tf: bool, is_caffe: bool, is_mxnet: bool, is_kaldi: bool,
                    is_onnx: bool):
    extensions = None
    if hasattr(argv, 'extensions') and argv.extensions and argv.extensions != '':
        extensions = argv.extensions
    if is_tf:
        from openvino.tools.mo.front.tf.register_custom_ops import get_front_classes
        import_extensions.load_dirs(argv.framework, extensions, get_front_classes)
    elif is_caffe:
        send_framework_info('caffe')
        from openvino.tools.mo.front.caffe.register_custom_ops import get_front_classes
        import_extensions.load_dirs(argv.framework, extensions, get_front_classes)
    elif is_mxnet:
        send_framework_info('mxnet')
        from openvino.tools.mo.front.mxnet.register_custom_ops import get_front_classes
        import_extensions.load_dirs(argv.framework, extensions, get_front_classes)
    elif is_kaldi:
        send_framework_info('kaldi')
        from openvino.tools.mo.front.kaldi.register_custom_ops import get_front_classes
        import_extensions.load_dirs(argv.framework, extensions, get_front_classes)
    elif is_onnx:
        send_framework_info('onnx')
        from openvino.tools.mo.front.onnx.register_custom_ops import get_front_classes
        import_extensions.load_dirs(argv.framework, extensions, get_front_classes)


def replace_ext(name: str, old: str, new: str):
    base, ext = os.path.splitext(name)
    log.debug("base: {}, ext: {}".format(base, ext))
    if ext == old:
        return base + new


def print_argv(argv: argparse.Namespace, is_caffe: bool, is_tf: bool, is_mxnet: bool, is_kaldi: bool, is_onnx: bool,
               model_name: str):
    print('Model Optimizer arguments:')
    props = OrderedDict()
    props['common_args'] = get_common_cli_options(model_name)
    props['advanced_args'] = get_advanced_cli_options()
    if is_caffe:
        props['caffe_args'] = get_caffe_cli_options()
    if is_tf:
        props['tf_args'] = get_tf_cli_options()
    if is_mxnet:
        props['mxnet_args'] = get_mxnet_cli_options()
    if is_kaldi:
        props['kaldi_args'] = get_kaldi_cli_options()
    if is_onnx:
        props['onnx_args'] = get_onnx_cli_options()

    framework_specifics_map = {
        'common_args': 'Common parameters:',
        'advanced_args': 'Advanced parameters:',
        'caffe_args': 'Caffe specific parameters:',
        'tf_args': 'TensorFlow specific parameters:',
        'mxnet_args': 'MXNet specific parameters:',
        'kaldi_args': 'Kaldi specific parameters:',
        'onnx_args': 'ONNX specific parameters:',
    }

    lines = []
    for key in props:
        lines.append(framework_specifics_map[key])
        for (op, desc) in props[key].items():
            if isinstance(desc, list):
                lines.append('\t{}: \t{}'.format(desc[0], desc[1](getattr(argv, op, 'NONE'))))
            else:
                if op == 'k':
                    default_path = os.path.join(os.path.dirname(sys.argv[0]),
                                                'openvino/tools/mo/front/caffe/CustomLayersMapping.xml')
                    if getattr(argv, op, 'NONE') == default_path:
                        lines.append('\t{}: \t{}'.format(desc, 'Default'))
                        continue
                lines.append('\t{}: \t{}'.format(desc, getattr(argv, op, 'NONE')))
    print('\n'.join(lines), flush=True)


def arguments_post_parsing(argv: argparse.Namespace):
    use_legacy_frontend = argv.use_legacy_frontend
    use_new_frontend = argv.use_new_frontend

    if use_new_frontend and use_legacy_frontend:
        raise Error('Options --use_new_frontend and --use_legacy_frontend must not be used simultaneously '
                    'in the Model Optimizer command-line')

    moc_front_end, available_moc_front_ends = get_moc_frontends(argv)

    if not moc_front_end and use_new_frontend:
        raise Error('Option --use_new_frontend is specified but the Model Optimizer is unable to find new frontend. '
                    'Please ensure that your environment contains new frontend for the input model format or '
                    'try to convert the model without specifying --use_new_frontend option.')

    is_tf, is_caffe, is_mxnet, is_kaldi, is_onnx = \
        deduce_legacy_frontend_by_namespace(argv) if not moc_front_end else [False, False, False, False, False]

    is_legacy_frontend = any([is_tf, is_caffe, is_mxnet, is_kaldi, is_onnx])
    if not is_legacy_frontend and use_legacy_frontend:
        raise Error('Option --use_legacy_frontend is specified but Model Optimizer does not have legacy frontend '
                    'for the input model format. Please try to convert the model without specifying --use_legacy_frontend option.')

    # handle a default case, i.e. use_new_frontend and use_legacy_frontend are not specified, when no frontend is found
    if not is_legacy_frontend and not moc_front_end:
        legacy_frameworks = ['tf', 'caffe', 'mxnet', 'kaldi', 'onnx']
        frameworks = list(set(legacy_frameworks + available_moc_front_ends))
        if not argv.framework:
            raise Error('Framework name can not be deduced from the given options: {}={}. '
                        'Please use --framework with one from the list: {}.',
                        '--input_model', argv.input_model, frameworks)
        elif argv.framework not in frameworks:
            if argv.framework == 'ir':
                raise Error('OpenVINO IR is passed as input_model in convert_model/mo, the IR doesn\'t need '
                            'conversion, please use it in runtime for inference with read_model/compile_model.')
            raise Error('Framework {} is not a valid target. Please use --framework with one from the list: {}. ' +
                        refer_to_faq_msg(15), argv.framework, frameworks)

    if is_legacy_frontend:
        if new_extensions_used(argv):
            raise Error('New kind of extensions used on legacy path')
        if new_transformations_config_used(argv):
            raise Error('New kind of transformations configuration used on legacy path')

    if is_tf and not argv.input_model and not argv.saved_model_dir and not argv.input_meta_graph:
        raise Error('Path to input model or saved model dir is required: use --input_model, --saved_model_dir or '
                    '--input_meta_graph')
    elif is_mxnet and not argv.input_model and not argv.input_symbol and not argv.pretrained_model_name:
        raise Error('Path to input model or input symbol or pretrained_model_name is required: use --input_model or '
                    '--input_symbol or --pretrained_model_name')
    elif is_caffe and not argv.input_model and not argv.input_proto:
        raise Error('Path to input model or input proto is required: use --input_model or --input_proto')
    elif (is_kaldi or is_onnx) and not argv.input_model:
        raise Error('Path to input model is required: use --input_model.')

    log.debug(str(argv))
    log.debug("Model Optimizer started")

    log.debug('Output model name would be {}{{.xml, .bin}}'.format(argv.model_name))

    # if --input_proto is not provided, try to retrieve another one
    # by suffix substitution from model file name
    if is_caffe and not argv.input_proto:
        argv.input_proto = replace_ext(argv.input_model, '.caffemodel', '.prototxt')

        if not argv.input_proto:
            raise Error("Cannot find prototxt file: for Caffe please specify --input_proto - a " +
                        "protobuf file that stores topology and --input_model that stores " +
                        "pretrained weights. " +
                        refer_to_faq_msg(20))
        log.info('Deduced name for prototxt: {}'.format(argv.input_proto))

    if not argv.silent:
        print_argv(argv, is_caffe, is_tf, is_mxnet, is_kaldi, is_onnx, argv.model_name)

    # This try-except is additional reinsurance that the IE
    # dependency search does not break the MO pipeline
    def raise_ie_not_found():
        raise Error("Could not find the Inference Engine or nGraph Python API.\n"
                    "Consider building the Inference Engine and nGraph Python APIs from sources or "
                    "try to install OpenVINO (TM) Toolkit using pip \npip install openvino")

    try:
        if not find_ie_version(silent=argv.silent):
            raise_ie_not_found()
    except Exception as e:
        log.error(e)
        raise_ie_not_found()

    if 'data_type' in argv and argv.data_type in ['FP16', 'half']:
        argv.data_type = 'FP32'
        argv.compress_fp16 = True
    else:
        argv.compress_fp16 = False

    # This is just to check that transform key is valid and transformations are available
    check_available_transforms(parse_transform(argv.transform))

    # For C++ frontends there are no specific Python installation requirements, check only generic ones
    if moc_front_end:
        ret_code = check_requirements(silent=argv.silent)
    else:
        ret_code = check_requirements(framework=argv.framework, silent=argv.silent)
    if ret_code:
        raise Error('check_requirements exited with return code {}'.format(ret_code))

    if is_tf and argv.tensorflow_use_custom_operations_config is not None:
        argv.transformations_config = argv.tensorflow_use_custom_operations_config

    if is_caffe and argv.mean_file and argv.mean_values:
        raise Error('Both --mean_file and mean_values are specified. Specify either mean file or mean values. ' +
                    refer_to_faq_msg(17))
    elif is_caffe and argv.mean_file and argv.mean_file_offsets:
        values = get_tuple_values(argv.mean_file_offsets, t=int, num_exp_values=2)
        mean_file_offsets = mo_array([int(x) for x in values[0].split(',')])
        if not all([offset >= 0 for offset in mean_file_offsets]):
            raise Error("Negative value specified for --mean_file_offsets option. "
                        "Please specify positive integer values in format '(x,y)'. " +
                        refer_to_faq_msg(18))
        argv.mean_file_offsets = mean_file_offsets

    if argv.scale and argv.scale_values:
        raise Error(
            'Both --scale and --scale_values are defined. Specify either scale factor or scale values per input ' +
            'channels. ' + refer_to_faq_msg(19))

    if argv.scale and argv.scale < 1.0:
        log.error("The scale value is less than 1.0. This is most probably an issue because the scale value specifies "
                  "floating point value which all input values will be *divided*.", extra={'is_warning': True})

    if argv.input_model and (is_tf and argv.saved_model_dir):
        raise Error('Both --input_model and --saved_model_dir are defined. '
                    'Specify either input model or saved model directory.')
    if is_tf:
        if argv.saved_model_tags is not None:
            if ' ' in argv.saved_model_tags:
                raise Error('Incorrect saved model tag was provided. Specify --saved_model_tags with no spaces in it')
            argv.saved_model_tags = argv.saved_model_tags.split(',')

    argv.output = argv.output.split(',') if argv.output else None

    inputs_list, argv.placeholder_shapes, argv.placeholder_data_types = get_placeholder_shapes(
        argv.input, argv.input_shape, argv.batch)
    argv.inputs_list = inputs_list

    mean_values = parse_tuple_pairs(argv.mean_values)
    scale_values = parse_tuple_pairs(argv.scale_values)
    mean_scale = get_mean_scale_dictionary(mean_values, scale_values, argv.input)
    argv.mean_scale_values = mean_scale
    argv.layout_values = get_layout_values(argv.layout, argv.source_layout, argv.target_layout)

    if not os.path.exists(argv.output_dir):
        try:
            os.makedirs(argv.output_dir)
        except PermissionError as e:
            raise Error("Failed to create directory {}. Permission denied! " +
                        refer_to_faq_msg(22),
                        argv.output_dir) from e
    else:
        if not os.access(argv.output_dir, os.W_OK):
            raise Error("Output directory {} is not writable for current user. " +
                        refer_to_faq_msg(22), argv.output_dir)

    log.debug("Placeholder shapes : {}".format(argv.placeholder_shapes))

    argv.freeze_placeholder_with_value, argv.input = get_freeze_placeholder_values(argv.input,
                                                                                   argv.freeze_placeholder_with_value)

    load_extensions(argv, is_tf, is_caffe, is_mxnet, is_kaldi, is_onnx)

    return argv


def check_fallback(argv: argparse.Namespace):
    fallback_reasons = {}

    # Some frontend such as PDPD does not have legacy path so it has no reasons to fallback
    if not any(deduce_legacy_frontend_by_namespace(argv)):
        return fallback_reasons

    # TODO: Remove this workaround once TensorFlow Frontend becomes default
    # For testing purpose of TensorFlow Frontend and its fallback,
    # preserve fallback capability despite of specified use_new_frontend option
    # There is no possibility for fallback if a user strictly wants to use new frontend (except TF FE now)
    is_tf, _, _, _, _ = deduce_legacy_frontend_by_namespace(argv)
    if argv.use_new_frontend and not is_tf:
        return fallback_reasons

    fallback_reasons['extensions'] = legacy_extensions_used
    fallback_reasons['transformations_config'] = legacy_transformations_config_used

    reasons = [reason for reason, is_applicable in fallback_reasons.items() if is_applicable(argv)]
    return reasons


def get_default_frontends():
    # Set which frontend to use by default, values should be 'new' or 'legacy'
    default_frontends = {
        'onnx': 'new',
        'tf': 'legacy'
    }
    return default_frontends


def get_moc_frontends(argv: argparse.Namespace):
    fem = argv.feManager

    # Read user flags:
    use_legacy_frontend = argv.use_legacy_frontend
    use_new_frontend = argv.use_new_frontend

    if not fem or use_legacy_frontend:
        return None, []

    available_moc_front_ends = get_available_front_ends(fem)

    if not argv.framework and argv.input_model:
        moc_front_end = fem.load_by_model(argv.input_model)
        if not moc_front_end:
            return None, available_moc_front_ends
        argv.framework = moc_front_end.get_name()
    elif argv.framework in available_moc_front_ends:
        moc_front_end = fem.load_by_framework(argv.framework)
    else:
        return None, []

    default_frontends = get_default_frontends()
    # Disable MOC frontend if default is set to legacy and no user override
    if default_frontends.get(moc_front_end.get_name()) == 'legacy' and not use_new_frontend:
        return None, available_moc_front_ends

    # This check as a workaround to skip IR frontend
    if not moc_front_end.get_name() in available_moc_front_ends:
        return None, available_moc_front_ends

    return moc_front_end, available_moc_front_ends


def prepare_ir(argv: argparse.Namespace):
    # TODO: remove this workaround once new TensorFlow frontend supports non-frozen formats: checkpoint, MetaGraph, and SavedModel
    # Now it converts all TensorFlow formats to the frozen .pb format in case new TensorFlow frontend
    is_tf, _, _, _, _ = deduce_legacy_frontend_by_namespace(argv)
    path_to_aux_pb = None
    if argv.use_new_frontend and is_tf:
        from openvino.tools.mo.front.tf.loader import convert_to_pb
        path_to_aux_pb = convert_to_pb(argv)

    argv = arguments_post_parsing(argv)
    t = tm.Telemetry()
    graph = None
    ngraph_function = None
    moc_front_end, available_moc_front_ends = get_moc_frontends(argv)
    if moc_front_end:
        fallback_reasons = check_fallback(argv)
        if len(fallback_reasons) == 0:
            t.send_event("mo", "conversion_method", moc_front_end.get_name() + "_frontend")
            moc_front_end.add_extension(TelemetryExtension("mo", t.send_event, t.send_error, t.send_stack_trace))
            moc_front_end.add_extension(ProgressReporterExtension(progress_printer(argv)))
            if legacy_transformations_config_used(argv):
                raise Error('Legacy extensions are not supported for the new frontend')
            if legacy_extensions_used(argv):
                raise Error('Legacy transformations configuration is not supported for the new frontend')
            if new_transformations_config_used(argv):
                moc_front_end.add_extension(JsonConfigExtension(argv.transformations_config))
            if new_extensions_used(argv):
                for extension in argv.extensions:
                    moc_front_end.add_extension(extension)
            ngraph_function = moc_pipeline(argv, moc_front_end)

            # TODO: remove this workaround once new TensorFlow frontend supports non-frozen formats: checkpoint, MetaGraph, and SavedModel
            # Now it converts all TensorFlow formats to the frozen .pb format in case new TensorFlow frontend
            if argv.use_new_frontend and is_tf and path_to_aux_pb is not None:
                if os.path.exists(path_to_aux_pb):
                    os.remove(path_to_aux_pb)

            return graph, ngraph_function
        else:  # apply fallback
            reasons_message = ", ".join(fallback_reasons)
            load_extensions(argv, *list(deduce_legacy_frontend_by_namespace(argv)))
            t.send_event("mo", "fallback_reason", reasons_message)
            log.warning("The IR preparation was executed by the legacy MO path. "
                        "This is a fallback scenario applicable only for some specific cases. "
                        f"The detailed reason why fallback was executed: not supported {reasons_message} were used. "
                        "You can specify --use_new_frontend flag to force using the Frontend MO path to avoid additional checks. " +
                        refer_to_faq_msg(105))

    t.send_event("mo", "conversion_method", "mo_legacy")
    graph = unified_pipeline(argv)

    return graph, ngraph_function


def emit_ir(graph: Graph, argv: argparse.Namespace, non_default_params: dict):
    # We have to separate fe object lifetime from fem to
    # avoid segfault during object destruction. So fe must
    # be destructed before fem object explicitly.
    def read_model(path_to_xml):
        fe = fem.load_by_framework(framework="ir")
        function = fe.convert(fe.load(path_to_xml))
        return function

    NormalizeTI().find_and_replace_pattern(graph)
    for_graph_and_each_sub_graph_recursively(graph, RemoveConstOps().find_and_replace_pattern)
    for_graph_and_each_sub_graph_recursively(graph, CreateConstNodesReplacement().find_and_replace_pattern)

    if 'feManager' in argv:
        del argv.feManager

    mean_data = deepcopy(graph.graph['mf']) if 'mf' in graph.graph else None
    input_names = deepcopy(graph.graph['input_names']) if 'input_names' in graph.graph else []

    prepare_emit_ir(graph=graph,
                    data_type=graph.graph['cmd_params'].data_type,
                    output_dir=argv.output_dir,
                    output_model_name=argv.model_name,
                    mean_data=mean_data,
                    input_names=input_names,
                    meta_info=non_default_params,
                    use_temporary_path=True)

    # This graph cleanup is required to avoid double memory consumption
    graph.clear()

    output_dir = argv.output_dir if argv.output_dir != '.' else os.getcwd()
    orig_model_name = os.path.normpath(os.path.join(output_dir, argv.model_name))

    fem = FrontEndManager()
    func = read_model(orig_model_name + "_tmp.xml")

    return_code = "not executed"
    if not (argv.framework == 'tf' and argv.tensorflow_custom_operations_config_update):
        try:
            from openvino.tools.mo.back.offline_transformations import apply_offline_transformations
            func = apply_offline_transformations(func, argv)
            if "compress_fp16" in argv and argv.compress_fp16:
                # restore data_type cmd parameter
                argv.data_type = 'FP16'
            return_code = 0
        except Exception as e:
            return_code = "failed"
            log.error(e)

        message = str(dict({
            "platform": platform.system(),
            "mo_version": get_simplified_mo_version(),
            "ie_version": get_simplified_ie_version(env=os.environ),
            "python_version": sys.version,
            "return_code": return_code
        }))
        t = tm.Telemetry()
        t.send_event('mo', 'offline_transformations_status', message)

        if return_code != 0:
            raise Error("offline transformations step has failed.")

        for suf in [".xml", ".bin", ".mapping"]:
            # remove existing files
            path_to_file = orig_model_name + "_tmp" + suf
            if os.path.exists(path_to_file):
                os.remove(path_to_file)
    return func


<<<<<<< HEAD
def get_static_shape(shape: [PartialShape, list, tuple], dynamic_value=None):
    # Current function returns list with static dimensions with following logic.
    # For dynamic dimensions return lower boundaries if they are set, otherwise
    # return upper boundaries if they are set. If dimension is fully dynamic then raise error.
    shape_list = []
    for idx, dim in enumerate(shape):
        if isinstance(dim, int):
            if dim == -1:
                shape_list.append(dynamic_value)
                continue
            shape_list.append(dim)
        elif isinstance(dim, np.int64):
            if dim == np.int64(-1):
                shape_list.append(dynamic_value)
                continue
            shape_list.append(dim)
        elif isinstance(dim, tuple):
            # tuple where (min_length, max_length), the format which uses MO cli parser
            assert len(dim) == 2, "Unknown dimension type {}".format(dim)
            if dim[0] > 0:
                shape_list.append(dim[0])
            elif dim[1] < np.iinfo(np.int64).max:
                shape_list.append(dim[1])
            else:
                shape_list.append(dynamic_value)
                continue
        elif isinstance(dim, Dimension):
            if dim.is_static or dim.get_min_length() > 0:
                shape_list.append(dim.get_min_length())
            elif dim.get_max_length() != -1:
                shape_list.append(dim.get_max_length())
            else:
                shape_list.append(dynamic_value)
                continue
        else:
            raise Error("Unknown dimension type {}".format(dim))

    return tuple(shape_list)


def get_dynamic_dims(shape: [PartialShape, list, tuple]):
    dynamic_dims = []
    for idx, dim in enumerate(shape):
        if isinstance(dim, int):
            if dim == -1:
                dynamic_dims.append(idx)
        if isinstance(dim, np.int64):
            if dim == np.int64(-1):
                dynamic_dims.append(idx)
        elif isinstance(dim, tuple):
            dynamic_dims.append(idx)
        elif isinstance(dim, Dimension):
            if dim.get_min_length() == 0 and dim.get_max_length() == -1:
                dynamic_dims.append(idx)

    return dynamic_dims


def check_model_object(argv):
    model = argv['input_model']
    if 'tensorflow' in sys.modules:
        import tensorflow as tf
        from tensorflow.python.training.tracking.base import Trackable

        if isinstance(model, tf.compat.v1.GraphDef):
            return "tf"
        if isinstance(model, tf.compat.v1.Session):
            argv['input_model'] = model.graph_def
            return "tf"
        if isinstance(model, tf.types.experimental.ConcreteFunction):
            argv['input_model'] = model.graph.as_graph_def()
            return "tf"
        if isinstance(model, tf.keras.Model):
            return "tf"
        if isinstance(model, tf.train.Checkpoint):
            if isinstance(model.root, tf.keras.Model):
                argv['input_model'] = model.root
                return "tf"
            else:
                raise Error("Unknown checkpoint format.")

        if isinstance(model, tf.keras.layers.Layer) or isinstance(model, tf.Module):
            assert 'input_shape' in argv and argv['input_shape'] is not None, \
                "Converting of {} requires providing of input_shape.".format(type(model))
            assert len(argv['input_shape']) > 0, "Please provide non-empty input shape."
            inputs = []
            for shape_idx, shape in enumerate(parse_input_shapes(argv)):
                inp_shape = get_static_shape(shape)
                batch_size = None
                if len(inp_shape) > 1:
                    batch_size = inp_shape[0]
                    inp_shape = inp_shape[1:]
                inputs.append(tf.keras.Input(shape=inp_shape, batch_size=batch_size))
            outputs = model(*inputs)
            argv['input_model'] = tf.keras.Model(inputs, outputs)
            argv['input_shape'] = None
            return "tf"
        if isinstance(model, Trackable):
            return "tf"
    if 'torch' in sys.modules:
        import torch
        if isinstance(model, torch.nn.Module) or isinstance(model, torch.jit.ScriptFunction):
            return "pytorch"

    import io
    if isinstance(model, io.BytesIO):
        return 'onnx'

    raise Error('Unknown model type: {}'.format(type(model)))


def get_onnx_temp_filename(output_dir):
    output_dir = output_dir if output_dir is not None else os.getcwd()
    return os.path.normpath(os.path.join(output_dir, "model.onnx"))


def to_torch_tensor(tensor):
    import torch
    from openvino.runtime import Tensor
    if isinstance(tensor, torch.Tensor):
        return tensor
    if isinstance(tensor, np.ndarray):
        return torch.tensor(tensor)
    if isinstance(tensor, np.ndarray):
        return torch.tensor(tensor)
    if isinstance(tensor, Tensor):
        return torch.tensor(tensor.data)
    else:
        raise Error("Unexpected type of example_input. Supported types torch.Tensor, np.array or ov.Tensor. "
                    "Got {}".format(type(tensor)))


def convert_pytorch_to_onnx(model, input_shape, opset_version, example_inputs, output_dir):
    import io
    import torch

    input_names = None
    if example_inputs is not None:
        inputs = example_inputs
        if isinstance(inputs, list):
            inputs = [to_torch_tensor(x) for x in inputs]
            if len(inputs) == 1:
                inputs = torch.unsqueeze(inputs[0], 0)
            else:
                inputs = inputs
        elif isinstance(inputs, tuple):
            inputs = [to_torch_tensor(x) for x in inputs]
            inputs = tuple(inputs)
        elif isinstance(inputs, dict):
            for name, tensor in inputs.items():
                assert isinstance(name, str), "Expected dictionary where keys are input names of string type and" \
                                              " values are tensors. Got key of type {}".format(type(name))
                inputs[name] = to_torch_tensor(tensor)
        else:
            inputs = to_torch_tensor(inputs)
    elif input_shape is not None:
        inputs = []
        for shape_idx, shape in enumerate(input_shape):
            static_shape = get_static_shape(shape, dynamic_value=1)
            inputs.append(torch.zeros(static_shape))
        inputs = tuple(inputs)
    else:
        raise Error("Please provide input_shape or example_input for converting PyTorch model.")

    dynamic_dims_dict = {}
    if input_shape is not None and input_names is None:
        input_names = ["input_{}".format(idx) for idx in range(len(input_shape))]
        for shape_idx, shape in enumerate(input_shape):
            dynamic_dims = get_dynamic_dims(shape)
            if len(dynamic_dims) > 0:
                dynamic_dims_dict[input_names[shape_idx]] = dynamic_dims
    additional_params = {}
    if len(dynamic_dims_dict) > 0:
        additional_params.update({'dynamic_axes': dynamic_dims_dict})
    if input_names is not None and len(input_names) > 0:
        additional_params.update({'input_names': input_names})

    if os.environ.get('SAVE_TO_BYTES_IO_ONNX_MODEL'):
        model_onnx = io.BytesIO()
    else:
        model_onnx = get_onnx_temp_filename(output_dir)
    if opset_version is not None:
        additional_params.update({'opset_version': opset_version})

    torch.onnx.export(model,
                      inputs,
                      model_onnx,
                      **additional_params)
    return model_onnx


def parse_input_shapes(argv):
    input_shapes = None
    if 'input_shape' in argv and argv['input_shape'] is not None:
        shapes = argv['input_shape']
        if isinstance(shapes, str):
            shapes = ["[{}]".format(x) for x in split_shapes(shapes)]
        if isinstance(shapes, list) or isinstance(shapes, tuple):
            input_shapes = []
            is_single_shape = False
            for shape in shapes:
                if isinstance(shape, str):
                    _, shape_tuple, _ = get_placeholder_shapes(argv_input=None, argv_input_shape=shape)
                    input_shapes.append(shape_tuple)
                    if is_single_shape:
                        raise Error("Incorrect format of shape.")
                elif isinstance(shape, int) or isinstance(shape, np.int64) or isinstance(shape, Dimension):
                    is_single_shape = True
                    input_shapes.append(shape)
                else:
                    input_shapes.append(shape)
            if is_single_shape:
                return [input_shapes]
            else:
                return input_shapes
        elif isinstance(shapes, PartialShape) or isinstance(shapes, torch.Size):
            return [shapes]
        else:
            raise Error("Unknown type of input shape {}.".format(type(shapes)))

    return input_shapes


def driver(argv: argparse.Namespace):
=======
def driver(argv: argparse.Namespace, non_default_params: dict):
>>>>>>> 9d8a03f9
    init_logger(argv.log_level.upper(), argv.silent)

    start_time = datetime.datetime.now()

    graph, ngraph_function = prepare_ir(argv)
    legacy_path = False
    if graph is not None:
        res_ngraph_function = emit_ir(graph, argv, non_default_params)
        legacy_path = True
    else:
        res_ngraph_function = moc_emit_ir(ngraph_function, argv)

    if res_ngraph_function is None:
        return res_ngraph_function

    if not argv.silent:
        elapsed_time = datetime.datetime.now() - start_time
        print('[ SUCCESS ] Total execution time: {:.2f} seconds. '.format(elapsed_time.total_seconds()))
        try:
            import resource
            mem_usage = round(resource.getrusage(resource.RUSAGE_SELF).ru_maxrss / 1024)
            if sys.platform == 'darwin':
                mem_usage = round(mem_usage / 1024)
            print('[ SUCCESS ] Memory consumed: {} MB. '.format(mem_usage))
        except ImportError:
            pass

    return res_ngraph_function, legacy_path


def args_dict_to_list(cli_parser, **kwargs):
    result = []
    for key, value in kwargs.items():
        if value is not None and cli_parser.get_default(key) != value:
            # skip parser checking for non str objects
            if not isinstance(value, str):
                continue
            result.append('--{}'.format(key))
            if not isinstance(value, bool):
                result.append(value)

    return result


def pack_params_to_args_namespace(**kwargs):
    fe_manager = FrontEndManager()
    cli_parser = get_all_cli_parser(fe_manager)
    argv = cli_parser.parse_args(args_dict_to_list(cli_parser, **kwargs))

    all_params = {}
    for key, value in mo_convert_params.items():
        all_params.update(value)

    for key, value in kwargs.items():
        if key not in argv and key not in all_params.keys():
            raise Error("Unrecognized argument: {}".format(key))
        if value is not None:
            setattr(argv, key, value)
    send_params_info(argv, cli_parser)

    non_default_params = {}
    for arg in vars(argv):
        arg_value = getattr(argv, arg)
        if arg_value != cli_parser.get_default(arg):
            non_default_params[arg] = depersonalize(arg_value, arg)
    return argv, non_default_params


def params_to_string(**kwargs):
    all_params = {}
    for key, value in mo_convert_params.items():
        all_params.update(value)

    for key, value in kwargs.items():
        if key in all_params:
            param_data = all_params[key]
            if param_data.to_string is not None:
                kwargs[key] = param_data.to_string(value)
    return kwargs


def add_line_breaks(text: str, char_num: int, line_break: str):
    words = text.split(" ")
    cnt = 0
    for i, w in enumerate(words):
        cnt += len(w)
        if '\n' in w:
            cnt = len(w) - w.find('\n') - 1
        if cnt > char_num:
            if words[i][-1] not in ['\n', '\t']:
                words[i] = w + '\n'
            cnt = 0
    text = ' '.join(words).replace("\n ", "\n")
    return line_break + text.replace("\n", line_break)


def show_mo_convert_help():
    for group_name, group in mo_convert_params.items():
        if group_name == "optional":
            print("optional arguments:")
        elif group_name == "fw_agnostic":
            print("Framework-agnostic parameters:")
        elif group_name == "tf":
            print("TensorFlow*-specific parameters:")
        elif group_name == "caffe":
            print("Caffe*-specific parameters:")
        elif group_name == "mxnet":
            print("Mxnet-specific parameters:")
        elif group_name == "kaldi":
            print("Kaldi-specific parameters:")
        elif group_name == "pytorch":
            print("Pytorch-specific parameters:")
        else:
            raise Error("Unknown parameters group {}.".format(group_name))
        for param_name in group:
            param_data = group[param_name]
            text = param_data.description.format(param_data.possible_types_python_api)
            text = add_line_breaks(text, 56, "\n\t\t\t")
            print("  --{} {}".format(param_name, text))
        print()


def input_model_is_object(argv):
    if isinstance(argv['input_model'], str):
        return False
    if argv['input_model'] is None:
        return False
    return True


def remove_tmp_onnx_model(out_dir):
    if not os.environ.get('SAVE_TO_BYTES_IO_ONNX_MODEL'):
        tmp_onnx_model = get_onnx_temp_filename(out_dir)

        if os.path.exists(tmp_onnx_model):
            os.remove(tmp_onnx_model)


def _convert(**args):
    if 'help' in args and args['help']:
        show_mo_convert_help()
        return None

    telemetry = tm.Telemetry(tid=get_tid(), app_name='Model Optimizer', app_version=get_simplified_mo_version())
    telemetry.start_session('mo')
    telemetry.send_event('mo', 'version', get_simplified_mo_version())
<<<<<<< HEAD
=======
    args = params_to_string(**args)
    argv, non_default_params = pack_params_to_args_namespace(**args)

    if argv.model_name is None:
        argv.model_name = get_model_name_from_args(argv)
>>>>>>> 9d8a03f9

    try:
        model_framework = None
        inp_model_is_object = input_model_is_object(args)
        if inp_model_is_object:
            model_framework = check_model_object(args)
            if model_framework == "pytorch" and not os.environ.get('USE_PYTORCH_FRONTEND'):

                opset_version = None
                if 'onnx_opset_version' in args and args['onnx_opset_version'] is not None:
                    opset_version = args['onnx_opset_version']

                example_inputs = None
                if 'example_input' in args and args['example_input'] is not None:
                    example_inputs = args['example_input']

                out_dir = args['output_dir'] if 'output_dir' in args else None

                model_onnx = convert_pytorch_to_onnx(args['input_model'],
                                                     parse_input_shapes(args),
                                                     opset_version,
                                                     example_inputs,
                                                     out_dir)


                args['input_model'] = model_onnx
                if os.environ.get('SAVE_TO_BYTES_IO_ONNX_MODEL'):
                    args['use_legacy_frontend'] = True
                args['example_input'] = None
                args['onnx_opset_version'] = None

                try:
                    ov_model = _convert(**args)
                except Exception as e:
                    remove_tmp_onnx_model(out_dir)
                    raise e

                remove_tmp_onnx_model(out_dir)
                return ov_model
        args = params_to_string(**args)
        argv = pack_params_to_args_namespace(**args)

        if inp_model_is_object:
            argv.model_name = "model"
        if argv.model_name is None:
            argv.model_name = get_model_name_from_args(argv)

        if model_framework is not None:
            if argv.framework is not None:
                if argv.framework != model_framework:
                    raise Error("Provided model does not correspond to provided framework. The provided "
                                "framework is {}, the model type is {} which is expected to be {} framework.".format(
                                    argv.framework,
                                    type(argv.input_model),
                                    model_framework))
            else:
                argv.framework = model_framework

        # Initialize logger with 'ERROR' as default level to be able to form nice messages
        # before arg parser deliver log_level requested by user
        init_logger('ERROR', False)

        argv.feManager = FrontEndManager()
        ov_model, legacy_path = driver(argv, {"conversion_parameters": non_default_params})

        # add MO meta data to model
        ov_model.set_rt_info(get_version(), "MO_version")
        ov_model.set_rt_info(get_rt_version(), "Runtime_version")
        ov_model.set_rt_info(str(legacy_path), "legacy_frontend")
        for key, value in non_default_params.items():
            ov_model.set_rt_info(str(value), ["conversion_parameters", str(key)])

        telemetry.send_event('mo', 'conversion_result', 'success')
        telemetry.end_session('mo')
        telemetry.force_shutdown(1.0)
        return ov_model
    except Exception as e:
        telemetry.send_event('mo', 'conversion_result', 'fail')
        telemetry.end_session('mo')
        telemetry.force_shutdown(1.0)
        raise e.with_traceback(None)<|MERGE_RESOLUTION|>--- conflicted
+++ resolved
@@ -32,11 +32,7 @@
     get_common_cli_options, get_freeze_placeholder_values, get_kaldi_cli_options, get_layout_values, \
     get_mean_scale_dictionary, get_mxnet_cli_options, get_onnx_cli_options, \
     get_placeholder_shapes, get_tf_cli_options, get_tuple_values, parse_transform, parse_tuple_pairs, \
-<<<<<<< HEAD
-    get_all_cli_parser, mo_convert_params, get_model_name_from_args, split_shapes
-=======
-    get_all_cli_parser, mo_convert_params, get_model_name_from_args, depersonalize
->>>>>>> 9d8a03f9
+    get_all_cli_parser, mo_convert_params, get_model_name_from_args, split_shapes, depersonalize
 
 from openvino.tools.mo.utils.error import Error
 from openvino.tools.mo.utils.find_ie_version import find_ie_version
@@ -52,11 +48,8 @@
 
 # pylint: disable=no-name-in-module,import-error
 from openvino.frontend import FrontEndManager, ProgressReporterExtension, TelemetryExtension, JsonConfigExtension
-<<<<<<< HEAD
 from openvino.runtime import PartialShape, Dimension
-=======
 from openvino.runtime import get_version as get_rt_version
->>>>>>> 9d8a03f9
 
 
 def load_extensions(argv: argparse.Namespace, is_tf: bool, is_caffe: bool, is_mxnet: bool, is_kaldi: bool,
@@ -499,7 +492,6 @@
     return func
 
 
-<<<<<<< HEAD
 def get_static_shape(shape: [PartialShape, list, tuple], dynamic_value=None):
     # Current function returns list with static dimensions with following logic.
     # For dynamic dimensions return lower boundaries if they are set, otherwise
@@ -723,10 +715,7 @@
     return input_shapes
 
 
-def driver(argv: argparse.Namespace):
-=======
 def driver(argv: argparse.Namespace, non_default_params: dict):
->>>>>>> 9d8a03f9
     init_logger(argv.log_level.upper(), argv.silent)
 
     start_time = datetime.datetime.now()
@@ -873,14 +862,6 @@
     telemetry = tm.Telemetry(tid=get_tid(), app_name='Model Optimizer', app_version=get_simplified_mo_version())
     telemetry.start_session('mo')
     telemetry.send_event('mo', 'version', get_simplified_mo_version())
-<<<<<<< HEAD
-=======
-    args = params_to_string(**args)
-    argv, non_default_params = pack_params_to_args_namespace(**args)
-
-    if argv.model_name is None:
-        argv.model_name = get_model_name_from_args(argv)
->>>>>>> 9d8a03f9
 
     try:
         model_framework = None
@@ -921,7 +902,7 @@
                 remove_tmp_onnx_model(out_dir)
                 return ov_model
         args = params_to_string(**args)
-        argv = pack_params_to_args_namespace(**args)
+        argv, non_default_params = pack_params_to_args_namespace(**args)
 
         if inp_model_is_object:
             argv.model_name = "model"
