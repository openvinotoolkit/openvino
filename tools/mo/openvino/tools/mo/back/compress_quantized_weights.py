--- conflicted
+++ resolved
@@ -231,13 +231,9 @@
 
     def replace_pattern(self, graph: Graph, match: Dict[str, Node]):
         fake_quantize = match['fake_quantize']
-<<<<<<< HEAD
+
         if fake_quantize.has('not_compress') and fake_quantize['not_compress']:
             return
-        dst_type = match['const'].value.dtype
-        if np.issubdtype(dst_type, np.floating):
-            dst_type = data_type_str_to_np(graph.graph['cmd_params'].data_type)
-=======
 
         if 'convert' in match:
             dst_type = match['convert'].dst_type
@@ -245,7 +241,6 @@
             Cast.infer(match['convert'])
         else:
             dst_type = match['const'].value.dtype
->>>>>>> 2262692c
 
         quantized_type, mode = None, None
         for quantization_levels in sorted(self.QUANTIZATION_MAP):
