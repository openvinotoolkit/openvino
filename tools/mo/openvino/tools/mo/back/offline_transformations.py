--- conflicted
+++ resolved
@@ -71,7 +71,6 @@
 
     func = read_model(input_model + "_tmp.xml")
 
-<<<<<<< HEAD
     if argv.framework == 'tf' and argv.tensorflow_custom_operations_config_update:
         return func
 
@@ -89,10 +88,7 @@
         scale = argv.scale
         argv.scale = None
 
-    # Apply preprocessing for layouts only
-=======
     # Apply preprocessing (mean/scale/reverse_channels/convert_layout/etc)
->>>>>>> 931b3435
     apply_preprocessing(ov_function=func, argv=argv)
 
     apply_moc_transformations(func)
