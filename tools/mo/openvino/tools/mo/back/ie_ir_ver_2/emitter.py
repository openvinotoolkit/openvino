# Copyright (C) 2018-2022 Intel Corporation
# SPDX-License-Identifier: Apache-2.0

import hashlib

import defusedxml.ElementTree as ET
from defusedxml import defuse_stdlib
from defusedxml.minidom import parseString

from openvino.tools.mo.front.common.partial_infer.utils import unmask_shape, is_fully_defined
from openvino.tools.mo.graph.graph import *
from openvino.tools.mo.middle.passes.convert_data_type import np_data_type_to_precision
from openvino.tools.mo.utils.unsupported_ops import UnsupportedOps
from openvino.tools.mo.utils.utils import refer_to_faq_msg
from openvino.tools.mo.utils.version import get_version

# defuse_stdlib provide patched version of xml.etree.ElementTree which allows to use objects from xml.etree.ElementTree
# in a safe manner without including unsafe xml.etree.ElementTree
ET_defused = defuse_stdlib()[ET]
Element = ET_defused.Element
SubElement = ET_defused.SubElement
tostring = ET_defused.tostring

<<<<<<< HEAD
try:
    import openvino_telemetry as tm
except ImportError:
    import openvino.tools.mo.utils.telemetry_stub as tm
=======
elements_to_skip_during_serializing = ['inputs_list']
>>>>>>> de7e59b4


def serialize_constants(graph: Graph, bin_file_name: str, data_type=np.float32):
    """
    Found all data constants that has output edges with 'bin' attribute.
    Serialize content for such constants to a binary file with name bin_file_name in
    raw format. Save offset and length of serialized area in the file as 'offset' and 'size'
    attributes of data node.

    Args:
        @graph: input graph with op and data nodes
        @bin_file_name: path to file to write blobs to
        @data_type: numpy data type to convert all blob elements to

    """
    bin_hashes = {}
    with open(bin_file_name, 'wb') as bin_file:
        serialize_constants_recursively(graph, bin_file, data_type, bin_hashes)


def update_offset_size_in_const_node(node: Node):
    assert node.kind == 'data'
    for consumer in node.out_nodes():
        if consumer.type != 'Const':
            continue
        assert not consumer.has_valid('offset')
        assert not consumer.has_valid('size')
        consumer['offset'] = node.offset
        consumer['size'] = node.size


def serialize_constants_recursively(graph: Graph, bin_file, data_type, bin_hashes):
    nodes = sorted(graph.nodes())
    for node in nodes:
        node = Node(graph, node)

        if node.kind == 'data' and node.value is not None and \
                any('bin' in d for u, v, d in graph.out_edges(node.node, data=True)):
            # avoid array copying while taking hash
            blob = node.value if node.value.ndim > 0 else node.value.reshape((1))
            assert is_fully_defined(blob), 'The constant value cannot contain dynamic values'
            if isinstance(blob, np.ma.masked_array):
                blob = np.ma.getdata(blob)
            blob_hash = hashlib.sha512(np.ascontiguousarray(blob).view(np.uint8)).hexdigest()

            if blob_hash in bin_hashes and np.array_equal(blob, bin_hashes[blob_hash]['blob']):
                graph.node[node.node]['offset'] = bin_hashes[blob_hash]['offset']
                graph.node[node.node]['size'] = bin_hashes[blob_hash]['size']
                graph.node[node.node]['blob_precision'] = np_data_type_to_precision(blob.dtype)
                update_offset_size_in_const_node(node)
            else:
                start = bin_file.tell()
                blob.tofile(bin_file)
                end = bin_file.tell()

                graph.node[node.node]['offset'] = start
                graph.node[node.node]['size'] = end - start
                graph.node[node.node]['blob_precision'] = np_data_type_to_precision(blob.dtype)

                bin_hashes[blob_hash] = {'offset': graph.node[node.node]['offset'],
                                         'size': graph.node[node.node]['size'], 'blob': blob}
                update_offset_size_in_const_node(node)

                assert (blob.dtype.itemsize * np.prod(node.shape) == end - start) or \
                       node.has_valid('force_shape'), node.attrs()

            log.debug(
                "Detected binary for graph: '{}', node: '{}', id: {}, shape: '{}', offset: '{}', size: '{}'".format(
                    graph, node.soft_get('name'), node.id, node.shape, node.offset, node.size))

    # separate loop for sub-graph to dump them after all blobs for more natural blob offset ordering
    # TODO: implement strict order for all blobs in entier IR
    for node in nodes:
        node = Node(graph, node)
        # Dump blobs recursively if sub-graphs are present in the node
        if node.has_valid('sub_graphs'):
            for sub_graph_attr_name in node.sub_graphs:
                sub_graph = node[sub_graph_attr_name]
                serialize_constants_recursively(sub_graph, bin_file, data_type, bin_hashes)


def serialize_mean_image(bin_file_name: str, mean_data=[]):
    with open(bin_file_name, 'ab') as bin_file:
        mean_offset = []
        mean_size = []
        for x in range(len(mean_data)):
            start = bin_file.tell()
            bin_file.write(mean_data[x][:])
            end = bin_file.tell()
            mean_offset.append(start)
            mean_size.append(end - start)

        return mean_offset, mean_size


def xml_shape(shape: np.ndarray, element: Element):
    for d in unmask_shape(shape):
        if d < -1:
            raise Error('The value "{}" for shape is not valid value.'.format(d))
        dim = SubElement(element, 'dim')
        if int(d) != d:
            raise Error('The value "{}" for shape is not integer.'.format(d))
        if not isinstance(d, np.int64):
            log.warning('The element of shape is not np.int64 value. Converting the value "{}" to integer'.format(d))
            d = int(d)
        dim.text = str(d)


def xml_ports(node: Node, element: Element, edges: Element):
    # input ports
    inputs = None  # will create input section only if at least one input is available
    for u, d in node.get_sorted_inputs():
        if 'bin' not in d and ('xml_skip' not in d or not d['xml_skip']):
            if inputs is None:
                inputs = SubElement(element, 'input')
            port = SubElement(inputs, 'port')
            port.set('id', str(d['in']))
            assert node.graph.node[u]['shape'] is not None, 'Input shape is not calculated properly for node {}'.format(
                node.id)
            xml_shape(node.graph.node[u]['shape'], port)

            # support saving rt_info passed from IR Reader
            port_id = d['in']
            if node.has('restored_input_ports') and port_id in node.restored_input_ports:
                port_rt_info_value = node.restored_input_ports[port_id][2]
                if port_rt_info_value != {}:
                    port_rt_info = SubElement(port, 'rt_info')
                    for (name, version), info_elem in port_rt_info_value.items():
                        attribute = SubElement(port_rt_info, 'attribute')
                        attribute.set('name', name)
                        attribute.set('version', str(version))
                        params = info_elem.serialize(node) if not isinstance(info_elem, dict) else info_elem
                        for key, value in params.items():
                            attribute.set(key, value)

            # u is a data node that has a single producer, let's find it
            assert (node.graph.node[u]['kind'] == 'data')
            in_nodes = list(node.graph.in_edges(u, data=True))
            assert (len(in_nodes) <= 1)
            if len(in_nodes) == 1:
                src, _, out_attrs = in_nodes[0]
                edge = SubElement(edges, 'edge')
                edge.set('from-layer', str(src))
                edge.set('from-port', str(out_attrs['out']))
                edge.set('to-layer', str(node.node))
                edge.set('to-port', str(d['in']))
                # port.set('precision', np_data_type_to_precision(node['_in_port_precision'][d['in']]))

    # output ports
    outputs = None
    for v, d in node.get_sorted_outputs():
        if 'xml_skip' not in d or not d['xml_skip']:
            if outputs is None:
                outputs = SubElement(element, 'output')
            port = SubElement(outputs, 'port')
            port.set('id', str(d['out']))
            # we need to check operation type, if it is const op, we don't renumber out ports
            # because they are already counted from zero
            port_id = d['out'] - len(node.in_nodes()) if node.type != 'Const' else d['out']
            data_type = node.out_port(port_id).get_data_type()
            assert data_type is not None, 'The precision is not defined for the output port {} of node {}' \
                                          ''.format(port_id, node.soft_get('name'))

            port.set('precision', node.soft_get('force_type', np_data_type_to_precision(data_type)))
            assert node.graph.node[v]['shape'] is not None, 'Output shape is not calculated properly for node {}' \
                                                            ''.format(node.id)
            tensor_names = node.out_port(port_id).get_tensor_names(port_renumber=True)
            if tensor_names:
                port.set('names', ','.join(tensor_names))
            xml_shape(node.graph.node[v]['shape'], port)

            # support saving rt_info passed from IR Reader
            if node.has('ports') and port_id in node.ports:
                port_rt_info_value = node.ports[port_id][2]
                if port_rt_info_value != []:
                    port_rt_info = SubElement(port, 'rt_info')
                    for (name, version), info_elem in port_rt_info_value.items():
                        attribute = SubElement(port_rt_info, 'attribute')
                        attribute.set('name', name)
                        attribute.set('version', str(version))
                        params = info_elem.serialize(node) if not isinstance(info_elem, dict) else info_elem
                        for key, value in params.items():
                            attribute.set(key, value)

def xml_consts(graph: Graph, node: Node, element: Element):
    blobs = None  # sub-element that will be created on-demand
    for u, d in node.get_sorted_inputs():
        if 'bin' in d and (node.type != 'Const'):
            if not blobs:
                blobs = SubElement(element, 'blobs')
            const = SubElement(blobs, d['bin'])
            try:
                const.set('offset', str(graph.node[u]['offset']))
                const.set('size', str(graph.node[u]['size']))
                const.set('precision', graph.node[u]['blob_precision'])
            except Exception as e:
                raise Error('Unable to access binary attributes ("offset" and/or "size") for blobs for node {}. '
                            'Details: {}'.format(node.soft_get('name'), e))


def soft_get(node, attr):
    """ If node has soft_get callable member, returns node.soft_get(attr), else return <SUB-ELEMENT> """
    return node.soft_get(attr) if hasattr(node, 'soft_get') and callable(node.soft_get) else '<SUB-ELEMENT>'


def serialize_element(
        graph: Graph,
        node,
        schema: list,
        parent_element: Element,
        edges: Element,
        unsupported):
    name, attrs, subelements = schema
    element = SubElement(parent_element, name)
    for attr in attrs:
        if isinstance(attr, tuple):
            key = attr[0]
            try:
                if callable(attr[1]):
                    value = attr[1](node)
                else:
                    value = node[attr[1]] if attr[1] in node else None
            except TypeError as e:
                raise Error('Unable to extract {} from layer {}', key, soft_get(node, 'name')) from e
            except Exception as e:
                raise Error(
                    'Cannot emit value for attribute {} for layer {}. '
                    'Internal attribute template: {}.',
                    key,
                    soft_get(node, 'name'),
                    attr
                ) from e
        elif isinstance(attr, dict):
            node_attrs = node.graph.node[node.id] if isinstance(node, Node) else node
            for key in attr.keys():
                if key in node_attrs:
                    for k, v in node_attrs[key].items():
                        element.set(k, str(v))
            continue
        else:
            key = attr
            value = node[attr] if attr in node else None
        if value is not None:
            element.set(key, str(value))
    serialize_node_attributes(graph, node, subelements, element, edges, unsupported)
    if len(element.attrib) == 0 and len(list(element)) == 0:
        parent_element.remove(element)


def serialize_meta_list(graph, node, schema, element, edges, unsupported):
    _, list_accessor, sub_schema = schema
    items = list_accessor(node)  # this is a list of dictionary-like objects
    for item in items:
        serialize_node_attributes(graph, item, [sub_schema], element, edges, unsupported)


def serialize_runtime_info(node, parent_element: Element):
    if 'rt_info' not in node:
        return
    rt_info = SubElement(parent_element, 'rt_info')

    for (name, version), info_elem in node.rt_info.info.items():
        attribute = SubElement(rt_info, 'attribute')
        attribute.set('name', name)
        attribute.set('version', str(version))
        params = info_elem.serialize(node) if not isinstance(info_elem, dict) else info_elem
        for key, value in params.items():
            attribute.set(key, value)
    if len(rt_info.attrib) == 0 and len(list(rt_info)) == 0:
        parent_element.remove(rt_info)


def serialize_node_attributes(
        graph: Graph,  # the current network graph
        node,  # dictionary-like object that should be serialized
        schema: list,
        parent_element: Element,
        edges: Element,
        unsupported):
    # the Result op may be marked so it should not appear in the IR. For example, refer to transformation
    # openvino/tools/mo/back/TopKNormalizer.py
    if isinstance(node, Node) and node.soft_get('type') == 'Result' and node.has_and_set('keep_output_port'):
        return
    try:
        for s in schema:
            if not isinstance(s, tuple):
                if s == '@ports':
                    try:
                        # TODO make sure that edges are generated regardless of the existence of @ports
                        xml_ports(node, parent_element, edges)
                    except Exception as e:
                        raise Error(('Unable to create ports for node with id {}. ' +
                                     refer_to_faq_msg(3)).format(node.id)) from e
                elif s == '@consts':
                    xml_consts(graph, node, parent_element)
                elif s == '@runtime_info':
                    serialize_runtime_info(node, parent_element)
                else:
                    log.warning('Unknown xml schema tag: {}'.format(s))
            else:
                name = s[0]
                if name == '@list':
                    serialize_meta_list(graph, node, s, parent_element, edges, unsupported)
                elif name == '@network':
                    serialize_network(node[s[1]], parent_element, unsupported)
                else:
                    serialize_element(graph, node, s, parent_element, edges, unsupported)
    except Exception as e:
        raise Error(
            'Error while emitting attributes for layer {} (id = {}). It usually means that there is unsupported '
            'pattern around this node or unsupported combination of attributes.',
            soft_get(node, 'name'),
            node.id
        ) from e


def create_pre_process_block_for_image(net: Element, ref_layer_names: list, mean_offset: tuple,
                                       mean_size: tuple):
    pre_process = SubElement(net, 'pre-process')
    pre_process.set('mean-precision', 'FP32')  # TODO: to think about need to output FP16 mean values
    # TODO: extend it for several inputs
    pre_process.set('reference-layer-name', ref_layer_names[0])
    for idx in range(len(mean_size)):
        channel_xml = SubElement(pre_process, 'channel')
        channel_xml.set('id', str(idx))
        mean_xml = SubElement(channel_xml, 'mean')
        mean_xml.set('offset', str(mean_offset[idx]))
        mean_xml.set('size', str(mean_size[idx]))


def create_pre_process_block(net, ref_layer_name, means, scales=None):
    """
    Generates the pre-process block for the IR XML
    Args:
        net: root XML element
        ref_layer_name: name of the layer where it is referenced to
        means: tuple of values
        scales: tuple of values

    Returns:
        pre-process XML element
    """
    pre_process = SubElement(net, 'pre-process')
    pre_process.set('reference-layer-name', ref_layer_name)

    for idx in range(len(means)):
        channel_xml = SubElement(pre_process, 'channel')
        channel_xml.set('id', str(idx))

        mean_xml = SubElement(channel_xml, 'mean')
        mean_xml.set('value', str(means[idx]))

        if scales:
            scale_xml = SubElement(channel_xml, 'scale')
            scale_xml.set('value', str(scales[idx]))

    return pre_process


def add_quantization_statistics(graph, net_element):
    if 'statistics' in graph.graph:
        stats = SubElement(net_element, 'statistics')
        for tensor, interval in graph.graph['statistics'].items():
            layer = SubElement(stats, 'layer')
            name = SubElement(layer, 'name')
            name.text = tensor
            min = SubElement(layer, 'min')
            min.text = interval['min']
            max = SubElement(layer, 'max')
            max.text = interval['max']
        log.info('Statistics were inserted to IR')


def add_quantization_info_section(net: Element, meta_info: dict):
    if 'quantization_parameters' in meta_info:
        parameters = meta_info['quantization_parameters']
        quant_params = SubElement(net, 'quantization_parameters')

        config = SubElement(quant_params, 'config')
        config.text = parameters['config']

        version = SubElement(quant_params, 'version')
        version.set('value', parameters['version'])

        cli_params = SubElement(quant_params, 'cli_params')
        cli_params.set('value', parameters['cli_params'])


def add_meta_data_elem(meta: Element, key, value):
    if isinstance(value, dict):
        sub_elem = SubElement(meta, key)
        for sub_key, sub_value in sorted(value.items()):
            if sub_value in elements_to_skip_during_serializing:
                continue
            add_meta_data_elem(sub_elem, sub_key, sub_value)
    else:
        SubElement(meta, key).set('value', str(value))


def add_net_rt_info(net: Element, meta_info: dict):
    if meta_info == {}:
        log.warning('`meta_info` is not provided, IR will not contain appropriate section.')
    else:
        meta = SubElement(net, 'rt_info')
        for key, value in meta_info.items():
            add_meta_data_elem(meta, key, value)


def serialize_node(graph: Graph, node: Node, layers: SubElement, edges: SubElement, unsupported: UnsupportedOps):
    if node.kind == 'op' and (not node.has('type') or node.type is None):
        unsupported.add(node)
        return
    if not node.has('IE'):
        return
    try:
        serialize_node_attributes(graph, node, node.IE, layers, edges, unsupported)
    except Error as e:
        raise Error(str(e).replace('<SUB-ELEMENT>', '{} (id = {})'.format(node.soft_get('name'), node.id))) from e


def get_tensor_names_of_result_node(graph):
    result_nodes = graph.get_op_nodes(type='Result')
    result_names_to_tensor_names = {}
    for res_node in result_nodes:

        # After port renumbering port/connection API is not applicable
        assert len(res_node.in_nodes()) > 0, \
            "Result node with name {} has no input node.".format(res_node.soft_get('name'))
        res_data_node = res_node.in_node(0)
        assert len(res_data_node.in_nodes()) > 0, \
            "Data node of Result with name {} has no input node.".format(res_node.soft_get('name'))
        res_in_node = res_data_node.in_node(0)

        # We cannot use out_ports() after port renumbering
        for v, d in res_in_node.get_sorted_outputs():
            port_id = d['out'] - len(res_in_node.in_nodes()) if res_in_node.type != 'Const' else d['out']
            tensor_names = res_in_node.out_port(port_id).get_tensor_names(port_renumber=True)
            result_names_to_tensor_names[res_node.soft_get('name')] = tensor_names
    return result_names_to_tensor_names


def find_result_node_by_name(output_name, result_nodes, result_names_to_tensor_names):
    for res_node in result_nodes:
        res_name = res_node.soft_get('name')
        tensor_names = result_names_to_tensor_names[res_name]
        if output_name in tensor_names:
            # In this case output tensor name is in tensor names list of previous op
            return res_name

    return None

def check_and_add_result_name(result_name:str, ordered_results:list):
    if result_name in ordered_results:
        log.warning("Result node with name {} has at least two tensor names corresponding "
                    "to different original results.".format(result_name))
    else:
        ordered_results.append(result_name)

def serialize_network(graph, net_element, unsupported):
    layers = SubElement(net_element, 'layers')
    edges = SubElement(net_element, 'edges')
    if graph is None:
        return
    nodes = sorted(graph.nodes())

    result_nodes = graph.get_op_nodes(type='Result')
    result_names_to_tensor_names = get_tensor_names_of_result_node(graph)

    ordered_results = []
    for output_name in graph.outputs_order:
        node = graph.get_op_nodes(name=output_name)

        if len(node) == 0:
            # As graph does not contain node with name=output_name
            # in the following code we look for output_name among tensor names
            # incoming to Result nodes
            found_result_name = find_result_node_by_name(output_name, result_nodes, result_names_to_tensor_names)

            if found_result_name is not None:
                check_and_add_result_name(found_result_name, ordered_results)
            else:
                log.warning("Output node with name {} is not found in graph.".format(output_name))
            continue
        node = node[0]

        # In this case Result node has the same name as output tensor
        if node.soft_get('type') == 'Result':
            check_and_add_result_name(node.soft_get('name'), ordered_results)
            continue

        # Here output data node count is checked. Each port cannot have more than one data node.
        assert len(node.out_nodes()) == 1, "Incorrect graph. Non-Result node with name {} " \
                                           "has no output data node.".format(output_name)

        # After port renumbering port/connection API is not applicable, and output port numbering
        # starts from len(node.in_nodes()). But it not applicable to Constant operations, they have only one output
        # port with number 0.
        if node.type == 'Const':
            data_node = node.out_node(0)
        else:
            data_node = node.out_node(len(node.in_nodes()))

        found_result = False
        for op_node in data_node.out_nodes():
            if op_node.soft_get('type') == 'Result':
                found_result = True
                check_and_add_result_name(op_node.soft_get('name'), ordered_results)
                break

        if not found_result:
            log.warning("Node that expected to be output with name {} is not connected with Result node.".format(output_name))

    param_nodes = graph.get_op_nodes(type='Parameter')
    serialized_inputs = []
    for input_name in graph.inputs_order:
        node = graph.get_op_nodes(name=input_name)
        if len(node) != 0:
            serialize_node(graph, node[0], layers, edges, unsupported)
            serialized_inputs.append(input_name)
            continue
        found_tensor_name = False
        for param_node in param_nodes:
            param_name = param_node.soft_get('name')
            if not param_node.is_out_port_connected(0):
                continue
            tensor_names = param_node.out_port(0).get_tensor_names(port_renumber=True)
            if input_name in tensor_names:
                # In this case input name is in tensor names list of Parameter op
                serialize_node(graph, param_node, layers, edges, unsupported)
                serialized_inputs.append(param_name)
                found_tensor_name = True
                break

        if not found_tensor_name:
            log.warning("Input node with name {} is not found in graph.".format(param_name))

    for node in nodes:
        node = Node(graph, node)
        if node.soft_get('name') in serialized_inputs:
            continue
        if node.soft_get('name') in ordered_results:
            continue
        serialize_node(graph, node, layers, edges, unsupported)

    for output_name in ordered_results:
        node = graph.get_op_nodes(name=output_name)
        assert len(node) == 1, "Output node with name {} is not found in graph.".format(output_name)
        serialize_node(graph, node[0], layers, edges, unsupported)


def generate_ie_ir(graph: Graph, file_name: str, input_names: tuple = (), mean_offset: tuple = (),
                   mean_size: tuple = (), meta_info: dict = dict()):
    """
    Extracts IE/IR attributes from kind='op' nodes in three ways:
      (1) node.IE xml scheme that sets correspondence from existing attributes to generated xml elements
      (2) input/output edges that don't have 'bin' attributes are transformed to input/output ports
      (3) input edges that has 'bin' attributes are handled in special way like weights/biases

    Args:
        graph: nx graph with FW-independent model
        file_name: name of the resulting IR
        input_names: names of input layers of the topology to add mean file to
        input_name: name of the layer which is referenced from pre-processing block if any
        mean_values: tuple of mean values for channels in RGB order
        scale_values:  tuple of mean values for channels in RGB order
        mean_offset: offset in binary file, where mean file values start
        mean_size: size of the mean file
    """
    net = Element('net')
    net.set('name', graph.name)
    net.set('version', str((graph.graph['ir_version'])))

    if mean_size or mean_offset:
        create_pre_process_block_for_image(net, input_names, mean_offset, mean_size)

    if 'mean_values' in graph.graph.keys():
        for input_name, values in graph.graph['mean_values'].items():
            create_pre_process_block(net, input_name, values)

    unsupported = UnsupportedOps(graph)

    serialize_network(graph, net, unsupported)

    #TODO: Remove this line when POT updates to using of rt_info
    add_quantization_statistics(graph, net)

    add_net_rt_info(net, meta_info)

    #TODO: Remove this line when POT updates to using of rt_info
    add_quantization_info_section(net, meta_info)

    xml_string = tostring(net)
    xml_doc = parseString(xml_string)
    pretty_xml_as_string = xml_doc.toprettyxml()
    if len(unsupported.unsupported):

        ops_list = []
        for op_name in unsupported.unsupported.keys():
            ops_list.append(op_name)
        ops_list_str = ",".join(ops_list)

        t = tm.Telemetry()
        t.send_event('mo', 'error_info', "unsupported_ops:{}".format(ops_list_str))

        log.debug('Partially correct IR XML:\n{}'.format(pretty_xml_as_string))
        unsupported.report(log.error, "List of operations that cannot be converted to Inference Engine IR:")
        raise Error('Part of the nodes was not converted to IR. Stopped. ' +
                    refer_to_faq_msg(24))
    with open(file_name, 'wb') as file:
        file.write(bytes(pretty_xml_as_string, "UTF-8"))


def port_renumber(graph: Graph):
    for node in graph.get_op_nodes():
        base = 0
        # we need to check operation type, if it is const op, we don't renumber out ports to count them from zero
        if node.soft_get('type') != 'Const':
            for u, d in node.get_sorted_inputs():
                d['in'] = base
                base += 1
        for v, d in node.get_sorted_outputs():
            d['out'] = base
            base += 1<|MERGE_RESOLUTION|>--- conflicted
+++ resolved
@@ -21,14 +21,13 @@
 SubElement = ET_defused.SubElement
 tostring = ET_defused.tostring
 
-<<<<<<< HEAD
 try:
     import openvino_telemetry as tm
 except ImportError:
     import openvino.tools.mo.utils.telemetry_stub as tm
-=======
+
 elements_to_skip_during_serializing = ['inputs_list']
->>>>>>> de7e59b4
+
 
 
 def serialize_constants(graph: Graph, bin_file_name: str, data_type=np.float32):
