# Copyright (C) 2018-2022 Intel Corporation
# SPDX-License-Identifier: Apache-2.0

import argparse
import ast
import logging as log
import os
import re
from collections import OrderedDict, namedtuple
from distutils.util import strtobool
from itertools import zip_longest
<<<<<<< HEAD
from pathlib import Path
=======
from operator import xor
>>>>>>> d5e0be34
from typing import List, Union

import numpy as np
from openvino.runtime import Layout, PartialShape, Dimension, Shape, Type

<<<<<<< HEAD
import openvino
=======
>>>>>>> d5e0be34
from openvino.tools.mo.front.extractor import split_node_in_port
from openvino.tools.mo.middle.passes.convert_data_type import destination_type_to_np_data_type
from openvino.tools.mo.middle.passes.convert_data_type import np_data_type_to_destination_type
from openvino.tools.mo.utils import import_extensions
from openvino.tools.mo.utils.error import Error
from openvino.tools.mo.utils.utils import refer_to_faq_msg, get_mo_root_dir
from openvino.tools.mo.utils.version import get_version

def extension_path_to_str_or_extensions_class(extension):
    if isinstance(extension, str):
        return extension
    elif isinstance(extension, Path):
        return str(extension)
    else:
        # Return unknown object as is.
        # The type of the object will be checked by frontend.add_extension() method
        return extension


def transformations_config_to_str(value):
    if value is None:
        return value
    return extension_path_to_str_or_extensions_class(value)


def extensions_to_str_or_extensions_class(extensions):
    if extensions is None:
        return [import_extensions.default_path()]
    if isinstance(extensions, str):
        return extensions.split(',')
    if isinstance(extensions, list):
        ext_list = []
        for ext in extensions:
            ext = extension_path_to_str_or_extensions_class(ext)
            ext_list.append(ext)
        return ext_list
    else:
        return [extension_path_to_str_or_extensions_class(extensions)]


def path_to_str(path):
    if path is None:
        return None
    if isinstance(path, str):
        return path
    elif isinstance(path, Path):
        return str(path)
    else:
        raise Exception("Incorrect type of {} expected str or Path, got {}".format(path, type(path)))


def paths_to_str(paths):
    if paths is None:
        return None
    if isinstance(paths, list):
        paths_str = []
        for path in paths:
            paths_str.append(path_to_str(path))
        return ','.join(paths_str)
    else:
        path_to_str(paths)


def str_list_to_str(values):
    if values is None:
        return None
    if isinstance(values, str):
        return values
    elif isinstance(values, list):
        for value in values:
            if not isinstance(value, str):
                raise Error("Incorrect argument. {} expected to string, got type {}.".format(value, type(value)))
        return ','.join(values)
    else:
        Error("Incorrect argument. {} expected to string or list of strings, got type {}.".format(values, type(values)))


def dimension_to_str(dim: Dimension):
    # TODO: replace this code with Dimension to string conversion method from openvino.runtime when 69092 is done
    if dim.is_static:
        return str(dim.get_length())
    if dim.get_min_length() > 0:
        dim_str = str(dim.get_min_length()) + ".."
        if dim.get_max_length() != -1:
            dim_str += str(dim.get_max_length())
        return dim_str
    elif dim.get_max_length() != -1:
        return ".." + str(dim.get_max_length())
    else:
        return "?"


def partial_shape_to_str(shape: PartialShape, separator: str):
    # TODO: replace this code with PartialShape to string conversion method from openvino.runtime when 69092 is done
    if shape.rank.is_dynamic:
        return "[...]"
    dims = []
    for i in range(shape.rank.get_length()):
        dims.append(dimension_to_str(shape.get_dimension(i)))

    return "[" + separator.join(dims) + "]"


def shape_to_str(shape, separator):
    if isinstance(shape, str):
        return shape
    if isinstance(shape, PartialShape):
        return partial_shape_to_str(shape, separator)
    if isinstance(shape, Shape):
        return partial_shape_to_str(PartialShape(shape), separator)
    if isinstance(shape, list):
        dims = []
        for dim in shape:
            if isinstance(dim, Dimension):
                dims.append(dimension_to_str(dim))
            elif isinstance(dim, int):
                dims.append(str(dim))
            else:
                raise Exception("Incorrect type of dimension. Expected Dimension or int, got {}".format(type(dim)))
        return "[" + separator.join(dims) + "]"
    raise Exception("Incorrect shape type. Expected PartialShape, Shape, [Dimension, ...] or [int, ...], "
                    "got {}".format(type(shape)))


def input_shape_to_str(input_shape):
    if input_shape is None or isinstance(input_shape, str):
        return input_shape
    if isinstance(input_shape, list):
        if len(input_shape) > 0 and isinstance(input_shape[0], int) or isinstance(input_shape[0], Dimension):
            # The case when shape is specified as list of int or Dimension
            return shape_to_str(input_shape, ',')
        # The case when list of shapes is specified
        shapes = []
        for shape in input_shape:
            shapes.append(shape_to_str(shape, ','))
        return ','.join(shapes)
    return shape_to_str(input_shape, ',')


def type_to_str(type_obj):
    if isinstance(type_obj, str):
        return type_obj
    if isinstance(type_obj, type):
        return np_data_type_to_destination_type(type_obj)
    if isinstance(type_obj, Type):
        return type_obj.get_type_name()
    raise Exception("Incorrect type. Expected Type or numpy type, got {}".format(type(type_obj)))


def value_to_str(value, separator):
    if isinstance(value, np.ndarray):
        values = []
        for x in np.nditer(value):
            values.append(str(x))
        return "[" + separator.join(values) + "]"
    if isinstance(value, list):
        values = []
        for x in value:
            values.append(str(x))
        return "[" + separator.join(values) + "]"
    raise Exception("Incorrect value type. Expected np.ndarray or list, got {}".format(type(value)))


def single_input_to_str(input):
    if isinstance(input, str):
        return input
    if isinstance(input, openvino.tools.mo.InputCutInfo):
        if not isinstance(input.name, str):
            raise Exception("Input name should be string, got {}".format(input.name))
        input_str = input.name
        assert input_str is not None, "Incorrect InputCutInfo. 'name' should be set."
        if input.shape is not None:
            input_str += shape_to_str(input.shape, " ")
        if input.type is not None:
            input_str += "{" + type_to_str(input.type) + "}"
        if input.value is not None:
            input_str += "->" + value_to_str(input.value, " ")
        return input_str


def input_to_str(input):
    if input is None or isinstance(input, str):
        return input
    if isinstance(input, list):
        inputs_str = []
        for inp in input:
            inputs_str.append(single_input_to_str(inp))
        return ','.join(inputs_str)
    return single_input_to_str(input)


def mean_scale_value_to_str(value):
    # default empty value
    if isinstance(value, tuple) and len(value) == 0:
        return value

    if isinstance(value, str):
        return value
    if isinstance(value, dict):
        values_str = []
        for op_name, val in value.items():
            if not isinstance(op_name, str):
                raise Exception("Incorrect operation name type. Expected string, got {}".format(type(op_name)))
            values_str.append(op_name + value_to_str(val, ","))
        return ",".join(values_str)
    if isinstance(value, list) or isinstance(value, tuple):
        list_of_lists = False
        for val in value:
            if isinstance(val, list) or isinstance(val, tuple):
                list_of_lists = True
        if list_of_lists:
            values_str = []
            for val in value:
                values_str.append(value_to_str(val, ","))
            return ",".join(values_str)
        else:
            return value_to_str(value, ",")
    return value_to_str(value, ",")


def layout_to_str(layout):
    if isinstance(layout, str):
        return layout
    if isinstance(layout, Layout):
        return layout.to_string()
    raise Exception("Incorrect layout type. Expected Layout or string or dictionary, "
                    "where key is operation name and value is Layout, got {}".format(type(layout)))


def source_target_layout_to_str(value):
    # default empty value
    if isinstance(value, tuple) and len(value) == 0:
        return value

    if isinstance(value, str):
        return value
    if isinstance(value, dict):
        values_str = []
        for op_name, layout in value.items():
            if not isinstance(op_name, str):
                raise Exception("Incorrect operation name type. Expected string, got {}".format(type(op_name)))
            values_str.append(op_name + "(" + layout_to_str(layout) + ")")
        return ",".join(values_str)

    return layout_to_str(value)


def layoutmap_to_str(value):
    if isinstance(value, str):
        return value
    if isinstance(value, openvino.tools.mo.LayoutMap):
        assert value.source_layout is not None, "Incorrect layout map. 'source_layout' should be set."
        source_layout = layout_to_str(value.source_layout)
        if value.target_layout is not None:
            target_layout = layout_to_str(value.target_layout)
            source_layout += "->" + target_layout
        return source_layout
    return layout_to_str(value)


def layout_param_to_str(value):
    # default empty value
    if isinstance(value, tuple) and len(value) == 0:
        return value

    if isinstance(value, str):
        return value

    if isinstance(value, dict):
        values_str = []
        for op_name, layout in value.items():
            if not isinstance(op_name, str):
                raise Exception("Incorrect operation name type. Expected string, got {}".format(type(op_name)))
            values_str.append(op_name + "(" + layoutmap_to_str(layout) + ")")
        return ",".join(values_str)

    return layoutmap_to_str(value)


def batch_to_int(value):
    if value is None or isinstance(value, int):
        return value
    if isinstance(value, Dimension):
        if not value.is_static:
            # TODO: Ticket 88676
            raise Exception("Dynamic batch for --batch parameter is not supported.")
        else:
            return value.get_length()
    raise Exception("Incorrect batch value. Expected int, got {}.".format(type(value)))


def transform_param_value_to_str(value):
    # This function supports parsing of parameters of MakeStateful, LowLatency2, Pruning.
    # If available transforms list is extended this method should be extended for new transforms.
    if isinstance(value, str):
        return value
    if isinstance(value, bool):
        return str(value)
    if isinstance(value, dict):
        # param_res_names dictionary for MakeStateful transform
        values_str = []
        for input_name, output_name in value.items():
            assert isinstance(input_name, str), "Incorrect input name. " \
                                                "Expected string, got {}".format(type(input_name))
            assert isinstance(output_name, str), "Incorrect output name. " \
                                                 "Expected string, got {}".format(type(output_name))
            values_str.append("\'{}\':\'{}\'".format(input_name, output_name))
        return "{" + ','.join(values_str) + "}"
    raise Exception("Unknown parameter type.")


def transform_to_str(value):
    from openvino.tools.mo.back.offline_transformations import get_available_transformations

    if isinstance(value, str):
        return value

    if isinstance(value, tuple):
        assert 1 <= len(value) <= 2, "Incorrect definition of transformation in transform argument: " \
                                     "expect two elements in tuple, provided {}. " \
                                     "Supported transforms are: {}".format(
            len(value),
            list(get_available_transformations().keys()))
        transform_name = value[0]
        assert isinstance(transform_name, str), "Incorrect transform name type. " \
                                                "Expected string, got {}".format(type(transform_name))
        if len(value) == 2:
            params = value[1]
            assert isinstance(params, dict), "Incorrect transform params type. " \
                                             "Expected dictionary, got {}".format(type(params))
            params_str_list = []
            for param_name, val in params.items():
                assert isinstance(param_name, str), "Incorrect transform parameter name type. " \
                                                    "Expected string, got {}".format(type(param_name))
                val_str = transform_param_value_to_str(val)
                params_str_list.append(param_name + "=" + val_str)
            transform_name += '[' + ','.join(params_str_list) + ']'
        return transform_name
    raise Exception("Incorrect transform type. Expected tuple with transform name and "
                    "dictionary with transform parameters. Got object of type {}".format(type(value)))


def transform_param_to_str(value):
    if value is None or isinstance(value, str):
        return value
    if isinstance(value, list):
        transforms_str = []
        for transform in value:
            transforms_str.append(transform_to_str(transform))
        return ','.join(transforms_str)
    return transform_to_str(value)


ParamDescription = namedtuple("ParamData",
                              ["description", "possible_types_command_line", "possible_types_python_api", "to_string"])
mo_convert_params = {
    'input_model': ParamDescription(
        'Tensorflow*: a file with a pre-trained model ' +
        ' (binary or text .pb file after freezing).\n' +
        ' Caffe*: a model proto file with model weights', '', '',
        path_to_str),
    'framework': ParamDescription(
        'Name of the framework used to train the input model.', '', '', None),
    'model_name': ParamDescription(
        'Model_name parameter passed to the final create_ir transform. ' +
        'This parameter is used to name ' +
        'a network in a generated IR and output .xml/.bin files.', '', '', None),
    'input_shape': ParamDescription(
        'Input shape(s) that should be fed to an input node(s) of the model. {}'
        'Shape is defined as a comma-separated list of integer numbers enclosed in '
        'parentheses or square brackets, for example [1,3,227,227] or (1,227,227,3), where '
        'the order of dimensions depends on the framework input layout of the model. '
        'For example, [N,C,H,W] is used for ONNX* models and [N,H,W,C] for TensorFlow* '
        'models. The shape can contain undefined dimensions (? or -1) and '
        'should fit the dimensions defined in the input '
        'operation of the graph. Boundaries of undefined dimension can be specified with '
        'ellipsis, for example [1,1..10,128,128]. One boundary can be undefined, for '
        'example [1,..100] or [1,3,1..,1..]. If there are multiple inputs in the model, '
        '--input_shape should contain definition of shape for each input separated by a '
        'comma, for example: [1,3,227,227],[2,4] for a model with two inputs with 4D and 2D '
        'shapes. Alternatively, specify shapes with the --input option.', '',
        'Input shapes can be defined by passing a list of objects of type '
        'PartialShape, Shape, [Dimension, ...] or [int, ...] or by a string '
        'of the following format. ', input_shape_to_str),
    'scale': ParamDescription(
        'All input values coming from original network inputs will be ' +
        'divided by this ' +
        'value. When a list of inputs is overridden by the --input ' +
        'parameter, this scale ' +
        'is not applied for any input that does not match with ' +
        'the original input of the model.' +
        'If both --mean_values and --scale  are specified, ' +
        'the mean is subtracted first and then scale is applied ' +
        'regardless of the order of options in command line.', '', '', None),
    'reverse_input_channels': ParamDescription(
        'Switch the input channels order from RGB to BGR (or vice versa). Applied to '
        'original inputs of the model if and only if a number of channels equals 3. '
        'When --mean_values/--scale_values are also specified, reversing of channels will '
        'be applied to user\'s input data first, so that numbers in --mean_values '
        'and --scale_values go in the order of channels used in the original model. '
        'In other words, if both options are specified, then the data flow in the model '
        'looks as following: '
        'Parameter -> ReverseInputChannels -> Mean apply-> Scale apply -> the original body of the model.',
        '', '', None),
    'log_level': ParamDescription(
        'Logger level', '', '', None),
    'input': ParamDescription(
        '{}Quoted list of comma-separated input nodes names with shapes, data types, '
        'and values for freezing. The order of inputs in converted model is the same as '
        'order of specified operation names. The shape and value are specified as space-separated '
        'lists. The data type of input node is specified in braces and '
        'can have one of the values: f64 (float64), f32 (float32), f16 (float16), '
        'i64 (int64), i32 (int32), u8 (uint8), boolean (bool). Data type is optional. '
        'If it\'s not specified explicitly then there are two options: '
        'if input node is a parameter, data type is taken from the original node dtype, '
        'if input node is not a parameter, data type is set to f32. '
        'Example, to set `input_1` with shape [1 100], and Parameter node `sequence_len` '
        'with scalar input with value `150`, and boolean input `is_training` with '
        '`False` value use the following format: '
        '"input_1[1 10],sequence_len->150,is_training->False". '
        'Another example, use the following format to set input port 0 of the node '
        '`node_name1` with the shape [3 4] as an input node and freeze output port 1 '
        'of the node `node_name2` with the value [20 15] of the int32 type and shape [2]: '
        '"0:node_name1[3 4],node_name2:1[2]{{i32}}->[20 15]".', '',
        'Input can be set by passing a list of InputInfo objects or by a string or list of string of following format. ',
        input_to_str),
    'output': ParamDescription(
        'The name of the output operation of the model or list of names. ' +
        'For TensorFlow*, do not add :0 to this name.'
        'The order of outputs in converted model is the same as order of '
        'specified operation names.', '', '', str_list_to_str),
    'mean_values': ParamDescription(
        'Mean values to be used for the input image per channel. {}' +
        'Values to be provided in the (R,G,B) or [R,G,B] format. ' +
        'Can be defined for desired input of the model, for example: ' +
        '"--mean_values data[255,255,255],info[255,255,255]". ' +
        'The exact meaning and order ' +
        'of channels depend on how the original model was trained.', '',
        'Mean values can be set by passing a dictionary, '
        'where key is input name and value is mean value. '
        'For example mean_values={\'data\':[255,255,255],\'info\':[255,255,255]}. '
        'Or mean values can be set by a string of the following format. ',
        mean_scale_value_to_str),
    'scale_values': ParamDescription(
        'Scale values to be used for the input image per channel. {}' +
        'Values are provided in the (R,G,B) or [R,G,B] format. ' +
        'Can be defined for desired input of the model, for example: ' +
        '"--scale_values data[255,255,255],info[255,255,255]". ' +
        'The exact meaning and order ' +
        'of channels depend on how the original model was trained.' +
        'If both --mean_values and --scale_values are specified, ' +
        'the mean is subtracted first and then scale is applied ' +
        'regardless of the order of options in command line.', '',
        'Scale values can be set by passing a dictionary, '
        'where key is input name and value is scale value. '
        'For example scale_values={\'data\':[255,255,255],\'info\':[255,255,255]}. '
        'Or scale values can be set by a string of the following format. ',
        mean_scale_value_to_str),
    'source_layout': ParamDescription(
        'Layout of the input or output of the model in the framework. {}Layout can'
        ' be specified in the short form, e.g. nhwc, or in complex form, e.g. [n,h,w,c].'
        ' Example for many names: '
        'in_name1([n,h,w,c]),in_name2(nc),out_name1(n),out_name2(nc). Layout can be '
        'partially defined, "?" can be used to specify undefined layout for one dimension, '
        '"..." can be used to specify undefined layout for multiple dimensions, for example '
        '?c??, nc..., n...c, etc.', '',
        'Layout can be set by passing a dictionary, where key is input name and value is '
        'LayoutMap object. Or layout can be set by string of the following format. ',
        source_target_layout_to_str),
    'target_layout': ParamDescription(
        'Same as --source_layout, but specifies target layout that will be in the model '
        'after processing by ModelOptimizer.', '', '', source_target_layout_to_str),
    'layout': ParamDescription(
        'Combination of --source_layout and --target_layout. Can\'t be used with either of '
        'them. If model has one input it is sufficient to specify layout of this input, for'
        ' example --layout nhwc. To specify layouts of many tensors, names must be provided,'
        ' for example: --layout name1(nchw),name2(nc). It is possible to instruct '
        'ModelOptimizer to change layout, for example: '
        '--layout name1(nhwc->nchw),name2(cn->nc). Also "*" in long layout form can be used'
        ' to fuse dimensions, for example [n,c,...]->[n*c,...].', '', '', layout_param_to_str),
    'data_type': ParamDescription(
        'Data type for all intermediate tensors and weights. ' +
        'If original model is in FP32 and --data_type=FP16 is specified, all model weights ' +
        'and biases are compressed to FP16.', '', '', None),
    'transform': ParamDescription(
        'Apply additional transformations. {}' +
        '"--transform transformation_name1[args],transformation_name2..." ' +
        'where [args] is key=value pairs separated by semicolon. ' +
        'Examples: "--transform LowLatency2" or ' +
        '          "--transform LowLatency2[use_const_initializer=False]" or ' +
        '          "--transform \"MakeStateful[param_res_names='
        '{{\'input_name_1\':\'output_name_1\',\'input_name_2\':\'output_name_2\'}}]\"" ' +
        'Available transformations: "LowLatency2", "MakeStateful"', 'Usage: ',
        '\'transform\' can by a list of tuples, where the first element is '
        'transform name and the second element is transform parameters. '
        'For example: [(\'LowLatency2\', {{\'use_const_initializer\': False}}), ...]',
        transform_param_to_str),
    'extensions': ParamDescription(
        "{} For the legacy MO path (if `--use_legacy_frontend` is used), "
        "a directory or a comma-separated list of directories with extensions are supported. "
        "To disable all extensions including those that are placed at the default location, "
        "pass an empty string.",
        "Paths or a comma-separated list of paths to libraries (.so or .dll) with extensions.",
        "Paths to libraries (.so or .dll) with extensions, comma-separated list of paths, "
        "objects derived from BaseExtension class or lists of objects.",
        extensions_to_str_or_extensions_class),
    'batch': ParamDescription(
        'Input batch size', '', '', batch_to_int),
    'silent': ParamDescription(
        'Prevent any output messages except those that correspond to log level equals '
        'ERROR, that can be set with the following option: --log_level. '
        'By default, log level is already ERROR. ', '', '', None),
    'version': ParamDescription(
        "Version of Model Optimizer", '', '', None
    ),
    'static_shape': ParamDescription(
        'Enables IR generation for fixed input shape (folding `ShapeOf` operations and '
        'shape-calculating sub-graphs to `Constant`). Changing model input shape using '
        'the OpenVINO Runtime API in runtime may fail for such an IR.', '', '', None),
    'progress': ParamDescription(
        'Enable model conversion progress display.', '', '', None),
    'stream_output': ParamDescription(
        'Switch model conversion progress display to a multiline mode.', '', '', None),
    'transformations_config': ParamDescription(
        'Use the configuration file with transformations '
        'description{}. Transformations file can be specified as relative path '
        'from the current directory, as absolute path or as a'
        'relative path from the mo root directory.', '',
        ' or pass object derived from BaseExtension class.',
        transformations_config_to_str),
    'use_new_frontend': ParamDescription(
        'Force the usage of new Frontend of Model Optimizer for model conversion into IR. '
        'The new Frontend is C++ based and is available for ONNX* and PaddlePaddle* models. '
        'Model optimizer uses new Frontend for ONNX* and PaddlePaddle* by default that means '
        '`--use_new_frontend` and `--use_legacy_frontend` options are not specified.', '', '', None),
    'use_legacy_frontend': ParamDescription(
        'Force the usage of legacy Frontend of Model Optimizer for model conversion into IR. '
        'The legacy Frontend is Python based and is available for TensorFlow*, ONNX*, MXNet*, '
        'Caffe*, and Kaldi* models.', '', '', None),
    'disable_omitting_optional': ParamDescription(
        'Disable omitting optional attributes to be used for custom layers. ' +
        'Use this option if you want to transfer all attributes of a custom layer to IR. ' +
        'Default behavior is to transfer the attributes with default values '
        'and the attributes defined by the user to IR.',
        '', '', None),
    'enable_flattening_nested_params': ParamDescription(
        'Enable flattening optional params to be used for custom layers. ' +
        'Use this option if you want to transfer attributes of a custom layer to IR with flattened nested parameters. ' +
        'Default behavior is to transfer the attributes without flattening nested parameters.', '', '', None),
    'input_model_is_text': ParamDescription(
        'TensorFlow*: treat the input model file as a text protobuf format. If not specified, ' +
        'the Model Optimizer treats it as a binary file by default.', '', '', None),
    'input_checkpoint': ParamDescription(
        'TensorFlow*: variables file to load.', '', '', path_to_str),
    'input_meta_graph': ParamDescription(
        'Tensorflow*: a file with a meta-graph of the model before freezing', '', '',
        path_to_str),
    'saved_model_dir': ParamDescription(
        'TensorFlow*: directory with a model in SavedModel format '
        'of TensorFlow 1.x or 2.x version.', '', '', path_to_str),
    'saved_model_tags': ParamDescription(
        "Group of tag(s) of the MetaGraphDef to load, in string format, separated by ','. "
        "For tag-set contains multiple tags, all tags must be passed in.", '', '', str_list_to_str),
    'tensorflow_custom_operations_config_update': ParamDescription(
        'TensorFlow*: update the configuration file with node name patterns with input/output '
        'nodes information.', '', '', path_to_str),
    'tensorflow_object_detection_api_pipeline_config': ParamDescription(
        'TensorFlow*: path to the pipeline configuration file used to generate model created '
        'with help of Object Detection API.', '', '', path_to_str),
    'tensorboard_logdir': ParamDescription(
        'TensorFlow*: dump the input graph to a given directory that should be used with TensorBoard.', '', '',
        path_to_str),
    'tensorflow_custom_layer_libraries': ParamDescription(
        'TensorFlow*: comma separated list of shared libraries with TensorFlow* custom '
        'operations implementation.', '', '', path_to_str),
    'input_proto': ParamDescription(
        'Deploy-ready prototxt file that contains a topology structure ' +
        'and layer attributes', '', '', path_to_str),
    'caffe_parser_path': ParamDescription(
        'Path to Python Caffe* parser generated from caffe.proto', '', '',
        path_to_str),
    'k': ParamDescription(
        'Path to CustomLayersMapping.xml to register custom layers', '', '', path_to_str),
    'input_symbol': ParamDescription(
        'Symbol file (for example, model-symbol.json) that contains a topology structure ' +
        'and layer attributes', '', '', path_to_str),
    'nd_prefix_name': ParamDescription(
        "Prefix name for args.nd and argx.nd files.", '', '', None),
    'pretrained_model_name': ParamDescription(
        "Name of a pretrained MXNet model without extension and epoch number. "
        "This model will be merged with args.nd and argx.nd files",
        '', '', None),
    'save_params_from_nd': ParamDescription(
        "Enable saving built parameters file from .nd files", '', '', None),
    'legacy_mxnet_model': ParamDescription(
        "Enable MXNet loader to make a model compatible with the latest MXNet version. "
        "Use only if your model was trained with MXNet version lower than 1.0.0",
        '', '', None),
    'enable_ssd_gluoncv': ParamDescription(
        "Enable pattern matchers replacers for converting gluoncv ssd topologies.",
        '', '', None),
    'counts': ParamDescription(
        "Path to the counts file", '', '', path_to_str),
    'remove_output_softmax': ParamDescription(
        "Removes the SoftMax layer that is the output layer", '', '', None),
    'remove_memory': ParamDescription(
        "Removes the Memory layer and use additional inputs outputs instead", '', '',
        None)
}


class DeprecatedStoreTrue(argparse.Action):
    def __init__(self, nargs=0, **kw):
        super().__init__(nargs=nargs, **kw)

    def __call__(self, parser, namespace, values, option_string=None):
        dep_msg = "Use of deprecated cli option {} detected. Option use in the following releases will be fatal. ".format(option_string)
        if 'fusing' in option_string:
            dep_msg += 'Please use --finegrain_fusing cli option instead'
        log.error(dep_msg, extra={'is_warning': True})
        setattr(namespace, self.dest, True)


class DeprecatedOptionCommon(argparse.Action):
    def __call__(self, parser, args, values, option_string):
       dep_msg = "Use of deprecated cli option {} detected. Option use in the following releases will be fatal. ".format(option_string)
       log.error(dep_msg, extra={'is_warning': True})
       setattr(args, self.dest, values)


class IgnoredAction(argparse.Action):
    def __init__(self, nargs=0, **kw):
        super().__init__(nargs=nargs, **kw)

    def __call__(self, parser, namespace, values, option_string=None):
        dep_msg = "Use of removed cli option '{}' detected. The option is ignored. ".format(option_string)
        log.error(dep_msg, extra={'is_warning': True})
        setattr(namespace, self.dest, True)


def canonicalize_and_check_paths(values: Union[str, List[str]], param_name,
                                 try_mo_root=False, check_existance=True) -> List[str]:
    if values is not None:
        list_of_values = list()
        if isinstance(values, str):
            if values != "":
                list_of_values = values.split(',')
        elif isinstance(values, list):
            list_of_values = values
        else:
            raise Error('Unsupported type of command line parameter "{}" value'.format(param_name))

        if not check_existance:
            return [get_absolute_path(path) for path in list_of_values]

        for idx, val in enumerate(list_of_values):
            list_of_values[idx] = val

            error_msg = 'The value for command line parameter "{}" must be existing file/directory, ' \
                        'but "{}" does not exist.'.format(param_name, val)
            if os.path.exists(val):
                continue
            elif not try_mo_root or val == '':
                raise Error(error_msg)
            elif try_mo_root:
                path_from_mo_root = get_mo_root_dir() + '/mo/' + val
                list_of_values[idx] = path_from_mo_root
                if not os.path.exists(path_from_mo_root):
                    raise Error(error_msg)

        return [get_absolute_path(path) for path in list_of_values]


class CanonicalizePathAction(argparse.Action):
    """
    Expand user home directory paths and convert relative-paths to absolute.
    """

    def __call__(self, parser, namespace, values, option_string=None):
        list_of_paths = canonicalize_and_check_paths(values, param_name=option_string,
                                                     try_mo_root=False, check_existance=False)
        setattr(namespace, self.dest, ','.join(list_of_paths))


class CanonicalizeTransformationPathCheckExistenceAction(argparse.Action):
    """
    Convert relative to the current and relative to mo root paths to absolute
    and check specified file or directory existence.
    """

    def __call__(self, parser, namespace, values, option_string=None):
        list_of_paths = canonicalize_and_check_paths(values, param_name=option_string,
                                                     try_mo_root=True, check_existance=True)
        setattr(namespace, self.dest, ','.join(list_of_paths))


class CanonicalizePathCheckExistenceAction(argparse.Action):
    """
    Expand user home directory paths and convert relative-paths to absolute and check specified file or directory
    existence.
    """

    def __call__(self, parser, namespace, values, option_string=None):
        list_of_paths = canonicalize_and_check_paths(values, param_name=option_string,
                                                     try_mo_root=False, check_existance=True)
        setattr(namespace, self.dest, ','.join(list_of_paths))


class CanonicalizePathCheckExistenceIfNeededAction(CanonicalizePathCheckExistenceAction):

    def __call__(self, parser, namespace, values, option_string=None):
        if values is not None:
            if isinstance(values, str):
                if values != "":
                    super().__call__(parser, namespace, values, option_string)
                else:
                    setattr(namespace, self.dest, values)


class DeprecatedCanonicalizePathCheckExistenceAction(CanonicalizePathCheckExistenceAction):
    def __call__(self, parser, namespace, values, option_string=None):
        dep_msg = "Use of deprecated cli option {} detected. Option use in the following releases will be fatal. ".format(
            option_string)
        if 'tensorflow_use_custom_operations_config' in option_string:
            dep_msg += 'Please use --transformations_config cli option instead'
        if 'mean_file' in option_string or 'mean_offset' in option_string:
            dep_msg += 'Please use --mean_values cli option instead.'
        log.error(dep_msg, extra={'is_warning': True})
        super().__call__(parser, namespace, values, option_string)


def readable_file(path: str):
    """
    Check that specified path is a readable file.
    :param path: path to check
    :return: path if the file is readable
    """
    if not os.path.isfile(path):
        raise Error('The "{}" is not existing file'.format(path))
    elif not os.access(path, os.R_OK):
        raise Error('The "{}" is not readable'.format(path))
    else:
        return path


def readable_file_or_dir(path: str):
    """
    Check that specified path is a readable file or directory.
    :param path: path to check
    :return: path if the file/directory is readable
    """
    if not os.path.isfile(path) and not os.path.isdir(path):
        raise Error('The "{}" is not existing file or directory'.format(path))
    elif not os.access(path, os.R_OK):
        raise Error('The "{}" is not readable'.format(path))
    else:
        return path


def readable_dirs(paths: str):
    """
    Checks that comma separated list of paths are readable directories.
    :param paths: comma separated list of paths.
    :return: comma separated list of paths.
    """
    paths_list = [readable_dir(path) for path in paths.split(',')]
    return ','.join(paths_list)


def readable_dirs_or_empty(paths: str):
    """
    Checks that comma separated list of paths are readable directories of if it is empty.
    :param paths: comma separated list of paths.
    :return: comma separated list of paths.
    """
    if paths:
        return readable_dirs(paths)
    return paths


def readable_dirs_or_files_or_empty(paths: str):
    """
    Checks that comma separated list of paths are readable directories, files or a provided path is empty.
    :param paths: comma separated list of paths.
    :return: comma separated list of paths.
    """
    if paths:
        paths_list = [readable_file_or_dir(path) for path in paths.split(',')]
        return ','.join(paths_list)
    return paths


def readable_dir(path: str):
    """
    Check that specified path is a readable directory.
    :param path: path to check
    :return: path if the directory is readable
    """
    if not os.path.isdir(path):
        raise Error('The "{}" is not existing directory'.format(path))
    elif not os.access(path, os.R_OK):
        raise Error('The "{}" is not readable'.format(path))
    else:
        return path


def writable_dir(path: str):
    """
    Checks that specified directory is writable. The directory may not exist but it's parent or grandparent must exist.
    :param path: path to check that it is writable.
    :return: path if it is writable
    """
    if path is None:
        raise Error('The directory parameter is None')
    if os.path.exists(path):
        if os.path.isdir(path):
            if os.access(path, os.W_OK):
                return path
            else:
                raise Error('The directory "{}" is not writable'.format(path))
        else:
            raise Error('The "{}" is not a directory'.format(path))
    else:
        cur_path = path
        while os.path.dirname(cur_path) != cur_path:
            if os.path.exists(cur_path):
                break
            cur_path = os.path.dirname(cur_path)
        if cur_path == '':
            cur_path = os.path.curdir
        if os.access(cur_path, os.W_OK):
            return path
        else:
            raise Error('The directory "{}" is not writable'.format(cur_path))


def get_common_cli_parser(parser: argparse.ArgumentParser = None):
    if not parser:
        parser = argparse.ArgumentParser()
    common_group = parser.add_argument_group('Framework-agnostic parameters')
    # Common parameters
    common_group.add_argument('--input_model', '-w', '-m',
                              help=mo_convert_params['input_model'].description,
                              action=CanonicalizePathCheckExistenceAction,
                              type=readable_file_or_dir)
    common_group.add_argument('--model_name', '-n',
                              help='Model_name parameter passed to the final create_ir transform. ' +
                                   'This parameter is used to name ' +
                                   'a network in a generated IR and output .xml/.bin files.')
    common_group.add_argument('--output_dir', '-o',
                              help='Directory that stores the generated IR. ' +
                                   'By default, it is the directory from where the Model Optimizer is launched.',
                              default=get_absolute_path('.'),
                              action=CanonicalizePathAction,
                              type=writable_dir)
    common_group.add_argument('--input_shape',
                              help=mo_convert_params['input_shape'].description.format(
                                  mo_convert_params['input_shape'].possible_types_command_line))
    common_group.add_argument('--scale', '-s',
                              type=float,
                              help='All input values coming from original network inputs will be ' +
                                   'divided by this ' +
                                   'value. When a list of inputs is overridden by the --input ' +
                                   'parameter, this scale ' +
                                   'is not applied for any input that does not match with ' +
                                   'the original input of the model.' +
                                   'If both --mean_values and --scale  are specified, ' +
                                   'the mean is subtracted first and then scale is applied ' +
                                   'regardless of the order of options in command line.')
    common_group.add_argument('--reverse_input_channels',
                              help='Switch the input channels order from RGB to BGR (or vice versa). Applied to '
                                   'original inputs of the model if and only if a number of channels equals 3. '
                                   'When --mean_values/--scale_values are also specified, reversing of channels will '
                                   'be applied to user\'s input data first, so that numbers in --mean_values '
                                   'and --scale_values go in the order of channels used in the original model. '
                                   'In other words, if both options are specified, then the data flow in the model '
                                   'looks as following: Parameter -> ReverseInputChannels -> Mean apply-> Scale apply -> the original body of the model.',
                              action='store_true')
    common_group.add_argument('--log_level',
                              help='Logger level',
                              choices=['CRITICAL', 'ERROR', 'WARN', 'WARNING', 'INFO',
                                       'DEBUG', 'NOTSET'],
                              default='ERROR')
    common_group.add_argument('--input',
                              help=mo_convert_params['input'].description.format(
                                  mo_convert_params['input'].possible_types_command_line))
    common_group.add_argument('--output',
                              help=mo_convert_params['output'].description.format(
                                  mo_convert_params['output'].possible_types_command_line))
    common_group.add_argument('--mean_values', '-ms',
                              help=mo_convert_params['mean_values'].description.format(
                                  mo_convert_params['mean_values'].possible_types_command_line),
                              default=())
    common_group.add_argument('--scale_values',
                              help=mo_convert_params['scale_values'].description.format(
                                  mo_convert_params['scale_values'].possible_types_command_line),
                              default=())
    common_group.add_argument('--source_layout',
<<<<<<< HEAD
                              help=mo_convert_params['source_layout'].description.format(
                                  mo_convert_params['source_layout'].possible_types_command_line),
=======
                              help='Layout of the input or output of the model in the framework. Layout can'
                                   ' be specified in the short form, e.g. nhwc, or in complex form, e.g. "[n,h,w,c]".'
                                   ' Example for many names: '
                                   '"in_name1([n,h,w,c]),in_name2(nc),out_name1(n),out_name2(nc)". Layout can be '
                                   'partially defined, "?" can be used to specify undefined layout for one dimension, '
                                   '"..." can be used to specify undefined layout for multiple dimensions, for example '
                                   '"?c??", "nc...", "n...c", etc.',
>>>>>>> d5e0be34
                              default=())
    common_group.add_argument('--target_layout',
                              help=mo_convert_params['target_layout'].description.format(
                                  mo_convert_params['target_layout'].possible_types_command_line),
                              default=())
    common_group.add_argument('--layout',
<<<<<<< HEAD
                              help=mo_convert_params['layout'].description.format(
                                  mo_convert_params['layout'].possible_types_command_line),
=======
                              help='Combination of --source_layout and --target_layout. Can\'t be used with either of '
                                   'them. If model has one input it is sufficient to specify layout of this input, for'
                                   ' example --layout nhwc. To specify layouts of many tensors, names must be provided,'
                                   ' for example: --layout "name1(nchw),name2(nc)". It is possible to instruct '
                                   'ModelOptimizer to change layout, for example: '
                                   '--layout "name1(nhwc->nchw),name2(cn->nc)". Also "*" in long layout form can be'
                                   ' used to fuse dimensions, for example "[n,c,...]->[n*c,...]".',
>>>>>>> d5e0be34
                              default=())
    # TODO: isn't it a weights precision type
    common_group.add_argument('--data_type',
                              help=mo_convert_params['data_type'].description,
                              choices=["FP16", "FP32", "half", "float"],
                              default='float')
    common_group.add_argument('--transform',
                              help=mo_convert_params['transform'].description.format(
                                  mo_convert_params['transform'].possible_types_command_line),
                              default="")
    common_group.add_argument('--disable_fusing',
                              help='[DEPRECATED] Turn off fusing of linear operations to Convolution.',
                              action=DeprecatedStoreTrue)
    common_group.add_argument('--disable_resnet_optimization',
                              help='[DEPRECATED] Turn off ResNet optimization.',
                              action=DeprecatedStoreTrue, default=False)
    common_group.add_argument('--finegrain_fusing',
                              help='[DEPRECATED] Regex for layers/operations that won\'t be fused. ' +
                                   'Example: --finegrain_fusing Convolution1,.*Scale.*',
                              action=DeprecatedOptionCommon)
    common_group.add_argument('--enable_concat_optimization',
                              help='[DEPRECATED] Turn on Concat optimization.',
                              action=DeprecatedStoreTrue, default=False)
    # we use CanonicalizeDirCheckExistenceAction instead of readable_dirs to handle empty strings
    common_group.add_argument("--extensions",
                              help=mo_convert_params['extensions'].description.format(
                                  mo_convert_params['extensions'].possible_types_command_line),
                              default=[import_extensions.default_path()],
                              action=CanonicalizePathCheckExistenceAction,
                              type=readable_dirs_or_files_or_empty)
    common_group.add_argument("--batch", "-b",
                              type=check_positive,
                              default=None,
                              help=mo_convert_params['batch'].description)
    common_group.add_argument("--version",
                              action='version',
                              version='Version of Model Optimizer is: {}'.format(get_version()),
                              help=mo_convert_params['version'].description)

    common_group.add_argument('--silent',
                              help=mo_convert_params['silent'].description,
                              type=check_bool,
                              default=True)
    common_group.add_argument('--freeze_placeholder_with_value',
                              help='Replaces input layer with constant node with '
                                   'provided value, for example: "node_name->True". '
                                   'It will be DEPRECATED in future releases. '
                                   'Use --input option to specify a value for freezing.',
                              default=None)
    common_group.add_argument('--static_shape',
                              help=mo_convert_params['static_shape'].description,
                              action='store_true', default=False)
    common_group.add_argument('--disable_weights_compression',
                              help='[DEPRECATED] Disable compression and store weights with original precision.',
                              action=DeprecatedStoreTrue, default=False)
    common_group.add_argument('--progress',
                              help=mo_convert_params['progress'].description,
                              action='store_true', default=False)
    common_group.add_argument('--stream_output',
                              help=mo_convert_params['stream_output'].description,
                              action='store_true', default=False)
    common_group.add_argument('--transformations_config',
                              help=mo_convert_params['transformations_config'].description.format(
                                  mo_convert_params['transformations_config'].possible_types_command_line),
                              action=CanonicalizeTransformationPathCheckExistenceAction)
    common_group.add_argument("--use_new_frontend",
                              help=mo_convert_params['use_new_frontend'].description,
                              action='store_true', default=False)
    common_group.add_argument("--use_legacy_frontend",
                              help=mo_convert_params['use_legacy_frontend'].description,
                              action='store_true', default=False)
    return parser


def get_common_cli_options(model_name):
    d = OrderedDict()
    d['input_model'] = '- Path to the Input Model'
    d['output_dir'] = ['- Path for generated IR', lambda x: x if x != '.' else os.getcwd()]
    d['model_name'] = ['- IR output name', lambda x: x if x else model_name]
    d['log_level'] = '- Log level'
    d['batch'] = ['- Batch', lambda x: x if x else 'Not specified, inherited from the model']
    d['input'] = ['- Input layers', lambda x: x if x else 'Not specified, inherited from the model']
    d['output'] = ['- Output layers', lambda x: x if x else 'Not specified, inherited from the model']
    d['input_shape'] = ['- Input shapes', lambda x: x if x else 'Not specified, inherited from the model']
    d['source_layout'] = ['- Source layout', lambda x: x if x else 'Not specified']
    d['target_layout'] = ['- Target layout', lambda x: x if x else 'Not specified']
    d['layout'] = ['- Layout', lambda x: x if x else 'Not specified']
    d['mean_values'] = ['- Mean values', lambda x: x if x else 'Not specified']
    d['scale_values'] = ['- Scale values', lambda x: x if x else 'Not specified']
    d['scale'] = ['- Scale factor', lambda x: x if x else 'Not specified']
    d['data_type'] = ['- Precision of IR', lambda x: 'FP32' if x == 'float' else 'FP16' if x == 'half' else x]
    d['disable_fusing'] = ['- Enable fusing', lambda x: not x]
    d['transform'] = ['- User transformations', lambda x: x if x else 'Not specified']
    d['reverse_input_channels'] = '- Reverse input channels'
    d['static_shape'] = '- Enable IR generation for fixed input shape'
    d['transformations_config'] = '- Use the transformations config file'
    return d


def get_advanced_cli_options():
    d = OrderedDict()
    d['use_legacy_frontend'] = '- Force the usage of legacy Frontend of Model Optimizer for model conversion into IR'
    d['use_new_frontend'] = '- Force the usage of new Frontend of Model Optimizer for model conversion into IR'
    return d


def get_caffe_cli_options():
    d = {
        'input_proto': ['- Path to the Input prototxt', lambda x: x],
        'caffe_parser_path': ['- Path to Python Caffe* parser generated from caffe.proto', lambda x: x],
        'mean_file': ['- Path to a mean file', lambda x: x if x else 'Not specified'],
        'mean_file_offsets': ['- Offsets for a mean file', lambda x: x if x else 'Not specified'],
        'k': '- Path to CustomLayersMapping.xml',
        'disable_resnet_optimization': ['- Enable resnet optimization', lambda x: not x],
    }

    return OrderedDict(sorted(d.items(), key=lambda t: t[0]))


def get_tf_cli_options():
    d = {
        'input_model_is_text': '- Input model in text protobuf format',
        'tensorflow_custom_operations_config_update': '- Update the configuration file with input/output node names',
        'tensorflow_use_custom_operations_config': '- Use the config file',
        'tensorflow_object_detection_api_pipeline_config': '- Use configuration file used to generate the model with '
                                                           'Object Detection API',
        'tensorflow_custom_layer_libraries': '- List of shared libraries with TensorFlow custom layers implementation',
        'tensorboard_logdir': '- Path to model dump for TensorBoard'
    }

    return OrderedDict(sorted(d.items(), key=lambda t: t[0]))


def get_mxnet_cli_options():
    d = {
        'input_symbol': '- Deploy-ready symbol file',
        'nd_prefix_name': '- Prefix name for args.nd and argx.nd files',
        'pretrained_model_name': '- Pretrained model to be merged with the .nd files',
        'save_params_from_nd': '- Enable saving built parameters file from .nd files',
        'legacy_mxnet_model': '- Enable MXNet loader for models trained with MXNet version lower than 1.0.0',
    }

    return OrderedDict(sorted(d.items(), key=lambda t: t[0]))


def get_kaldi_cli_options():
    d = {
        'counts': '- A file name with full path to the counts file or empty string if you want to use counts from model',
        'remove_output_softmax': '- Removes the SoftMax layer that is the output layer',
        'remove_memory': '- Removes the Memory layer and use additional inputs and outputs instead'
    }

    return OrderedDict(sorted(d.items(), key=lambda t: t[0]))


def get_onnx_cli_options():
    d = {
    }

    return OrderedDict(sorted(d.items(), key=lambda t: t[0]))


def get_params_with_paths_list():
    return ['input_model', 'output_dir', 'caffe_parser_path', 'extensions', 'k', 'output_dir',
            'input_checkpoint', 'input_meta_graph', 'input_proto', 'input_symbol', 'mean_file',
            'mean_file_offsets', 'pretrained_model_name', 'saved_model_dir', 'tensorboard_logdir',
            'tensorflow_custom_layer_libraries', 'tensorflow_custom_operations_config_update',
            'tensorflow_object_detection_api_pipeline_config', 'tensorflow_use_custom_operations_config',
            'transformations_config']


def get_caffe_cli_parser(parser: argparse.ArgumentParser = None):
    """
    Specifies cli arguments for Model Optimizer for Caffe*

    Returns
    -------
        ArgumentParser instance
    """
    if not parser:
        parser = argparse.ArgumentParser(usage='%(prog)s [options]')
        get_common_cli_parser(parser=parser)

    caffe_group = parser.add_argument_group('Caffe*-specific parameters')

    caffe_group.add_argument('--input_proto', '-d',
                             help=mo_convert_params['input_proto'].description,
                             type=str,
                             action=CanonicalizePathCheckExistenceAction)
    caffe_group.add_argument('--caffe_parser_path',
                             help=mo_convert_params['caffe_parser_path'].description,
                             type=str,
                             default=os.path.join(os.path.dirname(__file__), os.pardir, 'front', 'caffe', 'proto'),
                             action=CanonicalizePathCheckExistenceAction)
    caffe_group.add_argument('-k',
                             help=mo_convert_params['k'].description,
                             type=str,
                             default=os.path.join(os.path.dirname(__file__), os.pardir, os.pardir, 'extensions',
                                                  'front', 'caffe',
                                                  'CustomLayersMapping.xml'),
                             action=CanonicalizePathCheckExistenceAction)
    caffe_group.add_argument('--mean_file', '-mf',
                             help='[DEPRECATED] ' +
                                  'Mean image to be used for the input. Should be a binaryproto file',
                             default=None,
                             action=DeprecatedCanonicalizePathCheckExistenceAction)
    caffe_group.add_argument('--mean_file_offsets', '-mo',
                             help='[DEPRECATED] ' +
                                  'Mean image offsets to be used for the input binaryproto file. ' +
                                  'When the mean image is bigger than the expected input, it is cropped. By default, centers ' +
                                  'of the input image and the mean image are the same and the mean image is cropped by ' +
                                  'dimensions of the input image. The format to pass this option is the following: "-mo (x,y)". In this ' +
                                  'case, the mean file is cropped by dimensions of the input image with offset (x,y) ' +
                                  'from the upper left corner of the mean image',
                             default=None)
    caffe_group.add_argument('--disable_omitting_optional',
                             help=mo_convert_params['disable_omitting_optional'].description,
                             action='store_true',
                             default=False)
    caffe_group.add_argument('--enable_flattening_nested_params',
                             help=mo_convert_params['enable_flattening_nested_params'].description,
                             action='store_true',
                             default=False)
    return parser


def get_tf_cli_parser(parser: argparse.ArgumentParser = None):
    """
    Specifies cli arguments for Model Optimizer for TF

    Returns
    -------
        ArgumentParser instance
    """
    if not parser:
        parser = argparse.ArgumentParser(usage='%(prog)s [options]')
        get_common_cli_parser(parser=parser)

    tf_group = parser.add_argument_group('TensorFlow*-specific parameters')
    tf_group.add_argument('--input_model_is_text',
                          help=mo_convert_params['input_model_is_text'].description,
                          action='store_true')
    tf_group.add_argument('--input_checkpoint', type=str, default=None,
                          help=mo_convert_params['input_checkpoint'].description,
                          action=CanonicalizePathCheckExistenceAction)
    tf_group.add_argument('--input_meta_graph',
                          help=mo_convert_params['input_meta_graph'].description,
                          action=CanonicalizePathCheckExistenceAction,
                          type=readable_file)
    tf_group.add_argument('--saved_model_dir', default=None,
                          help=mo_convert_params['saved_model_dir'].description,
                          action=CanonicalizePathCheckExistenceAction,
                          type=readable_dirs)
    tf_group.add_argument('--saved_model_tags', type=str, default=None,
                          help=mo_convert_params['saved_model_tags'].description)
    tf_group.add_argument('--tensorflow_custom_operations_config_update',
                          help=mo_convert_params['tensorflow_custom_operations_config_update'].description,
                          action=CanonicalizePathCheckExistenceAction)
    tf_group.add_argument('--tensorflow_use_custom_operations_config',
                          help='Use the configuration file with custom operation description.',
                          action=DeprecatedCanonicalizePathCheckExistenceAction)
    tf_group.add_argument('--tensorflow_object_detection_api_pipeline_config',
                          help=mo_convert_params['tensorflow_object_detection_api_pipeline_config'].description,
                          action=CanonicalizePathCheckExistenceAction)
    tf_group.add_argument('--tensorboard_logdir',
                          help=mo_convert_params['tensorboard_logdir'].description,
                          default=None,
                          action=CanonicalizePathCheckExistenceAction)
    tf_group.add_argument('--tensorflow_custom_layer_libraries',
                          help=mo_convert_params['tensorflow_custom_layer_libraries'].description,
                          default=None,
                          action=CanonicalizePathCheckExistenceAction)
    tf_group.add_argument('--disable_nhwc_to_nchw',
                          help='[DEPRECATED] Disables the default translation from NHWC to NCHW. Since 2022.1 this option '
                               'is deprecated and used only to maintain backward compatibility with previous releases.',
                          action=DeprecatedStoreTrue, default=False)
    return parser


def get_mxnet_cli_parser(parser: argparse.ArgumentParser = None):
    """
    Specifies cli arguments for Model Optimizer for MXNet*

    Returns
    -------
        ArgumentParser instance
    """
    if not parser:
        parser = argparse.ArgumentParser(usage='%(prog)s [options]')
        get_common_cli_parser(parser=parser)

    mx_group = parser.add_argument_group('Mxnet-specific parameters')

    mx_group.add_argument('--input_symbol',
                          help=mo_convert_params['input_symbol'].description,
                          type=str,
                          action=CanonicalizePathCheckExistenceAction)
    mx_group.add_argument("--nd_prefix_name",
                          help=mo_convert_params['nd_prefix_name'].description,
                          default=None)
    mx_group.add_argument("--pretrained_model_name",
                          help=mo_convert_params['pretrained_model_name'].description,
                          default=None)
    mx_group.add_argument("--save_params_from_nd",
                          action='store_true',
                          help=mo_convert_params['save_params_from_nd'].description)
    mx_group.add_argument("--legacy_mxnet_model",
                          action='store_true',
                          help=mo_convert_params['legacy_mxnet_model'].description)
    mx_group.add_argument("--enable_ssd_gluoncv",
                          action='store_true',
                          help=mo_convert_params['enable_ssd_gluoncv'].description,
                          default=False)

    return parser


def get_kaldi_cli_parser(parser: argparse.ArgumentParser = None):
    """
    Specifies cli arguments for Model Optimizer for MXNet*

    Returns
    -------
        ArgumentParser instance
    """
    if not parser:
        parser = argparse.ArgumentParser(usage='%(prog)s [options]')
        get_common_cli_parser(parser=parser)

    kaldi_group = parser.add_argument_group('Kaldi-specific parameters')

    kaldi_group.add_argument("--counts",
                             help=mo_convert_params['counts'].description,
                             default=None,
                             action=CanonicalizePathCheckExistenceIfNeededAction)

    kaldi_group.add_argument("--remove_output_softmax",
                             help=mo_convert_params['remove_output_softmax'].description,
                             action='store_true',
                             default=False)

    kaldi_group.add_argument("--remove_memory",
                             help=mo_convert_params['remove_memory'].description,
                             action='store_true',
                             default=False)
    return parser


def get_onnx_cli_parser(parser: argparse.ArgumentParser = None):
    """
    Specifies cli arguments for Model Optimizer for ONNX

    Returns
    -------
        ArgumentParser instance
    """
    if not parser:
        parser = argparse.ArgumentParser(usage='%(prog)s [options]')
        get_common_cli_parser(parser=parser)

    return parser


def get_all_cli_parser(frontEndManager=None):
    """
    Specifies cli arguments for Model Optimizer

    Returns
    -------
        ArgumentParser instance
    """
    parser = argparse.ArgumentParser(usage='%(prog)s [options]')

    frameworks = list(set(['tf', 'caffe', 'mxnet', 'kaldi', 'onnx'] +
                          (get_available_front_ends(frontEndManager) if frontEndManager else [])))

    parser.add_argument('--framework',
                        help='Name of the framework used to train the input model.',
                        type=str,
                        choices=frameworks)

    get_common_cli_parser(parser=parser)

    get_tf_cli_parser(parser=parser)
    get_caffe_cli_parser(parser=parser)
    get_mxnet_cli_parser(parser=parser)
    get_kaldi_cli_parser(parser=parser)
    get_onnx_cli_parser(parser=parser)

    return parser


def remove_data_type_from_input_value(input_value: str):
    """
    Removes the type specification from the input string. The type specification is a string enclosed with curly braces.
    :param input_value: string passed as input to the --input command line parameter
    :return: string without type specification
    """
    return re.sub(r'\{.*\}', '', input_value)


def get_data_type_from_input_value(input_value: str):
    """
    Returns the numpy data type corresponding to the data type specified in the input value string
    :param input_value: string passed as input to the --input command line parameter
    :return: the corresponding numpy data type and None if the data type is not specified in the input value
    """
    data_type_match = re.match(r'.*\{(.*)\}.*', input_value)
    return destination_type_to_np_data_type(data_type_match.group(1)) if data_type_match is not None else None


def remove_shape_from_input_value(input_value: str):
    """
    Removes the shape specification from the input string. The shape specification is a string enclosed with square
    brackets.
    :param input_value: string passed as input to the --input command line parameter
    :return: string without shape specification
    """
    assert '->' not in input_value, 'The function should not be called for input_value with constant value specified'
    return re.sub(r'[(\[]([0-9\.?  -]*)[)\]]', '', input_value)


def get_shape_from_input_value(input_value: str):
    """
    Returns the list of tuples corresponding to the shape specified in the input value string
    :param input_value: string passed as input to the --input command line parameter
    :return: the corresponding shape and None if the shape is not specified in the input value
    """
    # remove the tensor value from the input_value first
    input_value = input_value.split('->')[0]

    # parse shape
    shape = re.findall(r'[(\[]([0-9\.\?  -]*)[)\]]', input_value)
    if len(shape) == 0:
        shape = None
    elif len(shape) == 1 and shape[0] in ['', ' ']:
        shape = ()
    elif len(shape) == 1:
        shape = tuple(map(parse_dimension, shape[0].split(' ')))
    else:
        raise Error("Wrong syntax to specify shape. Use --input "
                    "\"node_name[shape]->value\"")
    return shape


def get_node_name_with_port_from_input_value(input_value: str):
    """
    Returns the node name (optionally with input/output port) from the input value
    :param input_value: string passed as input to the --input command line parameter
    :return: the corresponding node name with input/output port
    """
    return remove_shape_from_input_value(remove_data_type_from_input_value(input_value.split('->')[0]))


def get_value_from_input_value(input_value: str):
    """
    Returns the value from the input value string
    :param input_value: string passed as input to the --input command line parameter
    :return: the corresponding value or None if it is not specified
    """
    parts = input_value.split('->')
    value = None
    if len(parts) == 2:
        value = parts[1]
        if value[0] == '[' and value[-1] != ']' or value[0] != '[' and value[-1] == ']':
            raise Error("Wrong syntax to specify value. Use --input \"node_name[shape]->value\"")
        if '[' in value.strip(' '):
            value = value.replace('[', '').replace(']', '').split(' ')
        if not isinstance(value, list):
            value = ast.literal_eval(value)
    elif len(parts) > 2:
        raise Error("Wrong syntax to specify value. Use --input \"node_name[shape]->value\"")
    return value


def parse_input_value(input_value: str):
    """
    Parses a value of the --input command line parameter and gets a node name, shape and value.
    The node name includes a port if it is specified.
    Shape and value is equal to None if they are not specified.
    Parameters
    ----------
    input_value
        string with a specified node name, shape, value and data_type.
        E.g. 'node_name:0[4]{fp32}->[1.0 2.0 3.0 4.0]'

    Returns
    -------
        Node name, shape, value, data type
        E.g. 'node_name:0', '4', [1.0 2.0 3.0 4.0], np.float32
    """
    data_type = get_data_type_from_input_value(input_value)
    node_name = get_node_name_with_port_from_input_value(input_value)
    value = get_value_from_input_value(input_value)
    shape = get_shape_from_input_value(input_value)
    value_size = np.prod(len(value)) if isinstance(value, list) else 1

    if value is not None and shape is not None:
        for dim in shape:
            if isinstance(dim, tuple) or dim == -1:
                raise Error("Cannot freeze input with dynamic shape: {}".format(shape))

    if shape is not None and value is not None and np.prod(shape) != value_size:
        raise Error("The shape '{}' of the input node '{}' does not correspond to the number of elements '{}' in the "
                    "value: {}".format(shape, node_name, value_size, value))
    return node_name, shape, value, data_type


def split_str_avoiding_square_brackets(s: str) -> list:
    """
    Splits a string by comma, but skips commas inside square brackets.
    :param s: string to split
    :return: list of strings split by comma
    """
    res = list()
    skipping = 0
    last_idx = 0
    for i, c in enumerate(s):
        if c == '[':
            skipping += 1
        elif c == ']':
            skipping -= 1
        elif c == ',' and skipping == 0:
            res.append(s[last_idx:i])
            last_idx = i + 1
    res.append(s[last_idx:])
    return res


def split_layouts_by_arrow(s: str) -> tuple:
    """
    Splits a layout string by first arrow (->).
    :param s: string to split
    :return: tuple containing source and target layouts
    """
    arrow = s.find('->')
    if arrow != -1:
        source_layout = s[:arrow]
        target_layout = s[arrow + 2:]
        if source_layout == '':
            source_layout = None
        if target_layout == '':
            target_layout = None
        return source_layout, target_layout
    else:
        return s, None


def validate_layout(layout: str):
    """
    Checks if layout is of valid format.
    :param layout: string containing layout
    :raises: if layout is incorrect
    """
    error_msg = 'Invalid layout parsed: {}'.format(layout)
    if layout:
        incorrect_brackets = xor(layout[0] == '[', layout[-1] == ']')
        if incorrect_brackets or layout[-1] == '-':
            error_msg += ', did you forget quotes?'
        else:
            valid_layout_re = re.compile(r'\[?[^\[\]\(\)\-\s]*\]?')
            if valid_layout_re.fullmatch(layout):
                return
        raise Error(error_msg)


def write_found_layout(name: str, found_layout: str, parsed: dict, dest: str = None):
    """
    Writes found layout data to the 'parsed' dict.
    :param name: name of the node to add layout
    :param found_layout: string containing layout for the node
    :param parsed: dict where result will be stored
    :param dest: type of the command line:
      * 'source' is --source_layout
      * 'target' is --target_layout
      * None is --layout
    """
    s_layout = None
    t_layout = None
    if name in parsed:
        s_layout = parsed[name]['source_layout']
        t_layout = parsed[name]['target_layout']
    if dest == 'source':
        s_layout = found_layout
    elif dest == 'target':
        t_layout = found_layout
    else:
        s_layout, t_layout = split_layouts_by_arrow(found_layout)
    validate_layout(s_layout)
    validate_layout(t_layout)
    parsed[name] = {'source_layout': s_layout, 'target_layout': t_layout}


def parse_layouts_by_destination(s: str, parsed: dict, dest: str = None) -> None:
    """
    Parses layout command line to get all names and layouts from it. Adds all found data in the 'parsed' dict.
    :param s: string to parse
    :param parsed: dict where result will be stored
    :param dest: type of the command line:
      * 'source' is --source_layout
      * 'target' is --target_layout
      * None is --layout
    """
    list_s = split_str_avoiding_square_brackets(s)
    if len(list_s) == 1 and (list_s[0][-1] not in ')]' or (list_s[0][0] == '[' and list_s[0][-1] == ']')):
        # single layout case
        write_found_layout('', list_s[0], parsed, dest)
    else:
        for layout_str in list_s:
            # case for: "name1(nhwc->[n,c,h,w])"
            p1 = re.compile(r'(\S+)\((\S+)\)')
            m1 = p1.match(layout_str)
            # case for: "name1[n,h,w,c]->[n,c,h,w]"
            p2 = re.compile(r'(\S+)(\[\S*\])')
            m2 = p2.match(layout_str)
            if m1:
                found_g = m1.groups()
            elif m2:
                found_g = m2.groups()
            else:
                error_msg = "Invalid usage of --{}layout parameter. Please use following syntax for each tensor " \
                            "or operation name:" \
                            "\n  name(nchw)" \
                            "\n  name[n,c,h,w]".format(dest + '_' if dest else '')
                if dest is None:
                    error_msg += "\n  name(nhwc->[n,h,w,c])" \
                                 "\n  name[n,h,w,c]->[n,c,h,w]"
                error_msg += '\n Please do not forget to surround whole expression with quotes, otherwise' \
                             ' symbols >[]() would be treated as special characters.'
                raise Error(error_msg)
            write_found_layout(found_g[0], found_g[1], parsed, dest)


def get_layout_values(argv_layout: str = '', argv_source_layout: str = '', argv_target_layout: str = ''):
    """
    Parses layout string.
    :param argv_layout: string with a list of layouts passed as a --layout.
    :param argv_source_layout: string with a list of layouts passed as a --source_layout.
    :param argv_target_layout: string with a list of layouts passed as a --target_layout.
    :return: dict with names and layouts associated
    """
    if argv_layout and (argv_source_layout or argv_target_layout):
        raise Error("--layout is used as well as --source_layout and/or --target_layout which is not allowed, please "
                    "use one of them.")
    res = {}
    if argv_layout:
        parse_layouts_by_destination(argv_layout, res)
    if argv_source_layout:
        parse_layouts_by_destination(argv_source_layout, res, 'source')
    if argv_target_layout:
        parse_layouts_by_destination(argv_target_layout, res, 'target')
    return res


def get_freeze_placeholder_values(argv_input: str, argv_freeze_placeholder_with_value: str):
    """
    Parses values for placeholder freezing and input node names

    Parameters
    ----------
    argv_input
        string with a list of input layers: either an empty string, or strings separated with comma.
        'node_name1[shape1]->value1,node_name2[shape2]->value2,...'
    argv_freeze_placeholder_with_value
        string with a list of input shapes: either an empty string, or tuples separated with comma.
        'placeholder_name1->value1, placeholder_name2->value2,...'

    Returns
    -------
        parsed placeholders with values for freezing
        input nodes cleaned from shape info
    """
    placeholder_values = {}
    input_node_names = None

    if argv_freeze_placeholder_with_value is not None:
        for plh_with_value in argv_freeze_placeholder_with_value.split(','):
            plh_with_value = plh_with_value.split('->')
            if len(plh_with_value) != 2:
                raise Error("Wrong replacement syntax. Use --freeze_placeholder_with_value "
                            "\"node1_name->value1,node2_name->value2\"")
            node_name = plh_with_value[0]
            value = plh_with_value[1]
            if node_name in placeholder_values and placeholder_values[node_name] != value:
                raise Error("Overriding replacement value of the placeholder with name '{}': old value = {}, new value = {}"
                            ".".format(node_name, placeholder_values[node_name], value))
            if '[' in value.strip(' '):
                value = value.replace('[', '').replace(']', '').split(' ')
            placeholder_values[node_name] = value

    if argv_input is not None:
        input_node_names = ''
        # walkthrough all input values and save values for freezing
        for input_value in argv_input.split(','):
            node_name, _, value, _ = parse_input_value(input_value)
            input_node_names = input_node_names + ',' + node_name  if input_node_names != '' else node_name
            if value is None: # no value is specified for freezing
                continue
            if node_name in placeholder_values and placeholder_values[node_name] != value:
                raise Error("Overriding replacement value of the placeholder with name '{}': old value = {}, new value = {}"
                            ".".format(node_name, placeholder_values[node_name], value))
            placeholder_values[node_name] = value

    return placeholder_values, input_node_names


def parse_dimension(dim: str):
    if '..' in dim:
        numbers_reg = r'^[0-9]+$'
        dims = dim.split('..')
        match_res0 = re.match(numbers_reg, dims[0])
        match_res1 = re.match(numbers_reg, dims[1])
        if len(dims[0].strip()) > 0 and match_res0 is None:
            Error("Incorrect min value of dimension '{}'".format(dims[0]))
        if len(dims[1].strip()) > 0 and match_res1 is None:
            Error("Incorrect max value of dimension '{}'".format(dims[1]))

        min_val = np.int64(dims[0]) if match_res0 else np.int64(0)
        max_val = np.int64(dims[1]) if match_res1 else np.iinfo(np.int64).max
        assert min_val >= 0, "Incorrect min value of the dimension {}".format(dim)

        if min_val == np.int64(0) and max_val == np.iinfo(np.int64).max:
            return np.int64(-1)

        assert min_val < max_val, "Min value should be less than max value. Got min value: {}, " \
                                  "max value: {}".format(min_val, max_val)

        return min_val, max_val
    if '?' in dim:
        return np.int64(-1)
    return np.int64(dim)


def get_placeholder_shapes(argv_input: str, argv_input_shape: str, argv_batch=None):
    """
    Parses input layers names and input shapes from the cli and returns the parsed object.
    All shapes are specified only through one command line option either --input or --input_shape.

    Parameters
    ----------
    argv_input
        string with a list of input layers: either an empty string, or strings separated with comma.
        E.g. 'inp1,inp2', 'node_name1[shape1]->value1,node_name2[shape2]->value2'
    argv_input_shape
        string with a list of input shapes: either an empty string, or tuples separated with comma.
        E.g. '[1,2],[3,4]'.
        Only positive integers are accepted.
        '?' marks dynamic dimension.
        Partial shape is specified with ellipsis. E.g. '[1..10,2,3]'
    argv_batch
        integer that overrides batch size in input shape

    Returns
    -------
        parsed shapes in form of {'name of input':tuple} if names of inputs are provided with shapes
        parsed shapes in form of {'name of input':None} if names of inputs are provided without shapes
        tuple if only one shape is provided and no input name
        None if neither shape nor input were provided
    """
    if argv_input_shape and argv_batch:
        raise Error("Both --input_shape and --batch were provided. Please provide only one of them. " +
                    refer_to_faq_msg(56))

    # attempt to extract shapes from --input parameters
    placeholder_shapes = dict()
    placeholder_data_types = dict()
    are_shapes_specified_through_input = False
    inputs_list = list()
    if argv_input:
        for input_value in argv_input.split(','):
            node_name, shape, _, data_type = parse_input_value(input_value)
            placeholder_shapes[node_name] = shape
            inputs_list.append(node_name)
            if data_type is not None:
                placeholder_data_types[node_name] = data_type
            if shape is not None:
                are_shapes_specified_through_input = True

    if argv_input_shape and are_shapes_specified_through_input:
        raise Error("Shapes are specified using both --input and --input_shape command-line parameters, but only one "
                    "parameter is allowed.")

    if argv_batch and are_shapes_specified_through_input:
        raise Error("Shapes are specified using both --input and --batch command-line parameters, but only one "
                    "parameter is allowed.")

    if are_shapes_specified_through_input:
        return inputs_list, placeholder_shapes, placeholder_data_types

    shapes = list()
    inputs = list()
    inputs_list = list()
    placeholder_shapes = None

    range_reg = r'([0-9]*\.\.[0-9]*)'
    first_digit_reg = r'([0-9 ]+|-1|\?|{})'.format(range_reg)
    next_digits_reg = r'(,{})*'.format(first_digit_reg)
    tuple_reg = r'((\({}{}\))|(\[{}{}\]))'.format(first_digit_reg, next_digits_reg,
                                                  first_digit_reg, next_digits_reg)
    if argv_input_shape:
        full_reg = r'^{}(\s*,\s*{})*$|^$'.format(tuple_reg, tuple_reg)
        if not re.match(full_reg, argv_input_shape):
            raise Error('Input shape "{}" cannot be parsed. ' + refer_to_faq_msg(57), argv_input_shape)
        shapes = re.findall(r'[(\[]([0-9,\.\? -]+)[)\]]', argv_input_shape)

    if argv_input:
        inputs = argv_input.split(',')
    inputs = [remove_data_type_from_input_value(inp) for inp in inputs]

    # check number of shapes with no input provided
    if argv_input_shape and not argv_input:
        if len(shapes) > 1:
            raise Error('Please provide input layer names for input layer shapes. ' + refer_to_faq_msg(58))
        else:
            placeholder_shapes = tuple(map(parse_dimension, shapes[0].split(',')))
    # check if number of shapes does not match number of passed inputs
    elif argv_input and (len(shapes) == len(inputs) or len(shapes) == 0):
        # clean inputs from values for freezing
        inputs_without_value = list(map(lambda x: x.split('->')[0], inputs))
        placeholder_shapes = dict(zip_longest(inputs_without_value,
                                              map(lambda x: tuple(map(parse_dimension, x.split(','))) if x else None,
                                                  shapes)))
        for inp in inputs:
            if '->' not in inp:
                inputs_list.append(inp)
                continue
            shape = placeholder_shapes[inp.split('->')[0]]
            inputs_list.append(inp.split('->')[0])

            if shape is None:
                continue
            for dim in shape:
                if isinstance(dim, tuple) or dim == -1:
                    raise Error("Cannot freeze input with dynamic shape: {}".format(shape))

    elif argv_input:
        raise Error('Please provide each input layers with an input layer shape. ' + refer_to_faq_msg(58))

    return inputs_list, placeholder_shapes, placeholder_data_types


def parse_tuple_pairs(argv_values: str):
    """
    Gets mean/scale values from the given string parameter
    Parameters
    ----------
    argv_values
        string with a specified input name and  list of mean values: either an empty string, or a tuple
        in a form [] or ().
        E.g. 'data(1,2,3)' means 1 for the RED channel, 2 for the GREEN channel, 3 for the BLUE channel for the data
        input layer, or tuple of values in a form [] or () if input is specified separately, e.g. (1,2,3),[4,5,6].

    Returns
    -------
        dictionary with input name and tuple of values or list of values if mean/scale value is specified with input,
        e.g.:
        "data(10,20,30),info(11,22,33)" -> { 'data': [10,20,30], 'info': [11,22,33] }
        "(10,20,30),(11,22,33)" -> [mo_array(10,20,30), mo_array(11,22,33)]
    """
    res = {}
    if not argv_values:
        return res

    matches = [m for m in re.finditer(r'[(\[]([0-9., -]+)[)\]]', argv_values, re.IGNORECASE)]

    error_msg = 'Mean/scale values should consist of name and values specified in round or square brackets ' \
                'separated by comma, e.g. data(1,2,3),info[2,3,4],egg[255] or data(1,2,3). Or just plain set of ' \
                'values without names: (1,2,3),(2,3,4) or [1,2,3],[2,3,4].' + refer_to_faq_msg(101)
    if not matches:
        raise Error(error_msg, argv_values)

    name_start_idx = 0
    name_was_present = False
    for idx, match in enumerate(matches):
        input_name = argv_values[name_start_idx:match.start(0)]
        name_start_idx = match.end(0) + 1
        tuple_value = np.fromstring(match.groups()[0], dtype=float, sep=',')

        if idx != 0 and (name_was_present ^ bool(input_name)):
            # if node name firstly was specified and then subsequently not or vice versa
            # e.g. (255),input[127] or input(255),[127]
            raise Error(error_msg, argv_values)

        name_was_present = True if input_name != "" else False
        if name_was_present:
            res[input_name] = tuple_value
        else:
            res[idx] = tuple_value

    if not name_was_present:
        # return a list instead of a dictionary
        res = sorted(res.values(), key=lambda v: v[0])
    return res


def get_tuple_values(argv_values: str or tuple, num_exp_values: int = 3, t=float or int):
    """
    Gets mean values from the given string parameter
    Args:
        argv_values: string with list of mean values: either an empty string, or a tuple in a form [] or ().
        E.g. '(1,2,3)' means 1 for the RED channel, 2 for the GREEN channel, 4 for the BLUE channel.
        t: either float or int
        num_exp_values: number of values in tuple

    Returns:
        tuple of values
    """

    digit_reg = r'(-?[0-9. ]+)' if t == float else r'(-?[0-9 ]+)'

    assert num_exp_values > 1, 'Can not parse tuple of size 1'
    content = r'{0}\s*,{1}\s*{0}'.format(digit_reg, (digit_reg + ',') * (num_exp_values - 2))
    tuple_reg = r'((\({0}\))|(\[{0}\]))'.format(content)

    if isinstance(argv_values, tuple) and not len(argv_values):
        return argv_values

    if not len(argv_values) or not re.match(tuple_reg, argv_values):
        raise Error('Values "{}" cannot be parsed. ' +
                    refer_to_faq_msg(59), argv_values)

    mean_values_matches = re.findall(r'[(\[]([0-9., -]+)[)\]]', argv_values)

    for mean in mean_values_matches:
        if len(mean.split(',')) != num_exp_values:
            raise Error('{} channels are expected for given values. ' +
                        refer_to_faq_msg(60), num_exp_values)

    return mean_values_matches


def get_mean_scale_dictionary(mean_values, scale_values, argv_input: str):
    """
    This function takes mean_values and scale_values, checks and processes them into convenient structure

    Parameters
    ----------
    mean_values dictionary, contains input name and mean values passed py user (e.g. {data: np.array[102.4, 122.1, 113.9]}),
    or list containing values (e.g. np.array[102.4, 122.1, 113.9])
    scale_values dictionary, contains input name and scale values passed py user (e.g. {data: np.array[102.4, 122.1, 113.9]})
    or list containing values (e.g. np.array[102.4, 122.1, 113.9])

    Returns
    -------
    The function returns a dictionary e.g.
    mean = { 'data': np.array, 'info': np.array }, scale = { 'data': np.array, 'info': np.array }, input = "data, info" ->
     { 'data': { 'mean': np.array, 'scale': np.array }, 'info': { 'mean': np.array, 'scale': np.array } }

    """
    res = {}
    # collect input names
    if argv_input:
        inputs = argv_input.split(',')
    else:
        inputs = []
        if type(mean_values) is dict:
            inputs = list(mean_values.keys())
        if type(scale_values) is dict:
            for name in scale_values.keys():
                if name not in inputs:
                    inputs.append(name)

    # create unified object containing both mean and scale for input
    if type(mean_values) is dict and type(scale_values) is dict:
        if not mean_values and not scale_values:
            return res

        for inp_scale in scale_values.keys():
            if inp_scale not in inputs:
                raise Error("Specified scale_values name '{}' do not match to any of inputs: {}. "
                            "Please set 'scale_values' that correspond to values from input.".format(inp_scale, inputs))

        for inp_mean in mean_values.keys():
            if inp_mean not in inputs:
                raise Error("Specified mean_values name '{}' do not match to any of inputs: {}. "
                            "Please set 'mean_values' that correspond to values from input.".format(inp_mean, inputs))

        for inp in inputs:
            inp, port = split_node_in_port(inp)
            if inp in mean_values or inp in scale_values:
                res.update(
                    {
                        inp: {
                            'mean':
                                mean_values[inp] if inp in mean_values else None,
                            'scale':
                                scale_values[inp] if inp in scale_values else None
                        }
                    }
                )
        return res

    # user specified input and mean/scale separately - we should return dictionary
    if inputs:
        if mean_values and scale_values:
            if len(inputs) != len(mean_values):
                raise Error('Numbers of inputs and mean values do not match. ' +
                            refer_to_faq_msg(61))
            if len(inputs) != len(scale_values):
                raise Error('Numbers of inputs and scale values do not match. ' +
                            refer_to_faq_msg(62))

            data = list(zip(mean_values, scale_values))

            for i in range(len(data)):
                res.update(
                    {
                        inputs[i]: {
                            'mean':
                                data[i][0],
                            'scale':
                                data[i][1],

                        }
                    }
                )
            return res
        # only mean value specified
        if mean_values:
            data = list(mean_values)
            for i in range(len(data)):
                res.update(
                    {
                        inputs[i]: {
                            'mean':
                                data[i],
                            'scale':
                                None

                        }
                    }
                )
            return res

        # only scale value specified
        if scale_values:
            data = list(scale_values)
            for i in range(len(data)):
                res.update(
                    {
                        inputs[i]: {
                            'mean':
                                None,
                            'scale':
                                data[i]

                        }
                    }
                )
            return res
    # mean and/or scale are specified without inputs
    return list(zip_longest(mean_values, scale_values))


def get_model_name(path_input_model: str) -> str:
    """
    Deduces model name by a given path to the input model
    Args:
        path_input_model: path to the input model

    Returns:
        name of the output IR
    """
    parsed_name, extension = os.path.splitext(os.path.basename(path_input_model))
    return 'model' if parsed_name.startswith('.') or len(parsed_name) == 0 else parsed_name


def get_absolute_path(path_to_file: str) -> str:
    """
    Deduces absolute path of the file by a given path to the file
    Args:
        path_to_file: path to the file

    Returns:
        absolute path of the file
    """
    file_path = os.path.expanduser(path_to_file)
    if not os.path.isabs(file_path):
        file_path = os.path.join(os.getcwd(), file_path)
    return file_path


def isfloat(value):
    try:
        float(value)
        return True
    except ValueError:
        return False


def isbool(value):
    try:
        strtobool(value)
        return True
    except ValueError:
        return False


def isdict(value):
    try:
        evaluated = ast.literal_eval(value)
        return isinstance(evaluated, dict)
    except ValueError:
        return False


def convert_string_to_real_type(value: str):
    if isdict(value):
        return ast.literal_eval(value)

    values = value.split(',')
    for i in range(len(values)):
        value = values[i]
        if value.isdigit():
            values[i] = int(value)
        elif isfloat(value):
            values[i] = float(value)
        elif isbool(value):
            values[i] = strtobool(value)

    return values[0] if len(values) == 1 else values


def parse_transform(transform: str) -> list:
    transforms = []

    if len(transform) == 0:
        return transforms

    all_transforms = re.findall(r"([a-zA-Z0-9]+)(\[([^\]]+)\])*(,|$)", transform)

    # Check that all characters were matched otherwise transform key value is invalid
    key_len = len(transform)
    for transform in all_transforms:
        # In regexp we have 4 groups where 1st group - transformation_name,
        #                                  2nd group - [args],
        #                                  3rd group - args, <-- nested group
        #                                  4th group - EOL
        # And to check that regexp matched all string we decrease total length by the length of matched groups (1,2,4)
        # In case if no arguments were given to transformation then 2nd and 3rd groups will be empty.
        if len(transform) != 4:
            raise Error("Unexpected transform key structure: {}".format(transform))
        key_len -= len(transform[0]) + len(transform[1]) + len(transform[3])

    if key_len != 0:
        raise Error("Unexpected transform key structure: {}".format(transform))

    for transform in all_transforms:
        name = transform[0]
        args = transform[2]

        args_dict = {}

        if len(args) != 0:
            for arg in args.split(';'):
                m = re.match(r"^([_a-zA-Z]+)=(.+)$", arg)
                if not m:
                    raise Error("Unrecognized attributes for transform key: {}".format(transform))

                args_dict[m.group(1)] = convert_string_to_real_type(m.group(2))

        transforms.append((name, args_dict))

    return transforms


def check_available_transforms(transforms: list):
    """
    This function check that transformations specified by user are available.
    :param transforms: list of user specified transformations
    :return: raises an Error if transformation is not available
    """
    from openvino.tools.mo.back.offline_transformations import get_available_transformations
    available_transforms = get_available_transformations()

    missing_transformations = []
    for name, _ in transforms:
        if name not in available_transforms.keys():
            missing_transformations.append(name)

    if len(missing_transformations) != 0:
        raise Error('Following transformations ({}) are not available. '
                    'List with available transformations ({})'.format(','.join(missing_transformations),
                                                                      ','.join(available_transforms.keys())))
    return True


def check_positive(value):
    try:
        int_value = int(value)
        if int_value <= 0:
            raise ValueError
    except ValueError:
        raise argparse.ArgumentTypeError("expected a positive integer value")

    return int_value


def check_bool(value):
    if isinstance(value, bool):
        return value
    elif isinstance(value, str):
        if value.lower() not in ['true', 'false']:
            raise argparse.ArgumentTypeError("expected a True/False value")
        return value.lower() == 'true'
    else:
        raise argparse.ArgumentTypeError("expected a bool or str type")


def depersonalize(value: str, key: str):
    dir_keys = [
        'output_dir', 'extensions', 'saved_model_dir', 'tensorboard_logdir', 'caffe_parser_path'
    ]
    if not isinstance(value, str):
        return value
    res = []
    for path in value.split(','):
        if os.path.isdir(path) and key in dir_keys:
            res.append('DIR')
        elif os.path.isfile(path):
            res.append(os.path.join('DIR', os.path.split(path)[1]))
        else:
            res.append(path)
    return ','.join(res)


def get_meta_info(argv: [argparse.Namespace, dict]):
    meta_data = {'unset': []}
    dict_items = None
    if isinstance(argv, argparse.Namespace):
        dict_items = argv.__dict__.items()
    elif isinstance(argv, dict):
        dict_items = argv.items()
    else:
        raise Error('Incorrect type of argv. Expected dict or argparse.Namespace, got {}'.format(type(dict_items)))

    for key, value in dict_items:
        if value is not None:
            value = depersonalize(value, key)
            meta_data[key] = value
        else:
            meta_data['unset'].append(key)
    # The attribute 'k' is treated separately because it points to not existing file by default
    for key in ['k']:
        if key in meta_data:
            meta_data[key] = ','.join([os.path.join('DIR', os.path.split(i)[1]) for i in meta_data[key].split(',')])
    return meta_data


def get_available_front_ends(fem=None):
    # Use this function as workaround to avoid IR frontend usage by MO
    if fem is None:
        return []
    available_moc_front_ends = fem.get_available_front_ends()
    if 'ir' in available_moc_front_ends:
        available_moc_front_ends.remove('ir')

    return available_moc_front_ends<|MERGE_RESOLUTION|>--- conflicted
+++ resolved
@@ -9,20 +9,14 @@
 from collections import OrderedDict, namedtuple
 from distutils.util import strtobool
 from itertools import zip_longest
-<<<<<<< HEAD
 from pathlib import Path
-=======
 from operator import xor
->>>>>>> d5e0be34
 from typing import List, Union
 
 import numpy as np
 from openvino.runtime import Layout, PartialShape, Dimension, Shape, Type
 
-<<<<<<< HEAD
 import openvino
-=======
->>>>>>> d5e0be34
 from openvino.tools.mo.front.extractor import split_node_in_port
 from openvino.tools.mo.middle.passes.convert_data_type import destination_type_to_np_data_type
 from openvino.tools.mo.middle.passes.convert_data_type import np_data_type_to_destination_type
@@ -483,12 +477,12 @@
         mean_scale_value_to_str),
     'source_layout': ParamDescription(
         'Layout of the input or output of the model in the framework. {}Layout can'
-        ' be specified in the short form, e.g. nhwc, or in complex form, e.g. [n,h,w,c].'
+        ' be specified in the short form, e.g. nhwc, or in complex form, e.g. "[n,h,w,c]".'
         ' Example for many names: '
-        'in_name1([n,h,w,c]),in_name2(nc),out_name1(n),out_name2(nc). Layout can be '
+        '"in_name1([n,h,w,c]),in_name2(nc),out_name1(n),out_name2(nc)". Layout can be '
         'partially defined, "?" can be used to specify undefined layout for one dimension, '
         '"..." can be used to specify undefined layout for multiple dimensions, for example '
-        '?c??, nc..., n...c, etc.', '',
+        '"?c??", "nc...", "n...c", etc.', '',
         'Layout can be set by passing a dictionary, where key is input name and value is '
         'LayoutMap object. Or layout can be set by string of the following format. ',
         source_target_layout_to_str),
@@ -499,10 +493,10 @@
         'Combination of --source_layout and --target_layout. Can\'t be used with either of '
         'them. If model has one input it is sufficient to specify layout of this input, for'
         ' example --layout nhwc. To specify layouts of many tensors, names must be provided,'
-        ' for example: --layout name1(nchw),name2(nc). It is possible to instruct '
+        ' for example: --layout "name1(nchw),name2(nc)". It is possible to instruct '
         'ModelOptimizer to change layout, for example: '
-        '--layout name1(nhwc->nchw),name2(cn->nc). Also "*" in long layout form can be used'
-        ' to fuse dimensions, for example [n,c,...]->[n*c,...].', '', '', layout_param_to_str),
+        '--layout "name1(nhwc->nchw),name2(cn->nc)". Also "*" in long layout form can be'
+        ' used to fuse dimensions, for example "[n,c,...]->[n*c,...]".', '', '', layout_param_to_str),
     'data_type': ParamDescription(
         'Data type for all intermediate tensors and weights. ' +
         'If original model is in FP32 and --data_type=FP16 is specified, all model weights ' +
@@ -921,36 +915,16 @@
                                   mo_convert_params['scale_values'].possible_types_command_line),
                               default=())
     common_group.add_argument('--source_layout',
-<<<<<<< HEAD
                               help=mo_convert_params['source_layout'].description.format(
                                   mo_convert_params['source_layout'].possible_types_command_line),
-=======
-                              help='Layout of the input or output of the model in the framework. Layout can'
-                                   ' be specified in the short form, e.g. nhwc, or in complex form, e.g. "[n,h,w,c]".'
-                                   ' Example for many names: '
-                                   '"in_name1([n,h,w,c]),in_name2(nc),out_name1(n),out_name2(nc)". Layout can be '
-                                   'partially defined, "?" can be used to specify undefined layout for one dimension, '
-                                   '"..." can be used to specify undefined layout for multiple dimensions, for example '
-                                   '"?c??", "nc...", "n...c", etc.',
->>>>>>> d5e0be34
                               default=())
     common_group.add_argument('--target_layout',
                               help=mo_convert_params['target_layout'].description.format(
                                   mo_convert_params['target_layout'].possible_types_command_line),
                               default=())
     common_group.add_argument('--layout',
-<<<<<<< HEAD
                               help=mo_convert_params['layout'].description.format(
                                   mo_convert_params['layout'].possible_types_command_line),
-=======
-                              help='Combination of --source_layout and --target_layout. Can\'t be used with either of '
-                                   'them. If model has one input it is sufficient to specify layout of this input, for'
-                                   ' example --layout nhwc. To specify layouts of many tensors, names must be provided,'
-                                   ' for example: --layout "name1(nchw),name2(nc)". It is possible to instruct '
-                                   'ModelOptimizer to change layout, for example: '
-                                   '--layout "name1(nhwc->nchw),name2(cn->nc)". Also "*" in long layout form can be'
-                                   ' used to fuse dimensions, for example "[n,c,...]->[n*c,...]".',
->>>>>>> d5e0be34
                               default=())
     # TODO: isn't it a weights precision type
     common_group.add_argument('--data_type',
