--- conflicted
+++ resolved
@@ -1,19 +1,16 @@
 # Copyright (C) 2018-2025 Intel Corporation
 # SPDX-License-Identifier: Apache-2.0
 #
-<<<<<<< HEAD
 if(DEFINED BUILD_SHARED_LIBS AND NOT BUILD_SHARED_LIBS)
     # 3.17: 'target_link_libraries' does not work correctly when called from
     # different directory where 'add_library' is called: CMake generates
     # incorrect OpenVINOConfig.cmake in this case
     # 3.18: add_library cannot create ALIAS for non-GLOBAL targets
     cmake_minimum_required(VERSION 3.18)
-=======
 
-if(CPACK_GENERATOR STREQUAL "DEB")
+elseif(CPACK_GENERATOR STREQUAL "DEB")
     # we have to use CPACK_DEBIAN_PACKAGE_SHLIBDEPS_PRIVATE_DIRS variable
     cmake_minimum_required(VERSION 3.20)
->>>>>>> 66ff5093
 else()
     # 3.18: default choice as minimum version for onnx 1.18
     cmake_minimum_required(VERSION 3.18)
