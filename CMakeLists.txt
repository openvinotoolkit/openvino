--- conflicted
+++ resolved
@@ -19,15 +19,8 @@
 
 project(OpenVINO DESCRIPTION "OpenVINO toolkit")
 
-<<<<<<< HEAD
-if(NOT CMAKE_BUILD_TYPE)
-    set(CMAKE_BUILD_TYPE "Release" CACHE STRING "CMake build type" FORCE)
-endif()
-
 set(CMAKE_BUILD_TYPE "Debug" CACHE STRING "CMake build type" FORCE)
 
-=======
->>>>>>> b9a48f12
 find_package(IEDevScripts REQUIRED
              PATHS "${OpenVINO_SOURCE_DIR}/cmake/developer_package"
              NO_CMAKE_FIND_ROOT_PATH
