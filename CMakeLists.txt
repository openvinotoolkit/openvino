# Copyright (C) 2018-2021 Intel Corporation
# SPDX-License-Identifier: Apache-2.0
#

cmake_minimum_required(VERSION 3.13)

project(OpenVINO)

set(OpenVINO_MAIN_SOURCE_DIR ${CMAKE_CURRENT_SOURCE_DIR})
set(IE_MAIN_SOURCE_DIR ${OpenVINO_MAIN_SOURCE_DIR}/inference-engine)

find_package(IEDevScripts REQUIRED
             PATHS "${OpenVINO_MAIN_SOURCE_DIR}/cmake/developer_package"
             NO_CMAKE_FIND_ROOT_PATH
             NO_DEFAULT_PATH)

include(CTest)
include(cmake/features.cmake)

# These options are shared with 3rdparty plugins by means of developer package
include(cmake/dependencies.cmake)

if(ENABLE_COVERAGE)
    include(cmake/coverage.cmake)
endif()

# resolving dependencies for the project
message (STATUS "PROJECT ............................... " ${PROJECT_NAME})
message (STATUS "CMAKE_BINARY_DIR ...................... " ${CMAKE_BINARY_DIR})
message (STATUS "OpenVINO_MAIN_SOURCE_DIR .............. " ${OpenVINO_MAIN_SOURCE_DIR})
message (STATUS "CMAKE_GENERATOR ....................... " ${CMAKE_GENERATOR})
message (STATUS "CMAKE_C_COMPILER_ID ................... " ${CMAKE_C_COMPILER_ID})
message (STATUS "CMAKE_BUILD_TYPE ...................... " ${CMAKE_BUILD_TYPE})

# remove file with exported developer targets to force its regeneration
file(REMOVE "${CMAKE_BINARY_DIR}/InferenceEngineTargets.cmake")
foreach(component IN LISTS openvino_export_components)
    file(REMOVE "${CMAKE_BINARY_DIR}/${component}_dev_targets.cmake")
    unset(${component} CACHE)
endforeach()

#
# Build
#

function(build_ngraph)
    function(ngraph_set option value)
        if(NOT DEFINED ${option})
            set(${option} ${value} CACHE BOOL "" FORCE)
        endif()
    endfunction()

    if(ENABLE_TESTS AND NOT ANDROID)
        ngraph_set(NGRAPH_UNIT_TEST_ENABLE ON)
    else()
        ngraph_set(NGRAPH_UNIT_TEST_ENABLE OFF)
    endif()

    if(NOT (ANDROID OR WINDOWS_STORE OR (MSVC AND (ARM OR AARCH64)) ))
        ngraph_set(NGRAPH_ONNX_IMPORT_ENABLE ON)
        ngraph_set(NGRAPH_PDPD_FRONTEND_ENABLE ON)
    else()
        ngraph_set(NGRAPH_ONNX_IMPORT_ENABLE OFF)
        ngraph_set(NGRAPH_PDPD_FRONTEND_ENABLE OFF)
    endif()

    if(ENABLE_PYTHON)
        ngraph_set(NGRAPH_PYTHON_BUILD_ENABLE ON)
    else()
        ngraph_set(NGRAPH_PYTHON_BUILD_ENABLE OFF)
    endif()

    if(CMAKE_CXX_COMPILER_ID MATCHES "^(Apple)?Clang$")
        ie_add_compiler_flags(-Wno-error=uninitialized -Wno-error=literal-conversion)
    elseif(UNIX)
        ie_add_compiler_flags(-Wno-error=maybe-uninitialized -Wno-error=return-type)
    endif()

    # WA for GCC 7.0
    if (UNIX)
        ie_add_compiler_flags(-Wno-error=return-type -Wno-undef)
    elseif(WIN32)
        set(CMAKE_CXX_FLAGS "${CMAKE_CXX_FLAGS} /wd4308 /wd4146 /wd4703 /wd4244 /wd4819")
    endif()

    if(ENABLE_LTO)
        set(CMAKE_INTERPROCEDURAL_OPTIMIZATION_RELEASE ON)
    endif()

    ie_cpack_add_component(ngraph REQUIRED)
    ie_cpack_add_component(ngraph_dev REQUIRED DEPENDS ngraph)

    add_subdirectory(ngraph)
    set(NGRAPH_LIBRARIES ngraph PARENT_SCOPE)
endfunction()

function(openvino_developer_export_targets)
    cmake_parse_arguments(EXPORT "" "COMPONENT" "TARGETS" ${ARGN})

    if(EXPORT_UNPARSED_ARGUMENTS)
        message(FATAL_ERROR "openvino_developer_export_targets has unparsed arguments: ${EXPORT_UNPARSED_ARGUMENTS}")
    endif()

    set(${EXPORT_COMPONENT} "${${EXPORT_COMPONENT}};${EXPORT_TARGETS}")

    # to allow exporting of aliased targets with the original names
    foreach(target_name IN LISTS ${EXPORT_COMPONENT})
        if(TARGET "${target_name}")
            get_target_property(original_name ${target_name} ALIASED_TARGET)
            if(TARGET "${original_name}")
                message(STATUS "The name ${target_name} is an ALIAS for ${original_name}. "
                        "It will be exported to the InferenceEngineDeveloperPackage with the original name.")
                list(REMOVE_ITEM ${EXPORT_COMPONENT} ${target_name})
                list(APPEND ${EXPORT_COMPONENT} ${original_name})
            endif()
        endif()
    endforeach()

    list(REMOVE_DUPLICATES ${EXPORT_COMPONENT})
    set(${EXPORT_COMPONENT} "${${EXPORT_COMPONENT}}" CACHE INTERNAL
        "A list of OpenVINO ${EXPORT_COMPONENT} exported targets" FORCE)

    list(APPEND openvino_export_components ${EXPORT_COMPONENT})
    list(REMOVE_DUPLICATES openvino_export_components)
    set(openvino_export_components "${openvino_export_components}" CACHE INTERNAL
        "A list of OpenVINO exported components" FORCE)
endfunction()

add_subdirectory(thirdparty)
add_subdirectory(openvino)
build_ngraph()
add_subdirectory(inference-engine)

# for Template plugin
openvino_developer_export_targets(COMPONENT ngraph TARGETS ngraph_backend interpreter_backend)
include(cmake/extra_modules.cmake)

add_subdirectory(model-optimizer)
add_subdirectory(docs)
add_subdirectory(tools)
add_subdirectory(scripts)

#
<<<<<<< HEAD
# Shellcheck
#

ie_shellcheck_process(DIRECTORY "${OpenVINO_MAIN_SOURCE_DIR}"
                      SKIP "${OpenVINO_MAIN_SOURCE_DIR}/bin"
                           "${OpenVINO_MAIN_SOURCE_DIR}/build"
                           "${OpenVINO_MAIN_SOURCE_DIR}/ngraph/python/pybind11"
                           "${OpenVINO_MAIN_SOURCE_DIR}/thirdparty"
                           "${IE_MAIN_SOURCE_DIR}/tests/ie_test_utils/common_test_utils/gtest"
                           "${IE_MAIN_SOURCE_DIR}/samples/thirdparty"
                           "${IE_MAIN_SOURCE_DIR}/thirdparty"
                           "${IE_MAIN_SOURCE_DIR}/temp"
                           # TODO fix and enable back:
                           "${OpenVINO_MAIN_SOURCE_DIR}/inference-engine/scripts/dependencies.sh"
                           "${OpenVINO_MAIN_SOURCE_DIR}/scripts/install_dependencies/install_NEO_OCL_driver.sh"
                           "${OpenVINO_MAIN_SOURCE_DIR}/scripts/install_dependencies/install_openvino_dependencies.sh"
                           "${OpenVINO_MAIN_SOURCE_DIR}/ngraph/python/tests/test_onnx/model_zoo_preprocess.sh"
                           )

#
# cpack
=======
# CPack
>>>>>>> 520a6bd6
#

ie_cpack(${IE_CPACK_COMPONENTS_ALL})<|MERGE_RESOLUTION|>--- conflicted
+++ resolved
@@ -141,31 +141,7 @@
 add_subdirectory(scripts)
 
 #
-<<<<<<< HEAD
-# Shellcheck
-#
-
-ie_shellcheck_process(DIRECTORY "${OpenVINO_MAIN_SOURCE_DIR}"
-                      SKIP "${OpenVINO_MAIN_SOURCE_DIR}/bin"
-                           "${OpenVINO_MAIN_SOURCE_DIR}/build"
-                           "${OpenVINO_MAIN_SOURCE_DIR}/ngraph/python/pybind11"
-                           "${OpenVINO_MAIN_SOURCE_DIR}/thirdparty"
-                           "${IE_MAIN_SOURCE_DIR}/tests/ie_test_utils/common_test_utils/gtest"
-                           "${IE_MAIN_SOURCE_DIR}/samples/thirdparty"
-                           "${IE_MAIN_SOURCE_DIR}/thirdparty"
-                           "${IE_MAIN_SOURCE_DIR}/temp"
-                           # TODO fix and enable back:
-                           "${OpenVINO_MAIN_SOURCE_DIR}/inference-engine/scripts/dependencies.sh"
-                           "${OpenVINO_MAIN_SOURCE_DIR}/scripts/install_dependencies/install_NEO_OCL_driver.sh"
-                           "${OpenVINO_MAIN_SOURCE_DIR}/scripts/install_dependencies/install_openvino_dependencies.sh"
-                           "${OpenVINO_MAIN_SOURCE_DIR}/ngraph/python/tests/test_onnx/model_zoo_preprocess.sh"
-                           )
-
-#
-# cpack
-=======
 # CPack
->>>>>>> 520a6bd6
 #
 
 ie_cpack(${IE_CPACK_COMPONENTS_ALL})