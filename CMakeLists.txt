--- conflicted
+++ resolved
@@ -2,26 +2,6 @@
 # SPDX-License-Identifier: Apache-2.0
 #
 
-<<<<<<< HEAD
-if(DEFINED BUILD_SHARED_LIBS AND NOT BUILD_SHARED_LIBS)
-    # 3.17: 'target_link_libraries' does not work correctly when called from
-    # different directory where 'add_library' is called: CMake generates
-    # incorrect OpenVINOConfig.cmake in this case
-    # 3.18: add_library cannot create ALIAS for non-GLOBAL targets
-    cmake_minimum_required(VERSION 3.18)
-else()
-    if(CPACK_GENERATOR STREQUAL "DEB")
-        # 3.20: we have to use CPACK_DEBIAN_PACKAGE_SHLIBDEPS_PRIVATE_DIRS variable
-        cmake_minimum_required(VERSION 3.20)
-    else()
-        if(WIN32)
-            # 3.16: FindPython3.cmake can find Python via -DPython3_EXECUTABLE
-            # 3.18: FindPython3.cmake can find Python automatically from virtualenv
-            cmake_minimum_required(VERSION 3.18)
-        else()
-            # 3.13: default choice
-            cmake_minimum_required(VERSION 3.13)
-=======
 if(NOT DEFINED CMAKE_MINIMUM_REQUIRED_VERSION)
     if(DEFINED BUILD_SHARED_LIBS AND NOT BUILD_SHARED_LIBS)
         # 3.17: 'target_link_libraries' does not work correctly when called from
@@ -34,9 +14,14 @@
             # we have to use CPACK_DEBIAN_PACKAGE_SHLIBDEPS_PRIVATE_DIRS variable
             set(CMAKE_MINIMUM_REQUIRED_VERSION 3.20)
         else()
-            # default choice
-            set(CMAKE_MINIMUM_REQUIRED_VERSION 3.13)
->>>>>>> 27decbbd
+            if(WIN32)
+                # 3.16: FindPython3.cmake can find Python via -DPython3_EXECUTABLE
+                # 3.18: FindPython3.cmake can find Python automatically from virtualenv
+                set(CMAKE_MINIMUM_REQUIRED_VERSION 3.16)
+            else()
+                # 3.13: default choice
+                set(CMAKE_MINIMUM_REQUIRED_VERSION 3.13)
+            endif()
         endif()
     endif()
 endif()
