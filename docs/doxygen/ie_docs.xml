<doxygenlayout xmlns:xi="http://www.w3.org/2001/XInclude" version="1.0">
    <!-- Navigation index tabs for HTML output -->
    <navindex>
<<<<<<< HEAD
        <tab type="mainpage" title="OpenVINO Home" url="@ref index"/>
        <!-- Overview/ Getting Started category -->
        <tab type="usergroup" title="GETTING STARTED" url="index.html">
            <tab type="user" title="OpenVINO Toolkit Overview" url="index.html"/>
            <tab type="usergroup" title="Install Intel® Distribution of OpenVINO™ toolkit for Linux* OS" url="@ref openvino_docs_install_guides_installing_openvino_linux">
                <tab type="user" title="Configuration Guide for the Intel® Distribution of OpenVINO™ toolkit and the Intel® Vision Accelerator Design with Intel® Movidius™ VPUs on Linux*" url="@ref openvino_docs_install_guides_installing_openvino_linux_ivad_vpu"/>
            </tab>
            <tab type="user" title="Get Started with OpenVINO™ toolkit on Linux*" url="@ref openvino_docs_get_started_get_started_linux"/>
            <tab type="usergroup" title="Install Intel® Distribution of OpenVINO™ toolkit for Linux with FPGA Support" url="@ref openvino_docs_install_guides_installing_openvino_linux_fpga">
                <tab type="user" title="Configuration Guide for OpenVINO and the Intel® Vision Accelerator Design with an Intel® Arria 10 FPGA SG2 (IEIs Mustang-F100-A10) on Linux" url="@ref openvino_docs_install_guides_VisionAcceleratorFPGA_Configure"/>
                <tab type="user" title="Configuration Guide for Intel® Distribution of OpenVINO™ toolkit and the Intel® Programmable Acceleration Card with Intel® Arria® 10 FPGA GX on CentOS or Ubuntu*" url="@ref openvino_docs_install_guides_PAC_Configure"/>
            </tab>
            <tab type="user" title="Install Intel® Distribution of OpenVINO™ toolkit for Windows* 10" url="@ref openvino_docs_install_guides_installing_openvino_windows"/>
            <tab type="usergroup" title="Install Intel® Distribution of OpenVINO™ toolkit for Windows* with FPGA support" url="@ref openvino_docs_install_guides_installing_openvino_windows_fpga">
                 <tab type="user" title="Configuration Guide for OpenVINO and the Intel® Vision Accelerator Design with an Intel® Arria 10 FPGA SG2 (IEIs Mustang-F100-A10) on Windows*" url="@ref openvino_docs_install_guides_VisionAcceleratorFPGA_Configure_Windows"/>
            </tab>
            <tab type="user" title="Get Started with OpenVINO™ toolkit on Windows*" url="@ref openvino_docs_get_started_get_started_windows"/>
            <tab type="user" title="Install Intel® Distribution of OpenVINO™ toolkit for macOS*" url="@ref openvino_docs_install_guides_installing_openvino_macos"/>
            <tab type="user" title="Get Started with OpenVINO™ toolkit on macOS*" url="@ref openvino_docs_get_started_get_started_macos"/>
            <tab type="user" title="Install Intel® Distribution of OpenVINO™ toolkit for Raspbian* OS" url="@ref openvino_docs_install_guides_installing_openvino_raspbian"/>
            <tab type="user" title="Intel® Movidius™ VPUs Setup Guide for Use with Intel® Distribution of OpenVINO™ toolkit" url="@ref openvino_docs_install_guides_movidius_setup_guide"/>
			      <tab type="user" title="Intel® Movidius™ VPUs Programming Guide for Use with Intel® Distribution of OpenVINO™ toolkit" url="@ref openvino_docs_install_guides_movidius_programming_guide"/>
            <tab type="user" title="Install Intel® Distribution of OpenVINO™ toolkit for Linux* from a Docker* Image" url="@ref openvino_docs_install_guides_installing_openvino_docker_linux"/>
            <tab type="user" title="Install Intel® Distribution of OpenVINO™ toolkit for Windows* from a Docker* Image" url="@ref openvino_docs_install_guides_installing_openvino_docker_windows"/>
            <tab type="user" title="Install Intel® Distribution of OpenVINO™ toolkit for Linux* Using APT Repository" url="@ref openvino_docs_install_guides_installing_openvino_apt"/>
            <tab type="user" title="Install Intel® Distribution of OpenVINO™ toolkit for Linux* Using YUM Repository" url="@ref openvino_docs_install_guides_installing_openvino_yum"/>
            <tab type="user" title="Install Intel® Distribution of OpenVINO™ toolkit from Anaconda* Cloud" url="@ref openvino_docs_install_guides_installing_openvino_conda"/>
            <tab type="user" title="Create a Yocto* Image with OpenVINO™ toolkit" url="@ref openvino_docs_install_guides_installing_openvino_yocto"/>
            <tab type="user" title="OpenVINO Model Server" url="@ref openvino_docs_ovms"/>

        </tab>
        <!-- How To category -->
        <tab type="usergroup" title="HOW TOs" url="@ref openvino_docs_how_tos_how_to_links">
            <tab type="user" title="&quot;Hot Topic&quot; How-To Links" url="@ref openvino_docs_how_tos_how_to_links"/>
            <tab type="user" title="Custom Layers Guide" url="@ref openvino_docs_HOWTO_Custom_Layers_Guide"/>
			  </tab>
        <tab type="usergroup" title="GUIDES" url="@ref openvino_docs_IE_DG_Introduction">
            <!-- Intro -->
            <tab type="user" title="Overview" url="@ref openvino_docs_IE_DG_Introduction"/>
            <!-- DLDT -->
            <tab type="usergroup" title="GUIDES" url="@ref openvino_docs_IE_DG_Introduction">
                <!-- Model Optimizer -->
                <tab type="usergroup" title="Model Optimizer Developer Guide" url="@ref openvino_docs_MO_DG_Deep_Learning_Model_Optimizer_DevGuide">
                    <tab type="usergroup" title="Preparing and Optimizing Your Trained Model" url="@ref openvino_docs_MO_DG_prepare_model_Prepare_Trained_Model">
                        <tab type="user" title="Configuring the Model Optimizer" url="@ref openvino_docs_MO_DG_prepare_model_Config_Model_Optimizer"/>
                        <tab type="usergroup" title="Converting a Model to Intermediate Representation (IR)" url="@ref openvino_docs_MO_DG_prepare_model_convert_model_Converting_Model">
                            <tab type="user" title="Converting a Model Using General Conversion Parameters" url="@ref openvino_docs_MO_DG_prepare_model_convert_model_Converting_Model_General"/>
                            <tab type="user" title="Converting a Caffe* Model" url="@ref openvino_docs_MO_DG_prepare_model_convert_model_Convert_Model_From_Caffe"/>
                            <tab type="usergroup" title="Converting a TensorFlow* Model" url="@ref openvino_docs_MO_DG_prepare_model_convert_model_Convert_Model_From_TensorFlow">
                                <tab type="user" title="Converting YOLO* Models from DarkNet to the Intermediate Representation" url="@ref openvino_docs_MO_DG_prepare_model_convert_model_tf_specific_Convert_YOLO_From_Tensorflow"/>
                                <tab type="user" title="Converting FaceNet Models from TensorFlow" url="@ref openvino_docs_MO_DG_prepare_model_convert_model_tf_specific_Convert_FaceNet_From_Tensorflow"/>
                                <tab type="user" title="Converting Neural Collaborative Filtering Model from TensorFlow" url="@ref openvino_docs_MO_DG_prepare_model_convert_model_tf_specific_Convert_NCF_From_Tensorflow"/>
                                <tab type="user" title="Converting DeepSpeech Model from TensorFlow" url="@ref openvino_docs_MO_DG_prepare_model_convert_model_tf_specific_Convert_DeepSpeech_From_Tensorflow"/>
                                <tab type="user" title="Converting Language Model on One Billion Word Benchmark from TensorFlow" url="@ref openvino_docs_MO_DG_prepare_model_convert_model_tf_specific_Convert_lm_1b_From_Tensorflow"/>
                                <tab type="user" title="Converting TensorFlow* Object Detection API Models" url="@ref openvino_docs_MO_DG_prepare_model_convert_model_tf_specific_Convert_Object_Detection_API_Models"/>
                                <tab type="user" title="Converting TensorFlow*-Slim Image Classification Model Library Models" url="@ref openvino_docs_MO_DG_prepare_model_convert_model_tf_specific_Convert_Slim_Library_Models"/>
                                <tab type="user" title="Converting CRNN Model from TensorFlow" url="@ref openvino_docs_MO_DG_prepare_model_convert_model_tf_specific_Convert_CRNN_From_Tensorflow"/>
                                <tab type="user" title="Converting GNMT from TensorFlow" url="@ref openvino_docs_MO_DG_prepare_model_convert_model_tf_specific_Convert_GNMT_From_Tensorflow"/>
                                <tab type="user" title="Converting BERT from TensorFlow" url="@ref openvino_docs_MO_DG_prepare_model_convert_model_tf_specific_Convert_BERT_From_Tensorflow"/>
                                <tab type="user" title="Convert TensorFlow* XLNet Model to the Intermediate Representation" url="@ref openvino_docs_MO_DG_prepare_model_convert_model_tf_specific_Convert_XLNet_From_Tensorflow"/>
                                <tab type="user" title="Converting TensorFlow* Wide and Deep Models from TensorFlow" url="@ref openvino_docs_MO_DG_prepare_model_convert_model_tf_specific_Convert_WideAndDeep_Family_Models"/>
                            </tab>
                            <tab type="usergroup" title="Converting a MXNet* Model" url="@ref openvino_docs_MO_DG_prepare_model_convert_model_Convert_Model_From_MxNet">
                                <tab type="user" title="Converting a Style Transfer Model from MXNet" url="@ref openvino_docs_MO_DG_prepare_model_convert_model_mxnet_specific_Convert_Style_Transfer_From_MXNet"/>
                                <tab type="user" title="Converting GluonCV* Models" url="@ref openvino_docs_MO_DG_prepare_model_convert_model_mxnet_specific_Convert_GluonCV_Models"/>
                            </tab>
                            <tab type="usergroup" title="Converting Your Kaldi* Model" url="@ref openvino_docs_MO_DG_prepare_model_convert_model_Convert_Model_From_Kaldi">
                                <tab type="user" title="Convert Kaldi* ASpIRE Chain Time Delay Neural Network (TDNN) Model to the Intermediate Representation" url="@ref openvino_docs_MO_DG_prepare_model_convert_model_kaldi_specific_Aspire_Tdnn_Model"/>
                            </tab>
                            <tab type="usergroup" title="Converting Your ONNX* Model" url="@ref openvino_docs_MO_DG_prepare_model_convert_model_Convert_Model_From_ONNX">
                                <tab type="user" title="Convert ONNX* Mask R-CNN Model to the Intermediate Representation" url="@ref openvino_docs_MO_DG_prepare_model_convert_model_onnx_specific_Convert_Mask_RCNN"/>
                                <tab type="user" title="Converting DLRM ONNX* Model" url="@ref openvino_docs_MO_DG_prepare_model_convert_model_onnx_specific_Convert_DLRM"/>
                            </tab>
                            <tab type="user" title="Model Optimizations Techniques" url="@ref openvino_docs_MO_DG_prepare_model_Model_Optimization_Techniques"/>
                            <tab type="user" title="Cutting off Parts of a Model" url="@ref openvino_docs_MO_DG_prepare_model_convert_model_Cutting_Model"/>
                            <tab type="usergroup" title="Sub-graph Replacement in Model Optimizer" url="@ref openvino_docs_MO_DG_prepare_model_customize_model_optimizer_Subgraph_Replacement_Model_Optimizer">
                                <tab type="user" title="(Deprecated) Case-Study: Converting SSD models created with the TensorFlow* Object Detection API" url="@ref openvino_docs_MO_DG_prepare_model_customize_model_optimizer_TensorFlow_SSD_ObjectDetection_API"/>
                                <tab type="user" title="(Deprecated) Case-Study: Converting Faster R-CNN models created with the TensorFlow* Object Detection API" url="@ref openvino_docs_MO_DG_prepare_model_customize_model_optimizer_TensorFlow_Faster_RCNN_ObjectDetection_API"/>
                            </tab>
                            <tab type="user" title="Supported Framework Layers" url="@ref openvino_docs_MO_DG_prepare_model_Supported_Frameworks_Layers"/>
                            <tab type="user" title="[Deprecated] IR Notation Reference" url="@ref openvino_docs_MO_DG_prepare_model_convert_model_Legacy_IR_Layers_Catalog_Spec"/>
                            <tab type="user" title="IR suitable for INT8 inference" url="@ref openvino_docs_MO_DG_prepare_model_convert_model_IR_suitable_for_INT8_inference"/>
=======
        <tab id="converting_and_preparing_models" type="usergroup" title="Converting and Preparing Models" url="">
            <!-- Model Optimizer Developer Guide-->
            <tab type="usergroup" title="Model Optimizer Developer Guide" url="@ref openvino_docs_MO_DG_Deep_Learning_Model_Optimizer_DevGuide">
                <tab type="usergroup" title="Preparing and Optimizing Your Trained Model" url="@ref openvino_docs_MO_DG_prepare_model_Prepare_Trained_Model">
                    <tab type="user" title="Configuring the Model Optimizer" url="@ref openvino_docs_MO_DG_prepare_model_Config_Model_Optimizer"/>
                    <tab type="usergroup" title="Converting a Model to Intermediate Representation (IR)" url="@ref openvino_docs_MO_DG_prepare_model_convert_model_Converting_Model">
                        <tab type="user" title="Converting a Model Using General Conversion Parameters" url="@ref openvino_docs_MO_DG_prepare_model_convert_model_Converting_Model_General"/>
                        <tab type="user" title="Converting a Caffe* Model" url="@ref openvino_docs_MO_DG_prepare_model_convert_model_Convert_Model_From_Caffe"/>
                        <tab type="usergroup" title="Converting a TensorFlow* Model" url="@ref openvino_docs_MO_DG_prepare_model_convert_model_Convert_Model_From_TensorFlow">
                            <tab type="user" title="Converting YOLO* Models from DarkNet to the Intermediate Representation" url="@ref openvino_docs_MO_DG_prepare_model_convert_model_tf_specific_Convert_YOLO_From_Tensorflow"/>
                            <tab type="user" title="Converting FaceNet Models from TensorFlow" url="@ref openvino_docs_MO_DG_prepare_model_convert_model_tf_specific_Convert_FaceNet_From_Tensorflow"/>
                            <tab type="user" title="Converting Neural Collaborative Filtering Model from TensorFlow" url="@ref openvino_docs_MO_DG_prepare_model_convert_model_tf_specific_Convert_NCF_From_Tensorflow"/>
                            <tab type="user" title="Converting DeepSpeech Model from TensorFlow" url="@ref openvino_docs_MO_DG_prepare_model_convert_model_tf_specific_Convert_DeepSpeech_From_Tensorflow"/>
                            <tab type="user" title="Converting Language Model on One Billion Word Benchmark from TensorFlow" url="@ref openvino_docs_MO_DG_prepare_model_convert_model_tf_specific_Convert_lm_1b_From_Tensorflow"/>
                            <tab type="user" title="Converting TensorFlow* Object Detection API Models" url="@ref openvino_docs_MO_DG_prepare_model_convert_model_tf_specific_Convert_Object_Detection_API_Models"/>
                            <tab type="user" title="Converting TensorFlow*-Slim Image Classification Model Library Models" url="@ref openvino_docs_MO_DG_prepare_model_convert_model_tf_specific_Convert_Slim_Library_Models"/>
                            <tab type="user" title="Converting CRNN Model from TensorFlow" url="@ref openvino_docs_MO_DG_prepare_model_convert_model_tf_specific_Convert_CRNN_From_Tensorflow"/>
                            <tab type="user" title="Converting GNMT from TensorFlow" url="@ref openvino_docs_MO_DG_prepare_model_convert_model_tf_specific_Convert_GNMT_From_Tensorflow"/>
                            <tab type="user" title="Converting BERT from TensorFlow" url="@ref openvino_docs_MO_DG_prepare_model_convert_model_tf_specific_Convert_BERT_From_Tensorflow"/>
                            <tab type="user" title="Convert TensorFlow* XLNet Model to the Intermediate Representation" url="@ref openvino_docs_MO_DG_prepare_model_convert_model_tf_specific_Convert_XLNet_From_Tensorflow"/>
                            <tab type="user" title="Converting TensorFlow* Wide and Deep Models from TensorFlow" url="@ref openvino_docs_MO_DG_prepare_model_convert_model_tf_specific_Convert_WideAndDeep_Family_Models"/>
                            <tab type="user" title="Converting EfficientDet Models from TensorFlow" url="@ref openvino_docs_MO_DG_prepare_model_convert_model_tf_specific_Convert_EfficientDet_Models"/>
>>>>>>> 24ed4133
                        </tab>
                        <tab type="usergroup" title="Converting a MXNet* Model" url="@ref openvino_docs_MO_DG_prepare_model_convert_model_Convert_Model_From_MxNet">
                            <tab type="user" title="Converting a Style Transfer Model from MXNet" url="@ref openvino_docs_MO_DG_prepare_model_convert_model_mxnet_specific_Convert_Style_Transfer_From_MXNet"/>
                            <tab type="user" title="Converting GluonCV* Models" url="@ref openvino_docs_MO_DG_prepare_model_convert_model_mxnet_specific_Convert_GluonCV_Models"/>
                        </tab>
                        <tab type="usergroup" title="Converting Your Kaldi* Model" url="@ref openvino_docs_MO_DG_prepare_model_convert_model_Convert_Model_From_Kaldi">
                            <tab type="user" title="Convert Kaldi* ASpIRE Chain Time Delay Neural Network (TDNN) Model to the Intermediate Representation" url="@ref openvino_docs_MO_DG_prepare_model_convert_model_kaldi_specific_Aspire_Tdnn_Model"/>
                        </tab>
                        <tab type="usergroup" title="Converting Your ONNX* Model" url="@ref openvino_docs_MO_DG_prepare_model_convert_model_Convert_Model_From_ONNX">
                            <tab type="user" title="Convert ONNX* Mask R-CNN Model to the Intermediate Representation" url="@ref openvino_docs_MO_DG_prepare_model_convert_model_onnx_specific_Convert_Mask_RCNN"/>
                            <tab type="user" title="Converting DLRM ONNX* Model" url="@ref openvino_docs_MO_DG_prepare_model_convert_model_onnx_specific_Convert_DLRM"/>
                        </tab>
                        <tab type="user" title="Model Optimizations Techniques" url="@ref openvino_docs_MO_DG_prepare_model_Model_Optimization_Techniques"/>
                        <tab type="user" title="Cutting off Parts of a Model" url="@ref openvino_docs_MO_DG_prepare_model_convert_model_Cutting_Model"/>
                        <tab type="usergroup" title="Sub-graph Replacement in Model Optimizer" url="@ref openvino_docs_MO_DG_prepare_model_customize_model_optimizer_Subgraph_Replacement_Model_Optimizer">
                            <tab type="user" title="[DEPRECATED] Case-Study: Converting SSD models created with the TensorFlow* Object Detection API" url="@ref openvino_docs_MO_DG_prepare_model_customize_model_optimizer_TensorFlow_SSD_ObjectDetection_API"/>
                            <tab type="user" title="[DEPRECATED] Case-Study: Converting Faster R-CNN models created with the TensorFlow* Object Detection API" url="@ref openvino_docs_MO_DG_prepare_model_customize_model_optimizer_TensorFlow_Faster_RCNN_ObjectDetection_API"/>
                        </tab>
                        <tab type="user" title="Supported Framework Layers" url="@ref openvino_docs_MO_DG_prepare_model_Supported_Frameworks_Layers"/>
                        <tab type="user" title="[DEPRECATED] IR Notation Reference" url="@ref openvino_docs_MO_DG_prepare_model_convert_model_Legacy_IR_Layers_Catalog_Spec"/>
                        <tab type="user" title="IR suitable for INT8 inference" url="@ref openvino_docs_MO_DG_prepare_model_convert_model_IR_suitable_for_INT8_inference"/>
                    </tab>
                    <tab type="usergroup" title="Custom Layers in Model Optimizer" url="@ref openvino_docs_MO_DG_prepare_model_customize_model_optimizer_Customize_Model_Optimizer">
                        <tab type="user" title="Extending Model Optimizer with New Primitives" url="@ref openvino_docs_MO_DG_prepare_model_customize_model_optimizer_Extending_Model_Optimizer_with_New_Primitives"/>
                        <tab type="user" title="Extending MXNet Model Optimizer with New Primitives" url="@ref openvino_docs_MO_DG_prepare_model_customize_model_optimizer_Extending_MXNet_Model_Optimizer_with_New_Primitives"/>
                        <tab type="user" title="Legacy Mode for Caffe* Custom Layers" url="@ref openvino_docs_MO_DG_prepare_model_customize_model_optimizer_Legacy_Mode_for_Caffe_Custom_Layers"/>
                        <tab type="user" title="[DEPRECATED] Offloading Sub-Graph Inference" url="https://docs.openvinotoolkit.org/2020.1/_docs_MO_DG_prepare_model_customize_model_optimizer_Offloading_Sub_Graph_Inference.html"/>
                    </tab>
                </tab>
                <tab type="user" title="Model Optimizer Frequently Asked Questions" url="@ref openvino_docs_MO_DG_prepare_model_Model_Optimizer_FAQ"/>
                <tab type="user" title="Known Issues" url="@ref openvino_docs_MO_DG_Known_Issues_Limitations"/>
            </tab>
            <!-- Model Downloader -->
            <tab type="user" title="Model Downloader" url="@ref omz_tools_downloader_README"/>
            <!-- Custom Layers Guide -->
            <tab type="usergroup" title="Custom Layers Guide" url="@ref openvino_docs_HOWTO_Custom_Layers_Guide"></tab>
        </tab>    
        
        <!-- Intermediate Representation and Operations Sets -->
        <tab id="intermediate_representaton_and_operations_sets" type="usergroup" title="Intermediate Representation and Operations Sets" url="@ref openvino_docs_MO_DG_IR_and_opsets">
            <tab type="usergroup" title="Available Operations Sets" url="@ref openvino_docs_ops_opset">
                <tab type="user" title="opset5 Specification" url="@ref openvino_docs_ops_opset5"/>
                <tab type="user" title="opset4 Specification" url="@ref openvino_docs_ops_opset4"/>
                <tab type="user" title="opset3 Specification" url="@ref openvino_docs_ops_opset3"/>
                <tab type="user" title="opset2 Specification" url="@ref openvino_docs_ops_opset2"/>
                <tab type="user" title="opset1 Specification" url="@ref openvino_docs_ops_opset1"/>
            </tab>
            <tab type="usergroup" title="Operations Specifications" url="">
                <tab type="user" title="Abs-1" url="@ref openvino_docs_ops_arithmetic_Abs_1"/>
                <tab type="user" title="Acos-1" url="@ref openvino_docs_ops_arithmetic_Acos_1"/>
                <tab type="user" title="Acosh-3" url="@ref openvino_docs_ops_arithmetic_Acosh_3"/>
                <tab type="user" title="Add-1" url="@ref openvino_docs_ops_arithmetic_Add_1"/>
                <tab type="user" title="Asin-1" url="@ref openvino_docs_ops_arithmetic_Asin_1"/>
                <tab type="user" title="Asinh-3" url="@ref openvino_docs_ops_arithmetic_Asinh_3"/>
                <tab type="user" title="Assign-3" url="@ref openvino_docs_ops_infrastructure_Assign_3"/>
                <tab type="user" title="Atan-1" url="@ref openvino_docs_ops_arithmetic_Atan_1"/>
                <tab type="user" title="Atanh-3" url="@ref openvino_docs_ops_arithmetic_Atanh_3"/>
                <tab type="user" title="AvgPool-1" url="@ref openvino_docs_ops_pooling_AvgPool_1"/>
                <tab type="user" title="BatchNormInference-5" url="@ref openvino_docs_ops_normalization_BatchNormInference_5"/>
                <tab type="user" title="BatchToSpace-2" url="@ref openvino_docs_ops_movement_BatchToSpace_2"/>
                <tab type="user" title="BinaryConvolution-1" url="@ref openvino_docs_ops_convolution_BinaryConvolution_1"/>
                <tab type="user" title="Broadcast-1" url="@ref openvino_docs_ops_movement_Broadcast_1"/>
                <tab type="user" title="Broadcast-3" url="@ref openvino_docs_ops_movement_Broadcast_3"/>
                <tab type="user" title="Bucketize-3" url="@ref openvino_docs_ops_condition_Bucketize_3"/>
                <tab type="user" title="CTCGreedyDecoder-1" url="@ref openvino_docs_ops_sequence_CTCGreedyDecoder_1"/>
                <tab type="user" title="Ceiling-1" url="@ref openvino_docs_ops_arithmetic_Ceiling_1"/>
                <tab type="user" title="Clamp-1" url="@ref openvino_docs_ops_activation_Clamp_1"/>
                <tab type="user" title="Concat-1" url="@ref openvino_docs_ops_movement_Concat_1"/>
                <tab type="user" title="Constant-1" url="@ref openvino_docs_ops_infrastructure_Constant_1"/>
                <tab type="user" title="ConvertLike-1" url="@ref openvino_docs_ops_type_ConvertLike_1"/>
                <tab type="user" title="Convert-1" url="@ref openvino_docs_ops_type_Convert_1"/>
                <tab type="user" title="ConvolutionBackpropData-1" url="@ref openvino_docs_ops_convolution_ConvolutionBackpropData_1"/>
                <tab type="user" title="Convolution-1" url="@ref openvino_docs_ops_convolution_Convolution_1"/>
                <tab type="user" title="Cos-1" url="@ref openvino_docs_ops_arithmetic_Cos_1"/>
                <tab type="user" title="Cosh-1" url="@ref openvino_docs_ops_arithmetic_Cosh_1"/>
                <tab type="user" title="CTCLoss-4" url="@ref openvino_docs_ops_sequence_CTCLoss_4"/>
                <tab type="user" title="CumSum" url="@ref openvino_docs_ops_arithmetic_CumSum_3"/>
                <tab type="user" title="DeformableConvolution-1" url="@ref openvino_docs_ops_convolution_DeformableConvolution_1"/>
                <tab type="user" title="DeformablePSROIPooling-1" url="@ref openvino_docs_ops_detection_DeformablePSROIPooling_1"/>
                <tab type="user" title="DepthToSpace-1" url="@ref openvino_docs_ops_movement_DepthToSpace_1"/>
                <tab type="user" title="DetectionOutput-1" url="@ref openvino_docs_ops_detection_DetectionOutput_1"/>
                <tab type="user" title="Divide-1" url="@ref openvino_docs_ops_arithmetic_Divide_1"/>
                <tab type="user" title="Elu-1" url="@ref openvino_docs_ops_activation_Elu_1"/>
                <tab type="user" title="EmbeddingBagOffsetsSum-3" url="@ref openvino_docs_ops_sparse_EmbeddingBagOffsetsSum_3"/>
                <tab type="user" title="EmbeddingBagPackedSum-3" url="@ref openvino_docs_ops_sparse_EmbeddingBagPackedSum_3"/>
                <tab type="user" title="EmbeddingSegmentsSum-3" url="@ref openvino_docs_ops_sparse_EmbeddingSegmentsSum_3"/>
                <tab type="user" title="Equal-1" url="@ref openvino_docs_ops_comparison_Equal_1"/>
                <tab type="user" title="Erf-1" url="@ref openvino_docs_ops_arithmetic_Erf_1"/>
                <tab type="user" title="Exp-1" url="@ref openvino_docs_ops_activation_Exp_1"/>
                <tab type="user" title="ExtractImagePatches-3" url="@ref openvino_docs_ops_movement_ExtractImagePatches_3"/>
                <tab type="user" title="FakeQuantize-1" url="@ref openvino_docs_ops_quantization_FakeQuantize_1"/>
                <tab type="user" title="FloorMod-1" url="@ref openvino_docs_ops_arithmetic_FloorMod_1"/>
                <tab type="user" title="Floor_1" url="@ref openvino_docs_ops_arithmetic_Floor_1"/>
                <tab type="user" title="GRN-1" url="@ref openvino_docs_ops_normalization_GRN_1"/>
                <tab type="user" title="GRUCell-3" url="@ref openvino_docs_ops_sequence_GRUCell_3"/>
                <tab type="user" title="GRUSequence-5" url="@ref openvino_docs_ops_sequence_GRUSequence_5"/>
                <tab type="user" title="GatherTree-1" url="@ref openvino_docs_ops_movement_GatherTree_1"/>
                <tab type="user" title="Gather-1" url="@ref openvino_docs_ops_movement_Gather_1"/>
                <tab type="user" title="GatherND-5" url="@ref openvino_docs_ops_movement_GatherND_5"/>
                <tab type="user" title="Gelu-2" url="@ref openvino_docs_ops_activation_GELU_2"/>
                <tab type="user" title="GreaterEqual-1" url="@ref openvino_docs_ops_comparison_GreaterEqual_1"/>
                <tab type="user" title="Greater-1" url="@ref openvino_docs_ops_comparison_Greater_1"/>
                <tab type="user" title="GroupConvolutionBackpropData-1" url="@ref openvino_docs_ops_convolution_GroupConvolutionBackpropData_1"/>
                <tab type="user" title="GroupConvolution-1" url="@ref openvino_docs_ops_convolution_GroupConvolution_1"/>
                <tab type="user" title="HardSigmoid-1" url="@ref openvino_docs_ops_activation_HardSigmoid_1"/>
                <tab type="user" title="HSigmoid-5" url="@ref openvino_docs_ops_activation_HSigmoid_5"/>
                <tab type="user" title="HSwish-4" url="@ref openvino_docs_ops_activation_HSwish_4"/>
                <tab type="user" title="Interpolate-1" url="@ref openvino_docs_ops_image_Interpolate_1"/>
                <tab type="user" title="Interpolate-4" url="@ref openvino_docs_ops_image_Interpolate_4"/>
                <tab type="user" title="LRN-1" url="@ref openvino_docs_ops_normalization_LRN_1"/>
                <tab type="user" title="LSTMCell-1" url="@ref openvino_docs_ops_sequence_LSTMCell_1"/>
                <tab type="user" title="LSTMSequence-1" url="@ref openvino_docs_ops_sequence_LSTMSequence_1"/>
                <tab type="user" title="LessEqual-1" url="@ref openvino_docs_ops_comparison_LessEqual_1"/>
                <tab type="user" title="Less-1" url="@ref openvino_docs_ops_comparison_Less_1"/>
                <tab type="user" title="Log-1" url="@ref openvino_docs_ops_arithmetic_Log_1"/>
                <tab type="user" title="LogicalAnd-1" url="@ref openvino_docs_ops_logical_LogicalAnd_1"/>
                <tab type="user" title="LogicalNot-1" url="@ref openvino_docs_ops_logical_LogicalNot_1"/>
                <tab type="user" title="LogicalOr-1" url="@ref openvino_docs_ops_logical_LogicalOr_1"/>
                <tab type="user" title="LogicalXor-1" url="@ref openvino_docs_ops_logical_LogicalXor_1"/>
                <tab type="user" title="LogSoftmax-5" url="@ref openvino_docs_ops_activation_LogSoftmax_5"/>
                <tab type="user" title="Loop-5" url="@ref openvino_docs_ops_infrastructure_Loop_5"/>
                <tab type="user" title="MVN-1" url="@ref openvino_docs_ops_normalization_MVN_1"/>
                <tab type="user" title="MatMul-1" url="@ref openvino_docs_ops_matrix_MatMul_1"/>
                <tab type="user" title="MaxPool-1" url="@ref openvino_docs_ops_pooling_MaxPool_1"/>
                <tab type="user" title="Maximum-1" url="@ref openvino_docs_ops_arithmetic_Maximum_1"/>
                <tab type="user" title="Minimum-1" url="@ref openvino_docs_ops_arithmetic_Minimum_1"/>
                <tab type="user" title="Mish-4" url="@ref openvino_docs_ops_activation_Mish_4"/>
                <tab type="user" title="Mod-1" url="@ref openvino_docs_ops_arithmetic_Mod_1"/>
                <tab type="user" title="Multiply-1" url="@ref openvino_docs_ops_arithmetic_Multiply_1"/>
                <tab type="user" title="Negative-1" url="@ref openvino_docs_ops_arithmetic_Negative_1"/>
                <tab type="user" title="NonMaxSuppression-1" url="@ref openvino_docs_ops_sort_NonMaxSuppression_1"/>
                <tab type="user" title="NonMaxSuppression-3" url="@ref openvino_docs_ops_sort_NonMaxSuppression_3"/>
                <tab type="user" title="NonMaxSuppression-4" url="@ref openvino_docs_ops_sort_NonMaxSuppression_4"/>
                <tab type="user" title="NonMaxSuppression-5" url="@ref openvino_docs_ops_sort_NonMaxSuppression_5"/>
                <tab type="user" title="NonZero-3" url="@ref openvino_docs_ops_condition_NonZero_3"/>
                <tab type="user" title="NormalizeL2-1" url="@ref openvino_docs_ops_normalization_NormalizeL2_1"/>
                <tab type="user" title="NotEqual-1" url="@ref openvino_docs_ops_comparison_NotEqual_1"/>
                <tab type="user" title="OneHot-1" url="@ref openvino_docs_ops_sequence_OneHot_1"/>
                <tab type="user" title="PReLU-1" url="@ref openvino_docs_ops_activation_PReLU_1"/>
                <tab type="user" title="PSROIPooling-1" url="@ref openvino_docs_ops_detection_PSROIPooling_1"/>
                <tab type="user" title="Pad-1" url="@ref openvino_docs_ops_movement_Pad_1"/>
                <tab type="user" title="Parameter-1" url="@ref openvino_docs_ops_infrastructure_Parameter_1"/>
                <tab type="user" title="Power-1" url="@ref openvino_docs_ops_arithmetic_Power_1"/>
                <tab type="user" title="PriorBoxClustered-1" url="@ref openvino_docs_ops_detection_PriorBoxClustered_1"/>
                <tab type="user" title="PriorBox-1" url="@ref openvino_docs_ops_detection_PriorBox_1"/>
                <tab type="user" title="Proposal-1" url="@ref openvino_docs_ops_detection_Proposal_1"/>
                <tab type="user" title="Proposal-4" url="@ref openvino_docs_ops_detection_Proposal_4"/>
                <tab type="user" title="Range-1" url="@ref openvino_docs_ops_generation_Range_1"/>
                <tab type="user" title="Range-4" url="@ref openvino_docs_ops_generation_Range_4"/>
                <tab type="user" title="ReadValue-3" url="@ref openvino_docs_ops_infrastructure_ReadValue_3"/>
                <tab type="user" title="ReLU-1" url="@ref openvino_docs_ops_activation_ReLU_1"/>
                <tab type="user" title="ReduceL1-4" url="@ref openvino_docs_ops_reduction_ReduceL1_4"/>
                <tab type="user" title="ReduceL2-4" url="@ref openvino_docs_ops_reduction_ReduceL2_4"/>
                <tab type="user" title="ReduceLogicalAnd-1" url="@ref openvino_docs_ops_reduction_ReduceLogicalAnd_1"/>
                <tab type="user" title="ReduceLogicalOr-1" url="@ref openvino_docs_ops_reduction_ReduceLogicalOr_1"/>
                <tab type="user" title="ReduceMax-1" url="@ref openvino_docs_ops_reduction_ReduceMax_1"/>
                <tab type="user" title="ReduceMean-1" url="@ref openvino_docs_ops_reduction_ReduceMean_1"/>
                <tab type="user" title="ReduceMin-1" url="@ref openvino_docs_ops_reduction_ReduceMin_1"/>
                <tab type="user" title="ReduceProd-1" url="@ref openvino_docs_ops_reduction_ReduceProd_1"/>
                <tab type="user" title="ReduceSum-1" url="@ref openvino_docs_ops_reduction_ReduceSum_1"/>
                <tab type="user" title="RegionYolo-1" url="@ref openvino_docs_ops_detection_RegionYolo_1"/>
                <tab type="user" title="ReorgYolo-1" url="@ref openvino_docs_ops_detection_ReorgYolo_1"/>
                <tab type="user" title="Reshape-1" url="@ref openvino_docs_ops_shape_Reshape_1"/>
                <tab type="user" title="Result-1" url="@ref openvino_docs_ops_infrastructure_Result_1"/>
                <tab type="user" title="Reverse" url="@ref openvino_docs_ops_movement_Reverse_1"/>
                <tab type="user" title="ReverseSequence-1" url="@ref openvino_docs_ops_movement_ReverseSequence_1"/>
                <tab type="user" title="RNNCell-3" url="@ref openvino_docs_ops_sequence_RNNCell_3"/>
                <tab type="user" title="RNNSequence-5" url="@ref openvino_docs_ops_sequence_RNNSequence_5"/>
                <tab type="user" title="ROIAlign-3" url="@ref openvino_docs_ops_detection_ROIAlign_3"/>
                <tab type="user" title="ROIPooling-1" url="@ref openvino_docs_ops_detection_ROIPooling_1"/>
                <tab type="user" title="Round-5" url="@ref openvino_docs_ops_arithmetic_Round_5"/>
                <tab type="user" title="ScatterElementsUpdate-3" url="@ref openvino_docs_ops_movement_ScatterElementsUpdate_3"/>
                <tab type="user" title="ScatterNDUpdate" url="@ref openvino_docs_ops_movement_ScatterNDUpdate_3"/>
                <tab type="user" title="ScatterUpdate-3" url="@ref openvino_docs_ops_movement_ScatterUpdate_3"/>
                <tab type="user" title="Select-1" url="@ref openvino_docs_ops_condition_Select_1"/>
                <tab type="user" title="Selu-1" url="@ref openvino_docs_ops_arithmetic_Selu_1"/>
                <tab type="user" title="ShapeOf-1" url="@ref openvino_docs_ops_shape_ShapeOf_1"/>
                <tab type="user" title="ShapeOf-3" url="@ref openvino_docs_ops_shape_ShapeOf_3"/>
                <tab type="user" title="ShuffleChannels-1" url="@ref openvino_docs_ops_movement_ShuffleChannels_1"/>
                <tab type="user" title="Sigmoid-1" url="@ref openvino_docs_ops_activation_Sigmoid_1"/>
                <tab type="user" title="Sign-1" url="@ref openvino_docs_ops_arithmetic_Sign_1"/>
                <tab type="user" title="Sin-1" url="@ref openvino_docs_ops_arithmetic_Sin_1"/>
                <tab type="user" title="Sinh-1" url="@ref openvino_docs_ops_arithmetic_Sinh_1"/>
                <tab type="user" title="SoftMax-1" url="@ref openvino_docs_ops_activation_SoftMax_1"/>
                <tab type="user" title="SoftPlus-4" url="@ref openvino_docs_ops_activation_SoftPlus_4"/>
                <tab type="user" title="SpaceToBatch-2" url="@ref openvino_docs_ops_movement_SpaceToBatch_2"/>
                <tab type="user" title="SpaceToDepth-1" url="@ref openvino_docs_ops_movement_SpaceToDepth_1"/>
                <tab type="user" title="Split-1" url="@ref openvino_docs_ops_movement_Split_1"/>
                <tab type="user" title="Sqrt-1" url="@ref openvino_docs_ops_arithmetic_Sqrt_1"/>
                <tab type="user" title="SquaredDifference-1" url="@ref openvino_docs_ops_arithmetic_SquaredDifference_1"/>
                <tab type="user" title="Squeeze-1" url="@ref openvino_docs_ops_shape_Squeeze_1"/>
                <tab type="user" title="StridedSlice-1" url="@ref openvino_docs_ops_movement_StridedSlice_1"/>
                <tab type="user" title="Subtract-1" url="@ref openvino_docs_ops_arithmetic_Subtract_1"/>
                <tab type="user" title="Swish-4" url="@ref openvino_docs_ops_activation_Swish_4"/>
                <tab type="user" title="Tan-1" url="@ref openvino_docs_ops_arithmetic_Tan_1"/>
                <tab type="user" title="Tanh-1" url="@ref openvino_docs_ops_arithmetic_Tanh_1"/>
                <tab type="user" title="TensorIterator-1" url="@ref openvino_docs_ops_infrastructure_TensorIterator_1"/>
                <tab type="user" title="Tile-1" url="@ref openvino_docs_ops_movement_Tile_1"/>
                <tab type="user" title="TopK-1" url="@ref openvino_docs_ops_sort_TopK_1"/>
                <tab type="user" title="TopK-3" url="@ref openvino_docs_ops_sort_TopK_3"/>
                <tab type="user" title="Transpose-1" url="@ref openvino_docs_ops_movement_Transpose_1"/>
                <tab type="user" title="Unsqueeze-1" url="@ref openvino_docs_ops_shape_Unsqueeze_1"/>
                <tab type="user" title="VariadicSplit-1" url="@ref openvino_docs_ops_movement_VariadicSplit_1"/>
            </tab>
        </tab>

        <tab id="deploying_inference" type="usergroup" title="Deploying Inference" url="@ref openvino_docs_IE_DG_Deep_Learning_Inference_Engine_DevGuide">
            <!-- Inference Engine Developer Guide -->
            <tab type="usergroup" title="Inference Engine Developer Guide" url="@ref openvino_docs_IE_DG_Deep_Learning_Inference_Engine_DevGuide">
                <tab type="user" title="Introduction to Inference Engine" url="@ref openvino_docs_IE_DG_inference_engine_intro"/>
                <tab type="user" title="Inference Engine API Changes History" url="@ref openvino_docs_IE_DG_API_Changes"/>
                <tab type="user" title="Inference Engine Memory primitives" url="@ref openvino_docs_IE_DG_Memory_primitives"/>
                <tab type="user" title="Inference Engine Device Query API" url="@ref openvino_docs_IE_DG_InferenceEngine_QueryAPI"/>
                <tab type="usergroup" title="Inference Engine Extensibility Mechanism" url="@ref openvino_docs_IE_DG_Extensibility_DG_Intro">
                    <tab type="user" title="Extension Library" url="@ref openvino_docs_IE_DG_Extensibility_DG_Extension"/>
                    <tab type="user" title="Custom Operations" url="@ref openvino_docs_IE_DG_Extensibility_DG_AddingNGraphOps"/>
                    <tab type="user" title="CPU Kernels Extensibility" url="@ref openvino_docs_IE_DG_Extensibility_DG_CPU_Kernel"/>
                    <tab type="user" title="GPU Kernels Extensibility" url="@ref openvino_docs_IE_DG_Extensibility_DG_GPU_Kernel"/>
                    <tab type="user" title="VPU Kernels Extensibility" url="@ref openvino_docs_IE_DG_Extensibility_DG_VPU_Kernel"/>
                    <tab type="user" title="Build Extension Library Using CMake" url="@ref openvino_docs_IE_DG_Extensibility_DG_Building"/>
                    <tab type="user" title="Custom ONNX operators" url="@ref openvino_docs_IE_DG_Extensibility_DG_Custom_ONNX_Ops"/>
                </tab>
                <tab type="user" title="Integrate the Inference Engine with Your Application" url="@ref openvino_docs_IE_DG_Integrate_with_customer_application_new_API"/>
                <tab type="user" title="[DEPRECATED] Migration from Inference Engine Plugin API to Core API" url="@ref openvino_docs_IE_DG_Migration_CoreAPI"/>
                <tab type="user" title="Introduction to Performance Topics" url="@ref openvino_docs_IE_DG_Intro_to_Performance"/>
                <tab type="user" title="Inference Engine Python* API Overview" url="@ref openvino_inference_engine_ie_bridges_python_docs_api_overview"/>
                <tab type="user" title="Read an ONNX model" url="@ref openvino_docs_IE_DG_ONNX_Support"/>
                <tab type="user" title="[DEPRECATED] Import an ONNX model" url="@ref openvino_docs_IE_DG_OnnxImporterTutorial"/>
                <tab type="user" title="Using Dynamic Batching Feature" url="@ref openvino_docs_IE_DG_DynamicBatching"/>
                <tab type="user" title="Using Static Shape Infer Feature" url="@ref openvino_docs_IE_DG_ShapeInference"/>
                <tab type="user" title="Using GPU kernels tuning" url="@ref openvino_docs_IE_DG_GPU_Kernels_Tuning"/>
                <tab type="usergroup" title="Using Bfloat16 Inference" url="@ref openvino_docs_IE_DG_Bfloat16Inference">
                </tab>
                <tab type="usergroup" title="Using Low-Precision 8-bit Integer Inference" url="@ref openvino_docs_IE_DG_Int8Inference">
                </tab>
                <tab type="usergroup" title="Utilities to Validate Your Converted Model" url="@ref openvino_inference_engine_tools_cross_check_tool_README">
                    <tab type="user" title="Using Cross Check Tool for Per-Layer Comparison Between Plugins" url="@ref openvino_inference_engine_tools_cross_check_tool_README"/>
                </tab>
                <tab type="usergroup" title="Supported Devices" url="@ref openvino_docs_IE_DG_supported_plugins_Supported_Devices">
                    <tab type="usergroup" title="GPU Plugin" url="@ref openvino_docs_IE_DG_supported_plugins_CL_DNN">
                        <tab type="user" title="RemoteBlob API of GPU Plugin" url="@ref openvino_docs_IE_DG_supported_plugins_GPU_RemoteBlob_API"/>
                    </tab>
                    <tab type="user" title="CPU Plugin" url="@ref openvino_docs_IE_DG_supported_plugins_CPU"/>
                    <tab type="user" title="[DEPRECATED] FPGA Plugin" url="@ref openvino_docs_IE_DG_supported_plugins_FPGA"/>
                    <tab type="usergroup" title="VPU Plugins" url="@ref openvino_docs_IE_DG_supported_plugins_VPU">
                        <tab type="user" title="MYRIAD Plugin " url="@ref openvino_docs_IE_DG_supported_plugins_MYRIAD"/>
                        <tab type="user" title="HDDL Plugin " url="@ref openvino_docs_IE_DG_supported_plugins_HDDL"/>
                    </tab>
                    <tab type="user" title="Heterogeneous Plugin" url="@ref openvino_docs_IE_DG_supported_plugins_HETERO"/>
                    <tab type="user" title="Multi-Device Plugin" url="@ref openvino_docs_IE_DG_supported_plugins_MULTI"/>
                    <tab type="user" title="GNA Plugin" url="@ref openvino_docs_IE_DG_supported_plugins_GNA"/>
                </tab>
                <tab type="user" title="Known Issues" url="@ref openvino_docs_IE_DG_Known_Issues_Limitations"/>
                <tab type="user" title="Optimization Notice" url="@ref openvino_docs_Optimization_notice"/>
                <tab type="user" title="Glossary" url="@ref openvino_docs_IE_DG_Glossary"/>
            </tab>

            <!-- nGraph -->
            <tab type="usergroup" title="nGraph Developer Guide" url="@ref openvino_docs_nGraph_DG_DevGuide">
                <tab type="user" title="Introduction" url="@ref openvino_docs_nGraph_DG_Introduction"/>
                <tab type="user" title="Basic Concepts" url="@ref openvino_docs_nGraph_DG_basic_concepts"/>
                <tab type="user" title="Operation sets" url="@ref openvino_docs_MO_DG_IR_and_opsets"/>
                <tab type="user" title="Graph building" url="@ref openvino_docs_nGraph_DG_build_function"/>
                <tab type="user" title="Transfomations" url="@ref ngraph_transformation"/>
                <tab type="user" title="Debug capabilities" url="@ref openvino_docs_nGraph_DG_Debug_capabilities"/>
                <tab type="user" title="Python API" url="@ref openvino_docs_nGraph_DG_PythonAPI"/>
            </tab>

            <!-- Deployment Manager Guide -->
            <tab type="user" title="Deployment Manager Guide" url="@ref openvino_docs_install_guides_deployment_manager_tool"/>

            <!-- Compile Tool -->
            <tab type="user" title="Compile Tool" url="@ref openvino_inference_engine_tools_compile_tool_README"/>
            
            <!-- API References -->
            <tab id="api_references" type="usergroup" title="API References">
                <!-- IE C -->
                <tab type="user" title="Inference Engine C API Reference" url="ie_c_api/modules.html"/>
                <!-- IE C++-->
                <tab type="classes" visible="yes" title="Inference Engine C++ API Reference" url="annotated.html">
                    <tab type="classlist" visible="yes" title=""/>
                    <tab type="hierarchy" visible="yes" title=""/>
                    <tab type="namespacemembers" visible="yes" title="" intro=""/>
                    <tab type="pages" visible="no"/>
                    <tab type="files" visible="no"/>
                    <tab type="filelist" visible="no"/>
                    <tab type="globals" visible="no"/>
                </tab>
                <!-- IE Python -->
                <tab type="user" title="Inference Engine Python API Reference" url="ie_python_api/annotated.html"/>
                <!-- nGraph C++ -->
                <tab type="user" title="nGraph C++ API Reference" url="ngraph_cpp_api/annotated.html"/>
                <!-- nGraph Python -->
                <tab type="user" title="nGraph Python API Reference" url="ngraph_python_api/files.html"/>
            </tab>
            <!-- Inference Engine Plugin Development Guide-->
            <tab type="user" title="Inference Engine Plugin Development Guide" url="ie_plugin_api/index.html"/>
        </tab>
    </navindex>
</doxygenlayout><|MERGE_RESOLUTION|>--- conflicted
+++ resolved
@@ -1,90 +1,6 @@
 <doxygenlayout xmlns:xi="http://www.w3.org/2001/XInclude" version="1.0">
     <!-- Navigation index tabs for HTML output -->
     <navindex>
-<<<<<<< HEAD
-        <tab type="mainpage" title="OpenVINO Home" url="@ref index"/>
-        <!-- Overview/ Getting Started category -->
-        <tab type="usergroup" title="GETTING STARTED" url="index.html">
-            <tab type="user" title="OpenVINO Toolkit Overview" url="index.html"/>
-            <tab type="usergroup" title="Install Intel® Distribution of OpenVINO™ toolkit for Linux* OS" url="@ref openvino_docs_install_guides_installing_openvino_linux">
-                <tab type="user" title="Configuration Guide for the Intel® Distribution of OpenVINO™ toolkit and the Intel® Vision Accelerator Design with Intel® Movidius™ VPUs on Linux*" url="@ref openvino_docs_install_guides_installing_openvino_linux_ivad_vpu"/>
-            </tab>
-            <tab type="user" title="Get Started with OpenVINO™ toolkit on Linux*" url="@ref openvino_docs_get_started_get_started_linux"/>
-            <tab type="usergroup" title="Install Intel® Distribution of OpenVINO™ toolkit for Linux with FPGA Support" url="@ref openvino_docs_install_guides_installing_openvino_linux_fpga">
-                <tab type="user" title="Configuration Guide for OpenVINO and the Intel® Vision Accelerator Design with an Intel® Arria 10 FPGA SG2 (IEIs Mustang-F100-A10) on Linux" url="@ref openvino_docs_install_guides_VisionAcceleratorFPGA_Configure"/>
-                <tab type="user" title="Configuration Guide for Intel® Distribution of OpenVINO™ toolkit and the Intel® Programmable Acceleration Card with Intel® Arria® 10 FPGA GX on CentOS or Ubuntu*" url="@ref openvino_docs_install_guides_PAC_Configure"/>
-            </tab>
-            <tab type="user" title="Install Intel® Distribution of OpenVINO™ toolkit for Windows* 10" url="@ref openvino_docs_install_guides_installing_openvino_windows"/>
-            <tab type="usergroup" title="Install Intel® Distribution of OpenVINO™ toolkit for Windows* with FPGA support" url="@ref openvino_docs_install_guides_installing_openvino_windows_fpga">
-                 <tab type="user" title="Configuration Guide for OpenVINO and the Intel® Vision Accelerator Design with an Intel® Arria 10 FPGA SG2 (IEIs Mustang-F100-A10) on Windows*" url="@ref openvino_docs_install_guides_VisionAcceleratorFPGA_Configure_Windows"/>
-            </tab>
-            <tab type="user" title="Get Started with OpenVINO™ toolkit on Windows*" url="@ref openvino_docs_get_started_get_started_windows"/>
-            <tab type="user" title="Install Intel® Distribution of OpenVINO™ toolkit for macOS*" url="@ref openvino_docs_install_guides_installing_openvino_macos"/>
-            <tab type="user" title="Get Started with OpenVINO™ toolkit on macOS*" url="@ref openvino_docs_get_started_get_started_macos"/>
-            <tab type="user" title="Install Intel® Distribution of OpenVINO™ toolkit for Raspbian* OS" url="@ref openvino_docs_install_guides_installing_openvino_raspbian"/>
-            <tab type="user" title="Intel® Movidius™ VPUs Setup Guide for Use with Intel® Distribution of OpenVINO™ toolkit" url="@ref openvino_docs_install_guides_movidius_setup_guide"/>
-			      <tab type="user" title="Intel® Movidius™ VPUs Programming Guide for Use with Intel® Distribution of OpenVINO™ toolkit" url="@ref openvino_docs_install_guides_movidius_programming_guide"/>
-            <tab type="user" title="Install Intel® Distribution of OpenVINO™ toolkit for Linux* from a Docker* Image" url="@ref openvino_docs_install_guides_installing_openvino_docker_linux"/>
-            <tab type="user" title="Install Intel® Distribution of OpenVINO™ toolkit for Windows* from a Docker* Image" url="@ref openvino_docs_install_guides_installing_openvino_docker_windows"/>
-            <tab type="user" title="Install Intel® Distribution of OpenVINO™ toolkit for Linux* Using APT Repository" url="@ref openvino_docs_install_guides_installing_openvino_apt"/>
-            <tab type="user" title="Install Intel® Distribution of OpenVINO™ toolkit for Linux* Using YUM Repository" url="@ref openvino_docs_install_guides_installing_openvino_yum"/>
-            <tab type="user" title="Install Intel® Distribution of OpenVINO™ toolkit from Anaconda* Cloud" url="@ref openvino_docs_install_guides_installing_openvino_conda"/>
-            <tab type="user" title="Create a Yocto* Image with OpenVINO™ toolkit" url="@ref openvino_docs_install_guides_installing_openvino_yocto"/>
-            <tab type="user" title="OpenVINO Model Server" url="@ref openvino_docs_ovms"/>
-
-        </tab>
-        <!-- How To category -->
-        <tab type="usergroup" title="HOW TOs" url="@ref openvino_docs_how_tos_how_to_links">
-            <tab type="user" title="&quot;Hot Topic&quot; How-To Links" url="@ref openvino_docs_how_tos_how_to_links"/>
-            <tab type="user" title="Custom Layers Guide" url="@ref openvino_docs_HOWTO_Custom_Layers_Guide"/>
-			  </tab>
-        <tab type="usergroup" title="GUIDES" url="@ref openvino_docs_IE_DG_Introduction">
-            <!-- Intro -->
-            <tab type="user" title="Overview" url="@ref openvino_docs_IE_DG_Introduction"/>
-            <!-- DLDT -->
-            <tab type="usergroup" title="GUIDES" url="@ref openvino_docs_IE_DG_Introduction">
-                <!-- Model Optimizer -->
-                <tab type="usergroup" title="Model Optimizer Developer Guide" url="@ref openvino_docs_MO_DG_Deep_Learning_Model_Optimizer_DevGuide">
-                    <tab type="usergroup" title="Preparing and Optimizing Your Trained Model" url="@ref openvino_docs_MO_DG_prepare_model_Prepare_Trained_Model">
-                        <tab type="user" title="Configuring the Model Optimizer" url="@ref openvino_docs_MO_DG_prepare_model_Config_Model_Optimizer"/>
-                        <tab type="usergroup" title="Converting a Model to Intermediate Representation (IR)" url="@ref openvino_docs_MO_DG_prepare_model_convert_model_Converting_Model">
-                            <tab type="user" title="Converting a Model Using General Conversion Parameters" url="@ref openvino_docs_MO_DG_prepare_model_convert_model_Converting_Model_General"/>
-                            <tab type="user" title="Converting a Caffe* Model" url="@ref openvino_docs_MO_DG_prepare_model_convert_model_Convert_Model_From_Caffe"/>
-                            <tab type="usergroup" title="Converting a TensorFlow* Model" url="@ref openvino_docs_MO_DG_prepare_model_convert_model_Convert_Model_From_TensorFlow">
-                                <tab type="user" title="Converting YOLO* Models from DarkNet to the Intermediate Representation" url="@ref openvino_docs_MO_DG_prepare_model_convert_model_tf_specific_Convert_YOLO_From_Tensorflow"/>
-                                <tab type="user" title="Converting FaceNet Models from TensorFlow" url="@ref openvino_docs_MO_DG_prepare_model_convert_model_tf_specific_Convert_FaceNet_From_Tensorflow"/>
-                                <tab type="user" title="Converting Neural Collaborative Filtering Model from TensorFlow" url="@ref openvino_docs_MO_DG_prepare_model_convert_model_tf_specific_Convert_NCF_From_Tensorflow"/>
-                                <tab type="user" title="Converting DeepSpeech Model from TensorFlow" url="@ref openvino_docs_MO_DG_prepare_model_convert_model_tf_specific_Convert_DeepSpeech_From_Tensorflow"/>
-                                <tab type="user" title="Converting Language Model on One Billion Word Benchmark from TensorFlow" url="@ref openvino_docs_MO_DG_prepare_model_convert_model_tf_specific_Convert_lm_1b_From_Tensorflow"/>
-                                <tab type="user" title="Converting TensorFlow* Object Detection API Models" url="@ref openvino_docs_MO_DG_prepare_model_convert_model_tf_specific_Convert_Object_Detection_API_Models"/>
-                                <tab type="user" title="Converting TensorFlow*-Slim Image Classification Model Library Models" url="@ref openvino_docs_MO_DG_prepare_model_convert_model_tf_specific_Convert_Slim_Library_Models"/>
-                                <tab type="user" title="Converting CRNN Model from TensorFlow" url="@ref openvino_docs_MO_DG_prepare_model_convert_model_tf_specific_Convert_CRNN_From_Tensorflow"/>
-                                <tab type="user" title="Converting GNMT from TensorFlow" url="@ref openvino_docs_MO_DG_prepare_model_convert_model_tf_specific_Convert_GNMT_From_Tensorflow"/>
-                                <tab type="user" title="Converting BERT from TensorFlow" url="@ref openvino_docs_MO_DG_prepare_model_convert_model_tf_specific_Convert_BERT_From_Tensorflow"/>
-                                <tab type="user" title="Convert TensorFlow* XLNet Model to the Intermediate Representation" url="@ref openvino_docs_MO_DG_prepare_model_convert_model_tf_specific_Convert_XLNet_From_Tensorflow"/>
-                                <tab type="user" title="Converting TensorFlow* Wide and Deep Models from TensorFlow" url="@ref openvino_docs_MO_DG_prepare_model_convert_model_tf_specific_Convert_WideAndDeep_Family_Models"/>
-                            </tab>
-                            <tab type="usergroup" title="Converting a MXNet* Model" url="@ref openvino_docs_MO_DG_prepare_model_convert_model_Convert_Model_From_MxNet">
-                                <tab type="user" title="Converting a Style Transfer Model from MXNet" url="@ref openvino_docs_MO_DG_prepare_model_convert_model_mxnet_specific_Convert_Style_Transfer_From_MXNet"/>
-                                <tab type="user" title="Converting GluonCV* Models" url="@ref openvino_docs_MO_DG_prepare_model_convert_model_mxnet_specific_Convert_GluonCV_Models"/>
-                            </tab>
-                            <tab type="usergroup" title="Converting Your Kaldi* Model" url="@ref openvino_docs_MO_DG_prepare_model_convert_model_Convert_Model_From_Kaldi">
-                                <tab type="user" title="Convert Kaldi* ASpIRE Chain Time Delay Neural Network (TDNN) Model to the Intermediate Representation" url="@ref openvino_docs_MO_DG_prepare_model_convert_model_kaldi_specific_Aspire_Tdnn_Model"/>
-                            </tab>
-                            <tab type="usergroup" title="Converting Your ONNX* Model" url="@ref openvino_docs_MO_DG_prepare_model_convert_model_Convert_Model_From_ONNX">
-                                <tab type="user" title="Convert ONNX* Mask R-CNN Model to the Intermediate Representation" url="@ref openvino_docs_MO_DG_prepare_model_convert_model_onnx_specific_Convert_Mask_RCNN"/>
-                                <tab type="user" title="Converting DLRM ONNX* Model" url="@ref openvino_docs_MO_DG_prepare_model_convert_model_onnx_specific_Convert_DLRM"/>
-                            </tab>
-                            <tab type="user" title="Model Optimizations Techniques" url="@ref openvino_docs_MO_DG_prepare_model_Model_Optimization_Techniques"/>
-                            <tab type="user" title="Cutting off Parts of a Model" url="@ref openvino_docs_MO_DG_prepare_model_convert_model_Cutting_Model"/>
-                            <tab type="usergroup" title="Sub-graph Replacement in Model Optimizer" url="@ref openvino_docs_MO_DG_prepare_model_customize_model_optimizer_Subgraph_Replacement_Model_Optimizer">
-                                <tab type="user" title="(Deprecated) Case-Study: Converting SSD models created with the TensorFlow* Object Detection API" url="@ref openvino_docs_MO_DG_prepare_model_customize_model_optimizer_TensorFlow_SSD_ObjectDetection_API"/>
-                                <tab type="user" title="(Deprecated) Case-Study: Converting Faster R-CNN models created with the TensorFlow* Object Detection API" url="@ref openvino_docs_MO_DG_prepare_model_customize_model_optimizer_TensorFlow_Faster_RCNN_ObjectDetection_API"/>
-                            </tab>
-                            <tab type="user" title="Supported Framework Layers" url="@ref openvino_docs_MO_DG_prepare_model_Supported_Frameworks_Layers"/>
-                            <tab type="user" title="[Deprecated] IR Notation Reference" url="@ref openvino_docs_MO_DG_prepare_model_convert_model_Legacy_IR_Layers_Catalog_Spec"/>
-                            <tab type="user" title="IR suitable for INT8 inference" url="@ref openvino_docs_MO_DG_prepare_model_convert_model_IR_suitable_for_INT8_inference"/>
-=======
         <tab id="converting_and_preparing_models" type="usergroup" title="Converting and Preparing Models" url="">
             <!-- Model Optimizer Developer Guide-->
             <tab type="usergroup" title="Model Optimizer Developer Guide" url="@ref openvino_docs_MO_DG_Deep_Learning_Model_Optimizer_DevGuide">
@@ -107,7 +23,6 @@
                             <tab type="user" title="Convert TensorFlow* XLNet Model to the Intermediate Representation" url="@ref openvino_docs_MO_DG_prepare_model_convert_model_tf_specific_Convert_XLNet_From_Tensorflow"/>
                             <tab type="user" title="Converting TensorFlow* Wide and Deep Models from TensorFlow" url="@ref openvino_docs_MO_DG_prepare_model_convert_model_tf_specific_Convert_WideAndDeep_Family_Models"/>
                             <tab type="user" title="Converting EfficientDet Models from TensorFlow" url="@ref openvino_docs_MO_DG_prepare_model_convert_model_tf_specific_Convert_EfficientDet_Models"/>
->>>>>>> 24ed4133
                         </tab>
                         <tab type="usergroup" title="Converting a MXNet* Model" url="@ref openvino_docs_MO_DG_prepare_model_convert_model_Convert_Model_From_MxNet">
                             <tab type="user" title="Converting a Style Transfer Model from MXNet" url="@ref openvino_docs_MO_DG_prepare_model_convert_model_mxnet_specific_Convert_Style_Transfer_From_MXNet"/>
