--- conflicted
+++ resolved
@@ -54,11 +54,8 @@
                             <tab type="user" title="Convert ONNX* Mask R-CNN Model to the Intermediate Representation" url="@ref openvino_docs_MO_DG_prepare_model_convert_model_onnx_specific_Convert_Mask_RCNN"/>
                             <tab type="user" title="Converting DLRM ONNX* Model" url="@ref openvino_docs_MO_DG_prepare_model_convert_model_onnx_specific_Convert_DLRM"/>
                             <tab type="user" title="Convert PyTorch* QuartzNet Model" url="@ref openvino_docs_MO_DG_prepare_model_convert_model_onnx_specific_Convert_QuartzNet"/>
-<<<<<<< HEAD
                             <tab type="user" title="Convert PyTorch* YOLACT Model" url="@ref openvino_docs_MO_DG_prepare_model_convert_model_onnx_specific_Convert_YOLACT"/>
-=======
                             <tab type="user" title="Convert PyTorch* F3Net Model" url="@ref openvino_docs_MO_DG_prepare_model_convert_model_onnx_specific_Convert_F3Net"/>
->>>>>>> e455a69d
                         </tab>
                         <tab type="user" title="Model Optimizations Techniques" url="@ref openvino_docs_MO_DG_prepare_model_Model_Optimization_Techniques"/>
                         <tab type="user" title="Cutting off Parts of a Model" url="@ref openvino_docs_MO_DG_prepare_model_convert_model_Cutting_Model"/>
