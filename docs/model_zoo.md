# Model Zoo {#model_zoo}

@sphinxdirective

.. _model zoo:

.. toctree::
   :maxdepth: 1
   :hidden:
<<<<<<< HEAD
   :caption: Pre-Trained Models

=======
   
>>>>>>> 1d0709f5
   omz_models_group_intel
   omz_models_group_public

.. toctree::
   :maxdepth: 1
   :hidden:

   omz_tools_downloader
   omz_tools_accuracy_checker
   omz_data_datasets
   omz_demos

.. toctree::
   :maxdepth: 1
   :hidden:

   omz_model_api_ovms_adapter


Open Model Zoo for OpenVINO™ toolkit delivers a wide variety of free, pre-trained deep learning models and demo applications that provide full application templates to help you implement deep learning in Python, C++, or OpenCV Graph API (G-API). Models and demos are available in the `Open Model Zoo GitHub repo <https://github.com/openvinotoolkit/open_model_zoo>`__ and licensed under Apache License Version 2.0.

Browse through over 200 neural network models, both :doc:`public <omz_models_group_public>` and from :doc:`Intel <omz_models_group_intel>`, and pick the right one for your solution. Types include object detection, classification, image segmentation, handwriting recognition, text to speech, pose estimation, and others. The Intel models have already been converted to work with OpenVINO™ toolkit, while public models can easily be converted using the :doc:`OpenVINO Model Conversion API <openvino_docs_OV_Converter_UG_Deep_Learning_Model_Optimizer_DevGuide>` utility.

Get started with simple :doc:`step-by-step procedures <openvino_docs_get_started_get_started_demos>` to learn how to build and run demo applications or discover the :doc:`full set of demos <omz_demos>` and adapt them for implementing specific deep learning scenarios in your applications.

@endsphinxdirective<|MERGE_RESOLUTION|>--- conflicted
+++ resolved
@@ -7,12 +7,7 @@
 .. toctree::
    :maxdepth: 1
    :hidden:
-<<<<<<< HEAD
-   :caption: Pre-Trained Models
 
-=======
-   
->>>>>>> 1d0709f5
    omz_models_group_intel
    omz_models_group_public
 
