--- conflicted
+++ resolved
@@ -111,11 +111,7 @@
     * Synchronously - `InferenceEngine::InferRequest::Infer()` method. Blocks until inference is completed.
     * Asynchronously - `InferenceEngine::InferRequest::StartAsync()` method. Check status with the `InferenceEngine::InferRequest::Wait()` method (0 timeout), wait, or specify a completion callback.
 
-<<<<<<< HEAD
-7. **Get the output** - After inference is completed, get the output memory or read the memory you provided earlier. Do this with the `InferenceEngine::InferRequest::GetBlob()` method.
-=======
 8. **Get the output** - After inference is completed, get the output memory or read the memory you provided earlier. Do this with the `InferenceEngine::IInferRequest::GetBlob()` method.
->>>>>>> 2f3f66f7
 
 
 Further Reading
