--- conflicted
+++ resolved
@@ -1,12 +1,10 @@
 # Inference Engine Developer Guide {#openvino_docs_IE_DG_Deep_Learning_Inference_Engine_DevGuide}
 
-<<<<<<< HEAD
-> **NOTE:** [Intel® System Studio](https://software.intel.com/en-us/system-studio) is an all-in-one, cross-platform tool suite, purpose-built to simplify system bring-up and improve system and IoT device application performance on Intel® platforms. If you are using the Intel® Distribution of OpenVINO™ with Intel® System Studio, go to [Get Started with Intel® System Studio](https://software.intel.com/en-us/articles/get-started-with-openvino-and-intel-system-studio-2019).
+> **NOTE:** [Intel® System Studio](https://software.intel.com/content/www/us/en/develop/tools/oneapi/commercial-base-iot.html) (click "Intel® System Studio Users" tab) is an all-in-one, cross-platform tool suite, purpose-built to simplify system bring-up and improve system and IoT device application performance on Intel® platforms. If you are using the Intel® Distribution of OpenVINO™ with Intel® System Studio, go to [Get Started with Intel® System Studio](https://software.intel.com/en-us/articles/get-started-with-openvino-and-intel-system-studio-2019).
 
-This Guide provides an overview of the Inference Engine describing the typical workflow for performing
-inference of a pre-trained and optimized deep learning model and a set of sample applications.
+This Guide provides an overview of the Inference Engine describing the typical workflow for performing inference of a pre-trained and optimized deep learning model and a set of sample applications.
 
-> **NOTE:** Before you perform inference with the Inference Engine, your models should be converted to the Inference Engine format using the Model Optimizer or built directly in run-time using nGraph API. To learn about how to use Model Optimizer, refer to the [Model Optimizer Developer Guide](../MO_DG/Deep_Learning_Model_Optimizer_DevGuide.md). To learn about the pre-trained and optimized models delivered with the OpenVINO™ toolkit, refer to [Pre-Trained Models](@ref omz_models_group_intel).
+> **NOTE:** Before you perform inference with the Inference Engine, your models should be converted to the Inference Engine format using the Model Optimizer or built directly in runtime using nGraph API. To learn about how to use Model Optimizer, refer to the [Model Optimizer Developer Guide](../MO_DG/Deep_Learning_Model_Optimizer_DevGuide.md). To learn about the pre-trained and optimized models delivered with the OpenVINO™ toolkit, refer to [Pre-Trained Models](@ref omz_models_group_intel).
 
 After you have used the Model Optimizer to create an Intermediate Representation (IR), use the Inference Engine to infer the result for a given input data.
 
@@ -23,7 +21,7 @@
 Inference Engine uses a plugin architecture. Inference Engine plugin is a software component that contains complete implementation for inference on a certain Intel&reg; hardware device: CPU, GPU, VPU, etc. Each plugin implements the unified API and provides additional hardware-specific APIs.
 
 ## Modules in the Inference Engine component
-### Core Inference Engine Libraries ###
+### Core Inference Engine Libraries
 
 Your application must link to the core Inference Engine libraries:
 * Linux* OS:
@@ -40,7 +38,7 @@
 * Manipulate network information (InferenceEngine::CNNNetwork)
 * Execute and pass inputs and outputs (InferenceEngine::ExecutableNetwork and InferenceEngine::InferRequest)
 
-### Plugin Libraries to Read a Network Object ###
+### Plugin Libraries to Read a Network Object
 
 Starting from 2020.4 release, Inference Engine introduced a concept of `CNNNetwork` reader plugins. Such plugins can be automatically dynamically loaded by Inference Engine in runtime depending on file format:
 * Linux* OS:
@@ -50,7 +48,7 @@
     - `inference_engine_ir_reader.dll` to read a network from IR
     - `inference_engine_onnx_reader.dll` to read a network from ONNX model format
 
-### Device-Specific Plugin Libraries ###
+### Device-Specific Plugin Libraries
 
 For each supported target device, Inference Engine provides a plugin — a DLL/shared library that contains complete implementation for inference on this particular device. The following plugins are available:
 
@@ -74,43 +72,6 @@
 | GNA    | `libGNAPlugin.so`           | `libgna.so`,                                                | `GNAPlugin.dll`          | `gna.dll`                                                                                              |  Is not supported            |  -                                          |
 | HETERO | `libHeteroPlugin.so`        | Same as for selected plugins                                | `HeteroPlugin.dll`       | Same as for selected plugins                                                                           | `libHeteroPlugin.so`      |  Same as for selected plugins               |
 | MULTI  | `libMultiDevicePlugin.so`   | Same as for selected plugins                                | `MultiDevicePlugin.dll`  | Same as for selected plugins                                                                           | `libMultiDevicePlugin.so` |  Same as for selected plugins               |
-=======
-## Introduction to the OpenVINO™ Toolkit
-
-The OpenVINO™ toolkit is a comprehensive toolkit that you can use to develop and deploy vision-oriented solutions on
-Intel® platforms. Vision-oriented means the solutions use images or videos to perform specific tasks.
-A few of the solutions use cases include autonomous navigation, digital surveillance cameras, robotics, and mixed-reality headsets.
-
-The OpenVINO™ toolkit:
-
-* Enables CNN-based deep learning inference on the edge
-* Supports heterogeneous execution across an Intel&reg; CPU, Intel&reg; Integrated Graphics, Intel&reg; Neural Compute Stick 2
-* Speeds time-to-market via an easy-to-use library of computer vision functions and pre-optimized kernels
-* Includes optimized calls for computer vision standards including OpenCV\*, OpenCL&trade;, and OpenVX\*
-
-The OpenVINO™ toolkit includes the following components:
-
-* Intel® Deep Learning Deployment Toolkit (Intel® DLDT)
-    - [Deep Learning Model Optimizer](../MO_DG/Deep_Learning_Model_Optimizer_DevGuide.md) — A cross-platform command-line tool for importing models and
-    preparing them for optimal execution with the Deep Learning Inference Engine. The Model Optimizer supports converting Caffe*,
-    TensorFlow*, MXNet*, Kaldi*, ONNX* models.
-    - [Deep Learning Inference Engine](inference_engine_intro.md) — A unified API to allow high performance inference on many hardware types
-    including Intel® CPU, Intel® Processor Graphics, Intel® FPGA, Intel® Neural Compute Stick 2.
-    - [nGraph](../nGraph_DG/nGraph_dg.md) — graph representation and manipulation engine which is used to represent a model inside Inference Engine and allows runtime model construction without using Model Optimizer.
-* [OpenCV](https://docs.opencv.org/) — OpenCV* community version compiled for Intel® hardware.
-Includes PVL libraries for computer vision.
-* Drivers and runtimes for OpenCL™ version 2.1
-* [Intel® Media SDK](https://software.intel.com/en-us/media-sdk) — Intel's comprehensive API for video processing
-* [OpenVX*](https://software.intel.com/en-us/cvsdk-ovx-guide) — Intel's implementation of OpenVX* optimized for running on Intel® hardware (CPU, GPU, IPU)
-* [Demos and samples](Samples_Overview.md) — Sample applications and source code that demonstrate Inference Engine capabilities
-
-
-This Guide provides an overview of the Inference Engine describing the typical workflow for performing inference of a pre-trained and optimized deep learning model and a set of sample applications.
-
-> **NOTES:**
-> - Before you perform inference with the Inference Engine, your models should be converted to the Inference Engine format using the Model Optimizer or built directly in runtime using nGraph API. To learn about how to use Model Optimizer, refer to the [Model Optimizer Developer Guide](../MO_DG/Deep_Learning_Model_Optimizer_DevGuide.md). To learn about the pre-trained and optimized models delivered with the OpenVINO™ toolkit, refer to [Pre-Trained Models](@ref omz_models_intel_index).
-> - [Intel® System Studio](https://software.intel.com/content/www/us/en/develop/tools/oneapi/commercial-base-iot.html) (click "Intel® System Studio Users" tab) is an all-in-one, cross-platform tool suite, purpose-built to simplify system bring-up and improve system and IoT device application performance on Intel® platforms. If you are using the Intel® Distribution of OpenVINO™ with Intel® System Studio, go to [Get Started with Intel® System Studio](https://software.intel.com/en-us/articles/get-started-with-openvino-and-intel-system-studio-2019).
->>>>>>> 2f3f66f7
 
 > **NOTE**: All plugin libraries also depend on core Inference Engine libraries.
 
