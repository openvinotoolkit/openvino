# Inference Engine Developer Guide {#openvino_docs_IE_DG_Deep_Learning_Inference_Engine_DevGuide}

> **NOTE:** [Intel® System Studio](https://software.intel.com/en-us/system-studio) is an all-in-one, cross-platform tool suite, purpose-built to simplify system bring-up and improve system and IoT device application performance on Intel® platforms. If you are using the Intel® Distribution of OpenVINO™ with Intel® System Studio, go to [Get Started with Intel® System Studio](https://software.intel.com/en-us/articles/get-started-with-openvino-and-intel-system-studio-2019).

This Guide provides an overview of the Inference Engine describing the typical workflow for performing
inference of a pre-trained and optimized deep learning model and a set of sample applications.

<<<<<<< HEAD
> **NOTE:** Before you perform inference with the Inference Engine, your models should be converted to the Inference Engine format using the Model Optimizer or built directly in run-time using nGraph API. To learn about how to use Model Optimizer, refer to the [Model Optimizer Developer Guide](../MO_DG/Deep_Learning_Model_Optimizer_DevGuide.md). To learn about the pre-trained and optimized models delivered with the OpenVINO™ toolkit, refer to [Pre-Trained Models](@ref omz_models_intel_index).

After you have used the Model Optimizer to create an Intermediate Representation (IR), use the Inference Engine to infer the result for a given input data.

Inference Engine is a set of C++ libraries providing a common API to deliver inference solutions on the platform of your choice: CPU, GPU, or VPU. Use the Inference Engine API to read the Intermediate Representation, set the input and output formats, and execute the model on devices. While the C++ libraries is the primary implementation, C libraries and Python bindings are also available.

For Intel® Distribution of OpenVINO™ toolkit, Inference Engine binaries are delivered within release packages. 

The open source version is available in the [OpenVINO™ toolkit GitHub repository](https://github.com/openvinotoolkit/openvino) and can be built for supported platforms using the <a href="https://github.com/openvinotoolkit/openvino/wiki/BuildingCode">Inference Engine Build Instructions</a>.    

To learn about how to use the Inference Engine API for your application, see the [Integrating Inference Engine in Your Application](Integrate_with_customer_application_new_API.md) documentation.

For complete API Reference, see the [Inference Engine API References](./api_references.html) section.

Inference Engine uses a plugin architecture. Inference Engine plugin is a software component that contains complete implementation for inference on a certain Intel&reg; hardware device: CPU, GPU, VPU, etc. Each plugin implements the unified API and provides additional hardware-specific APIs.

Modules in the Inference Engine component
-----------------------------------------

### Core Inference Engine Libraries ###

Your application must link to the core Inference Engine libraries:
* Linux* OS:
    - `libinference_engine.so`, which depends on `libinference_engine_transformations.so`, `libtbb.so`, `libtbbmalloc.so` and `libngraph.so`
* Windows* OS:
    - `inference_engine.dll`, which depends on `inference_engine_transformations.dll`, `tbb.dll`, `tbbmalloc.dll` and `ngraph.dll`
* macOS*:
    - `libinference_engine.dylib`, which depends on `libinference_engine_transformations.dylib`, `libtbb.dylib`, `libtbbmalloc.dylib` and `libngraph.dylib`

The required C++ header files are located in the `include` directory.

This library contains the classes to:
* Create Inference Engine Core object to work with devices and read network (InferenceEngine::Core)
* Manipulate network information (InferenceEngine::CNNNetwork)
* Execute and pass inputs and outputs (InferenceEngine::ExecutableNetwork and InferenceEngine::InferRequest)

### Plugin Libraries to Read a Network Object ###

Starting from 2020.4 release, Inference Engine introduced a concept of `CNNNetwork` reader plugins. Such plugins can be automatically dynamically loaded by Inference Engine in runtime depending on file format:
* Linux* OS:
    - `libinference_engine_ir_reader.so` to read a network from IR
    - `libinference_engine_onnx_reader.so` to read a network from ONNX model format
* Windows* OS:
    - `inference_engine_ir_reader.dll` to read a network from IR
    - `inference_engine_onnx_reader.dll` to read a network from ONNX model format

### Device-Specific Plugin Libraries ###

For each supported target device, Inference Engine provides a plugin — a DLL/shared library that contains complete implementation for inference on this particular device. The following plugins are available:

| Plugin  | Device Type                   |
| ------- | ----------------------------- |
|CPU      |	Intel® Xeon® with Intel® AVX2 and AVX512, Intel® Core™ Processors with Intel® AVX2, Intel® Atom® Processors with Intel® SSE |
|GPU      | Intel® Processor Graphics, including Intel® HD Graphics and Intel® Iris® Graphics |
|MYRIAD   |	Intel® Neural Compute Stick 2 powered by the Intel® Movidius™ Myriad™ X |
|GNA      |	Intel&reg; Speech Enabling Developer Kit, Amazon Alexa* Premium Far-Field Developer Kit, Intel&reg; Pentium&reg; Silver J5005 Processor, Intel&reg; Pentium&reg; Silver N5000 Processor, Intel&reg; Celeron&reg; J4005 Processor, Intel&reg; Celeron&reg; J4105 Processor, Intel&reg; Celeron&reg; Processor N4100, Intel&reg; Celeron&reg; Processor N4000, Intel&reg; Core&trade; i3-8121U Processor, Intel&reg; Core&trade; i7-1065G7 Processor, Intel&reg; Core&trade; i7-1060G7 Processor, Intel&reg; Core&trade; i5-1035G4 Processor, Intel&reg; Core&trade; i5-1035G7 Processor, Intel&reg; Core&trade; i5-1035G1 Processor, Intel&reg; Core&trade; i5-1030G7 Processor, Intel&reg; Core&trade; i5-1030G4 Processor, Intel&reg; Core&trade; i3-1005G1 Processor, Intel&reg; Core&trade; i3-1000G1 Processor, Intel&reg; Core&trade; i3-1000G4 Processor |
|HETERO   | Automatic splitting of a network inference between several devices (for example if a device doesn't support certain layers|
|MULTI    | Simultaneous inference of the same network on several devices in parallel|

The table below shows the plugin libraries and additional dependencies for Linux, Windows and macOS platforms.

| Plugin | Library name for Linux      | Dependency libraries for Linux                              | Library name for Windows | Dependency libraries for Windows                                                                       | Library name for macOS       | Dependency libraries for macOS              |
|--------|-----------------------------|-------------------------------------------------------------|--------------------------|--------------------------------------------------------------------------------------------------------|------------------------------|---------------------------------------------|
| CPU    | `libMKLDNNPlugin.so`        | `libinference_engine_lp_transformations.so`                 | `MKLDNNPlugin.dll`       | `inference_engine_lp_transformations.dll`                                                              | `libMKLDNNPlugin.so`      | `inference_engine_lp_transformations.dylib` |
| GPU    | `libclDNNPlugin.so`         | `libinference_engine_lp_transformations.so`, `libOpenCL.so` | `clDNNPlugin.dll`        | `OpenCL.dll`, `inference_engine_lp_transformations.dll`                                                |  Is not supported            |  -                                          |
| MYRIAD | `libmyriadPlugin.so`        | `libusb.so`,                                                | `myriadPlugin.dll`       | `usb.dll`                                                                                              | `libmyriadPlugin.so`      | `libusb.dylib`                              |
| HDDL   | `libHDDLPlugin.so`          | `libbsl.so`, `libhddlapi.so`, `libmvnc-hddl.so`             | `HDDLPlugin.dll`         | `bsl.dll`, `hddlapi.dll`, `json-c.dll`, `libcrypto-1_1-x64.dll`, `libssl-1_1-x64.dll`, `mvnc-hddl.dll` |  Is not supported            |  -                                          |
| GNA    | `libGNAPlugin.so`           | `libgna.so`,                                                | `GNAPlugin.dll`          | `gna.dll`                                                                                              |  Is not supported            |  -                                          |
| HETERO | `libHeteroPlugin.so`        | Same as for selected plugins                                | `HeteroPlugin.dll`       | Same as for selected plugins                                                                           | `libHeteroPlugin.so`      |  Same as for selected plugins               |
| MULTI  | `libMultiDevicePlugin.so`   | Same as for selected plugins                                | `MultiDevicePlugin.dll`  | Same as for selected plugins                                                                           | `libMultiDevicePlugin.so` |  Same as for selected plugins               |
=======
> **NOTES:**
> - Before you perform inference with the Inference Engine, your models should be converted to the Inference Engine format using the Model Optimizer or built directly in run-time using nGraph API. To learn about how to use Model Optimizer, refer to the [Model Optimizer Developer Guide](../MO_DG/Deep_Learning_Model_Optimizer_DevGuide.md). To learn about the pre-trained and optimized models delivered with the OpenVINO™ toolkit, refer to [Pre-Trained Models](@ref omz_models_group_intel).
> - [Intel® System Studio](https://software.intel.com/en-us/system-studio) is an all-in-one, cross-platform tool suite, purpose-built to simplify system bring-up and improve system and IoT device application performance on Intel® platforms. If you are using the Intel® Distribution of OpenVINO™ with Intel® System Studio, go to [Get Started with Intel® System Studio](https://software.intel.com/en-us/articles/get-started-with-openvino-and-intel-system-studio-2019).
>>>>>>> 28be0a04

> **NOTE**: All plugin libraries also depend on core Inference Engine libraries.

Make sure those libraries are in your computer's path or in the place you pointed to in the plugin loader. Make sure each plugin's related dependencies are in the:

* Linux: `LD_LIBRARY_PATH`
* Windows: `PATH`
* macOS: `DYLD_LIBRARY_PATH`

On Linux and macOS, use the script `bin/setupvars.sh` to set the environment variables.

On Windows, run the `bin\setupvars.bat` batch file to set the environment variables.

To learn more about supported devices and corresponding plugins, see the [Supported Devices](supported_plugins/Supported_Devices.md) chapter.

## Common Workflow for Using the Inference Engine API

The common workflow contains the following steps:

1. **Create Inference Engine Core object** - Create an `InferenceEngine::Core` object to work with different devices, all device plugins are managed internally by the `Core` object. Register extensions with custom nGraph operations (`InferenceEngine::Core::AddExtension`).

2. **Read the Intermediate Representation** - Using the `InferenceEngine::Core` class, read an Intermediate Representation file into an object of the `InferenceEngine::CNNNetwork` class. This class represents the network in the host memory.

3. **Prepare inputs and outputs format** - After loading the network, specify input and output precision and the layout on the network. For these specification, use the `InferenceEngine::CNNNetwork::getInputsInfo()` and `InferenceEngine::CNNNetwork::getOutputsInfo()`.

4. Pass per device loading configurations specific to this device (`InferenceEngine::Core::SetConfig`), and register extensions to this device (`InferenceEngine::Core::AddExtension`).

5. **Compile and Load Network to device** - Use the `InferenceEngine::Core::LoadNetwork()` method with specific device (e.g. `CPU`, `GPU`, etc.) to compile and load the network on the device. Pass in the per-target load configuration for this compilation and load operation.

6. **Set input data** - With the network loaded, you have an `InferenceEngine::ExecutableNetwork` object. Use this object to create an `InferenceEngine::InferRequest` in which you signal the input buffers to use for input and output. Specify a device-allocated memory and copy it into the device memory directly, or tell the device to use your application memory to save a copy.

7. **Execute** - With the input and output memory now defined, choose your execution mode:

    * Synchronously - `InferenceEngine::InferRequest::Infer()` method. Blocks until inference is completed.
    * Asynchronously - `InferenceEngine::InferRequest::StartAsync()` method. Check status with the `InferenceEngine::InferRequest::Wait()` method (0 timeout), wait, or specify a completion callback.

8. **Get the output** - After inference is completed, get the output memory or read the memory you provided earlier. Do this with the `InferenceEngine::IInferRequest::GetBlob()` method.

<<<<<<< HEAD
## Video: Inference Engine Concept
[![](https://img.youtube.com/vi/e6R13V8nbak/0.jpg)](https://www.youtube.com/watch?v=e6R13V8nbak)
<iframe width="560" height="315" src="https://www.youtube.com/embed/e6R13V8nbak" frameborder="0" allow="accelerometer; autoplay; clipboard-write; encrypted-media; gyroscope; picture-in-picture" allowfullscreen></iframe>
=======
* [Pre-Trained Models](@ref omz_models_group_intel)
>>>>>>> 28be0a04

## Further Reading

For more details on the Inference Engine API, refer to the [Integrating Inference Engine in Your Application](Integrate_with_customer_application_new_API.md) documentation.<|MERGE_RESOLUTION|>--- conflicted
+++ resolved
@@ -5,8 +5,7 @@
 This Guide provides an overview of the Inference Engine describing the typical workflow for performing
 inference of a pre-trained and optimized deep learning model and a set of sample applications.
 
-<<<<<<< HEAD
-> **NOTE:** Before you perform inference with the Inference Engine, your models should be converted to the Inference Engine format using the Model Optimizer or built directly in run-time using nGraph API. To learn about how to use Model Optimizer, refer to the [Model Optimizer Developer Guide](../MO_DG/Deep_Learning_Model_Optimizer_DevGuide.md). To learn about the pre-trained and optimized models delivered with the OpenVINO™ toolkit, refer to [Pre-Trained Models](@ref omz_models_intel_index).
+> **NOTE:** Before you perform inference with the Inference Engine, your models should be converted to the Inference Engine format using the Model Optimizer or built directly in run-time using nGraph API. To learn about how to use Model Optimizer, refer to the [Model Optimizer Developer Guide](../MO_DG/Deep_Learning_Model_Optimizer_DevGuide.md). To learn about the pre-trained and optimized models delivered with the OpenVINO™ toolkit, refer to [Pre-Trained Models](@ref omz_models_group_intel).
 
 After you have used the Model Optimizer to create an Intermediate Representation (IR), use the Inference Engine to infer the result for a given input data.
 
@@ -22,9 +21,7 @@
 
 Inference Engine uses a plugin architecture. Inference Engine plugin is a software component that contains complete implementation for inference on a certain Intel&reg; hardware device: CPU, GPU, VPU, etc. Each plugin implements the unified API and provides additional hardware-specific APIs.
 
-Modules in the Inference Engine component
------------------------------------------
-
+## Modules in the Inference Engine component
 ### Core Inference Engine Libraries ###
 
 Your application must link to the core Inference Engine libraries:
@@ -76,11 +73,6 @@
 | GNA    | `libGNAPlugin.so`           | `libgna.so`,                                                | `GNAPlugin.dll`          | `gna.dll`                                                                                              |  Is not supported            |  -                                          |
 | HETERO | `libHeteroPlugin.so`        | Same as for selected plugins                                | `HeteroPlugin.dll`       | Same as for selected plugins                                                                           | `libHeteroPlugin.so`      |  Same as for selected plugins               |
 | MULTI  | `libMultiDevicePlugin.so`   | Same as for selected plugins                                | `MultiDevicePlugin.dll`  | Same as for selected plugins                                                                           | `libMultiDevicePlugin.so` |  Same as for selected plugins               |
-=======
-> **NOTES:**
-> - Before you perform inference with the Inference Engine, your models should be converted to the Inference Engine format using the Model Optimizer or built directly in run-time using nGraph API. To learn about how to use Model Optimizer, refer to the [Model Optimizer Developer Guide](../MO_DG/Deep_Learning_Model_Optimizer_DevGuide.md). To learn about the pre-trained and optimized models delivered with the OpenVINO™ toolkit, refer to [Pre-Trained Models](@ref omz_models_group_intel).
-> - [Intel® System Studio](https://software.intel.com/en-us/system-studio) is an all-in-one, cross-platform tool suite, purpose-built to simplify system bring-up and improve system and IoT device application performance on Intel® platforms. If you are using the Intel® Distribution of OpenVINO™ with Intel® System Studio, go to [Get Started with Intel® System Studio](https://software.intel.com/en-us/articles/get-started-with-openvino-and-intel-system-studio-2019).
->>>>>>> 28be0a04
 
 > **NOTE**: All plugin libraries also depend on core Inference Engine libraries.
 
@@ -119,13 +111,9 @@
 
 8. **Get the output** - After inference is completed, get the output memory or read the memory you provided earlier. Do this with the `InferenceEngine::IInferRequest::GetBlob()` method.
 
-<<<<<<< HEAD
 ## Video: Inference Engine Concept
 [![](https://img.youtube.com/vi/e6R13V8nbak/0.jpg)](https://www.youtube.com/watch?v=e6R13V8nbak)
 <iframe width="560" height="315" src="https://www.youtube.com/embed/e6R13V8nbak" frameborder="0" allow="accelerometer; autoplay; clipboard-write; encrypted-media; gyroscope; picture-in-picture" allowfullscreen></iframe>
-=======
-* [Pre-Trained Models](@ref omz_models_group_intel)
->>>>>>> 28be0a04
 
 ## Further Reading
 
