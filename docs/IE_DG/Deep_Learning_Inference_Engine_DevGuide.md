# Inference Engine Developer Guide {#openvino_docs_IE_DG_Deep_Learning_Inference_Engine_DevGuide}

## Introduction to the OpenVINO™ Toolkit

The OpenVINO™ toolkit is a comprehensive toolkit that you can use to develop and deploy vision-oriented solutions on
Intel® platforms. Vision-oriented means the solutions use images or videos to perform specific tasks.
A few of the solutions use cases include autonomous navigation, digital surveillance cameras, robotics,
and mixed-reality headsets.

The OpenVINO™ toolkit:

* Enables CNN-based deep learning inference on the edge
* Supports heterogeneous execution across an Intel&reg; CPU, Intel&reg; Integrated Graphics, Intel&reg; Movidius&trade; Neural Compute Stick and Intel&reg; Neural Compute Stick 2
* Speeds time-to-market via an easy-to-use library of computer vision functions and pre-optimized kernels
* Includes optimized calls for computer vision standards including OpenCV\*, OpenCL&trade;, and OpenVX\*

The OpenVINO™ toolkit includes the following components:

* Intel® Deep Learning Deployment Toolkit (Intel® DLDT)
    - [Deep Learning Model Optimizer](../MO_DG/Deep_Learning_Model_Optimizer_DevGuide.md) — A cross-platform command-line tool for importing models and
    preparing them for optimal execution with the Deep Learning Inference Engine. The Model Optimizer supports converting Caffe*,
    TensorFlow*, MXNet*, Kaldi*, ONNX* models.
    - [Deep Learning Inference Engine](inference_engine_intro.md) — A unified API to allow high performance inference on many hardware types
<<<<<<< HEAD
    including Intel® CPU, Intel® Processor Graphics, Intel® Neural Compute Stick 2.
    - [nGraph](nGraph_Flow.md) — graph representation and manipulation engine which is used to represent a model inside Inference Engine and allows the run-time model construction without using Model Optimizer.
=======
    including Intel® CPU, Intel® Processor Graphics, Intel® FPGA, Intel® Neural Compute Stick 2.
    - [nGraph](../nGraph_DG/nGraph_dg.md) — graph representation and manipulation engine which is used to represent a model inside Inference Engine and allows the run-time model construction without using Model Optimizer.
>>>>>>> 2a1f43a6
* [OpenCV](https://docs.opencv.org/) — OpenCV* community version compiled for Intel® hardware.
Includes PVL libraries for computer vision.
* Drivers and runtimes for OpenCL™ version 2.1
* [Intel® Media SDK](https://software.intel.com/en-us/media-sdk)
* [OpenVX*](https://software.intel.com/en-us/cvsdk-ovx-guide) — Intel's implementation of OpenVX*
optimized for running on Intel® hardware (CPU, GPU, IPU).
* [Demos and samples](Samples_Overview.md).


This Guide provides overview of the Inference Engine describing the typical workflow for performing
inference of a pre-trained and optimized deep learning model and a set of sample applications.

> **NOTES:** 
> - Before you perform inference with the Inference Engine, your models should be converted to the Inference Engine format using the Model Optimizer or built directly in run-time using nGraph API. To learn about how to use Model Optimizer, refer to the [Model Optimizer Developer Guide](../MO_DG/Deep_Learning_Model_Optimizer_DevGuide.md). To learn about the pre-trained and optimized models delivered with the OpenVINO™ toolkit, refer to [Pre-Trained Models](@ref omz_models_intel_index).
> - [Intel® System Studio](https://software.intel.com/en-us/system-studio) is an all-in-one, cross-platform tool suite, purpose-built to simplify system bring-up and improve system and IoT device application performance on Intel® platforms. If you are using the Intel® Distribution of OpenVINO™ with Intel® System Studio, go to [Get Started with Intel® System Studio](https://software.intel.com/en-us/articles/get-started-with-openvino-and-intel-system-studio-2019).


## Table of Contents

* [Introduction to Intel® Deep Learning Deployment Toolkit](Introduction.md)

* [Inference Engine API Changes History](API_Changes.md)

* [Introduction to Inference Engine](inference_engine_intro.md)

* [Understanding Inference Engine Memory Primitives](Memory_primitives.md)

* [Introduction to Inference Engine Device Query API](InferenceEngine_QueryAPI.md)

* [Adding Your Own Layers to the Inference Engine](Extensibility_DG/Intro.md)

* [Integrating Inference Engine in Your Application](Integrate_with_customer_application_new_API.md)

* [[DEPRECATED] Migration from Inference Engine Plugin API to Core API](Migration_CoreAPI.md)

* [Introduction to Performance Topics](Intro_to_Performance.md)

* [Inference Engine Python API Overview](../../inference-engine/ie_bridges/python/docs/api_overview.md)

* [Using Dynamic Batching feature](DynamicBatching.md)

* [Using Static Shape Infer feature](ShapeInference.md)

* [Using Low-Precision 8-bit Integer Inference](Int8Inference.md)

* [Using Bfloat16 Inference](Bfloat16Inference.md)

* Utilities to Validate Your Converted Model
    * [Using Cross Check Tool for Per-Layer Comparison Between Plugins](../../inference-engine/tools/cross_check_tool/README.md)

* [Supported Devices](supported_plugins/Supported_Devices.md)
    * [GPU](supported_plugins/CL_DNN.md)
    * [CPU](supported_plugins/CPU.md)
    * [VPU](supported_plugins/VPU.md)
      * [MYRIAD](supported_plugins/MYRIAD.md)
      * [HDDL](supported_plugins/HDDL.md)
    * [Heterogeneous execution](supported_plugins/HETERO.md)
    * [GNA](supported_plugins/GNA.md)
    * [MULTI](supported_plugins/MULTI.md)

* [Pre-Trained Models](@ref omz_models_intel_index)

* [Known Issues](Known_Issues_Limitations.md)

**Typical Next Step:** [Introduction to Intel® Deep Learning Deployment Toolkit](Introduction.md)<|MERGE_RESOLUTION|>--- conflicted
+++ resolved
@@ -21,13 +21,8 @@
     preparing them for optimal execution with the Deep Learning Inference Engine. The Model Optimizer supports converting Caffe*,
     TensorFlow*, MXNet*, Kaldi*, ONNX* models.
     - [Deep Learning Inference Engine](inference_engine_intro.md) — A unified API to allow high performance inference on many hardware types
-<<<<<<< HEAD
-    including Intel® CPU, Intel® Processor Graphics, Intel® Neural Compute Stick 2.
-    - [nGraph](nGraph_Flow.md) — graph representation and manipulation engine which is used to represent a model inside Inference Engine and allows the run-time model construction without using Model Optimizer.
-=======
     including Intel® CPU, Intel® Processor Graphics, Intel® FPGA, Intel® Neural Compute Stick 2.
     - [nGraph](../nGraph_DG/nGraph_dg.md) — graph representation and manipulation engine which is used to represent a model inside Inference Engine and allows the run-time model construction without using Model Optimizer.
->>>>>>> 2a1f43a6
 * [OpenCV](https://docs.opencv.org/) — OpenCV* community version compiled for Intel® hardware.
 Includes PVL libraries for computer vision.
 * Drivers and runtimes for OpenCL™ version 2.1
