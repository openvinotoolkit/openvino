--- conflicted
+++ resolved
@@ -37,14 +37,8 @@
 ```sh
 <omz_dir>//tools/downloader/quantizer.py --model_dir public/resnet-50-tf --dataset_dir <DATASET_DIR> --precisions=FP16-INT8
 ```
-<<<<<<< HEAD
 
-## Inference
-
-The simplest way to infer the model and collect performance counters is the [C++ Benchmark Application](../../samples/cpp/benchmark_app/README.md). 
-=======
-The simplest way to infer the model and collect performance counters is the [C++ Benchmark Application](../../inference-engine/samples/benchmark_app/README.md). 
->>>>>>> 361dec736 (Docs to Sphinx (#8151))
+The simplest way to infer the model and collect performance counters is the [C++ Benchmark Application](../../samples/cpp/benchmark_app/README.md): 
 ```sh
 ./benchmark_app -m resnet-50-tf.xml -d CPU -niter 1 -api sync -report_type average_counters  -report_folder pc_report_dir
 ```
