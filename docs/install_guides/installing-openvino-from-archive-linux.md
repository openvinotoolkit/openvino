# Install OpenVINO™ Runtime on Linux from an Archive File {#openvino_docs_install_guides_installing_openvino_from_archive_linux}


@sphinxdirective

Installing OpenVINO Runtime from archive files is recommended for C++ developers. It will contain code samples, 
as well as pre-built binaries and library files needed for OpenVINO Runtime. If you work with Python, 
the PyPI package may be a better choice. See the :doc:`Install OpenVINO from PyPI <openvino_docs_install_guides_installing_openvino_pip>` 
page for instructions on how to install OpenVINO Runtime for Python using PyPI.

.. note::

   The following development tools can be installed via `pypi.org <https://pypi.org/project/openvino-dev/>`__ only: 
   Model Optimizer, Post-Training Optimization Tool, Model Downloader and other Open Model Zoo tools, 
   Accuracy Checker, and Annotation Converter.

See the `Release Notes <https://software.intel.com/en-us/articles/OpenVINO-RelNotes>` for more information on updates in the latest release.


.. tab:: System Requirements

  | Full requirement listing is available in:
  | `System Requirements Page <https://www.intel.com/content/www/us/en/developer/tools/openvino-toolkit/system-requirements.html>`__

.. tab:: Processor Notes

  | Processor graphics are not included in all processors. 
  | See `Product Specifications <https://ark.intel.com/>`__ for information about your processor.

.. tab:: Software

<<<<<<< HEAD
  * `CMake 3.13 or higher, 64-bit <https://cmake.org/download/>`_
  * `Python 3.7 - 3.11, 64-bit <https://www.python.org/downloads/>`_
=======
  * `CMake 3.13 or higher, 64-bit <https://cmake.org/download/>`__
  * `Python 3.7 - 3.10, 64-bit <https://www.python.org/downloads/>`__
>>>>>>> 98afdc84
  * GCC:

  .. tab:: Ubuntu 18.04

    * GCC 7.5.0

  .. tab:: Ubuntu 20.04

    * GCC 9.3.0

  .. tab:: RHEL 8

    * GCC 8.4.1

  .. tab:: CENTOS 7

    * GCC 8.3.1
    Use the following instructions to install it:
    Install GCC 8.3.1 via devtoolset-8

    .. code-block:: sh

      sudo yum update -y && sudo yum install -y centos-release-scl epel-release
      sudo yum install -y devtoolset-8 git patchelf

    Enable devtoolset-8 and check current gcc version

    .. code-block:: sh

      source /opt/rh/devtoolset-8/enable
      gcc -v



Installing OpenVINO Runtime
############################################################

Step 1: Download and Install the OpenVINO Core Components
++++++++++++++++++++++++++++++++++++++++++++++++++++++++++++

1. Open a command prompt terminal window. You can use the keyboard shortcut: Ctrl+Alt+T

2. Create the ``/opt/intel`` folder for OpenVINO by using the following command. If the folder already exists, skip this step.

   .. code-block:: sh
   
      sudo mkdir /opt/intel
   
   .. note::
      The ``/opt/intel`` path is the recommended folder path for administrators or root users. If you prefer to install OpenVINO in regular userspace, the recommended path is ``/home/<USER>/intel``. You may use a different path if desired.

3. Browse to the current user's ``Downloads`` folder:
   
   .. code-block:: sh
   
      cd <user_home>/Downloads
    
4. Download the `OpenVINO Runtime archive file for your system <https://storage.openvinotoolkit.org/repositories/openvino/packages/2022.3/linux/>`_, extract the files, rename the extracted folder and move it to the desired path:

   .. tab:: Ubuntu 20.04

      .. code-block:: sh
   
         curl -L https://storage.openvinotoolkit.org/repositories/openvino/packages/2022.3/linux/l_openvino_toolkit_ubuntu20_2022.3.0.9052.9752fafe8eb_x86_64.tgz --output openvino_2022.3.0.tgz
         tar -xf openvino_2022.3.0.tgz
         sudo mv l_openvino_toolkit_ubuntu20_2022.3.0.9052.9752fafe8eb_x86_64 /opt/intel/openvino_2022.3.0
  
   .. tab:: Ubuntu 18.04

      .. code-block:: sh
   
         curl -L https://storage.openvinotoolkit.org/repositories/openvino/packages/2022.3/linux/l_openvino_toolkit_ubuntu18_2022.3.0.9052.9752fafe8eb_x86_64.tgz --output openvino_2022.3.0.tgz
         tar -xf openvino_2022.3.0.tgz
         sudo mv l_openvino_toolkit_ubuntu18_2022.3.0.9052.9752fafe8eb_x86_64 /opt/intel/openvino_2022.3.0

   .. tab:: RHEL 8

      .. code-block:: sh
   
         curl -L https://storage.openvinotoolkit.org/repositories/openvino/packages/2022.3/linux/l_openvino_toolkit_rhel8_2022.3.0.9052.9752fafe8eb_x86_64.tgz --output openvino_2022.3.0.tgz
         tar -xf openvino_2022.3.0.tgz
         sudo mv l_openvino_toolkit_rhel8_2022.3.0.9052.9752fafe8eb_x86_64 /opt/intel/openvino_2022.3.0

   .. tab:: CentOS 7

      .. code-block:: sh
   
         curl -L https://storage.openvinotoolkit.org/repositories/openvino/packages/2022.3/linux/l_openvino_toolkit_centos7_2022.3.0.9052.9752fafe8eb_x86_64.tgz --output openvino_2022.3.0.tgz
         tar -xf openvino_2022.3.0.tgz
         sudo mv l_openvino_toolkit_centos7_2022.3.0.9052.9752fafe8eb_x86_64 /opt/intel/openvino_2022.3.0

5. Install required system dependencies on Linux. To do this, OpenVINO provides a script in the extracted installation directory. Run the following command:
   
   .. code-block:: sh
   
      cd /opt/intel/openvino_2022.3.0
      sudo -E ./install_dependencies/install_openvino_dependencies.sh 

6. For simplicity, it is useful to create a symbolic link as below:
   
   .. code-block:: sh
   
      cd /opt/intel
      sudo ln -s openvino_2022.3.0 openvino_2022
  
   .. note::
      If you have already installed a previous release of OpenVINO 2022, a symbolic link to the ``openvino_2022`` folder may already exist. 
      Unlink the previous link with ``sudo unlink openvino_2022``, and then re-run the command above.


Congratulations, you have finished the installation! The ``/opt/intel/openvino_2022`` folder now contains 
the core components for OpenVINO. If you used a different path in Step 2, for example, ``/home/<USER>/Intel/``, 
OpenVINO is now in ``/home/<USER>/Intel/openvino_2022``. The path to the ``openvino_2022`` directory is 
also referred as ``<INSTALL_DIR>`` throughout the OpenVINO documentation.


Step 2: Configure the Environment
++++++++++++++++++++++++++++++++++++++++++++++++++++++++++++

You must update several environment variables before you can compile and run OpenVINO applications. 
Open a terminal window and run the ``setupvars.sh`` script as shown below to temporarily set your environment variables. 
If your <INSTALL_DIR> is not ``/opt/intel/openvino_2022``, use the correct one instead.

.. code-block:: sh

   source /opt/intel/openvino_2022/setupvars.sh


If you have more than one OpenVINO version installed on your system, you can easily switch versions by sourcing the `setupvars.sh` of your choice.

.. note:: 
   
   The above command must be re-run every time you start a new terminal session. 
   To set up Linux to automatically run the command every time a new terminal is opened, 
   open ``~/.bashrc`` in your favorite editor and add ``source /opt/intel/openvino_2022/setupvars.sh`` after the last line. 
   Next time when you open a terminal, you will see ``[setupvars.sh] OpenVINO™ environment initialized``. 
   Changing ``.bashrc`` is not recommended when you have multiple OpenVINO versions on your machine and want to switch among them.

The environment variables are set. Continue to the next section if you want to download any additional components.

Step 3 (Optional): Install Additional Components
++++++++++++++++++++++++++++++++++++++++++++++++++++++++++++

OpenVINO Development Tools is a set of utilities for working with OpenVINO and OpenVINO models. 
It provides tools like Model Optimizer, Benchmark Tool, Post-Training Optimization Tool, and Open Model Zoo Downloader. 
If you install OpenVINO Runtime using archive files, OpenVINO Development Tools must be installed separately.

See the :doc:`Install OpenVINO Development Tools <openvino_docs_install_guides_install_dev_tools>` 
page for step-by-step installation instructions.

OpenCV is necessary to run demos from Open Model Zoo (OMZ). Some OpenVINO samples can also extend their 
capabilities when compiled with OpenCV as a dependency. To install OpenCV for OpenVINO, see the 
`instructions on GitHub <https://github.com/opencv/opencv/wiki/BuildOpenCV4OpenVINO>`__.

Step 4 (Optional): Configure Inference on Non-CPU Devices
++++++++++++++++++++++++++++++++++++++++++++++++++++++++++++

OpenVINO Runtime has a plugin architecture that enables you to run inference on multiple devices 
without rewriting your code. Supported devices include integrated GPUs, discrete GPUs and GNAs. 
See the instructions below to set up OpenVINO on these devices.

.. tab:: GPU

   To enable the toolkit components to use processor graphics (GPU) on your system, follow the steps in :ref:`GPU Setup Guide <gpu guide>`.

.. tab:: GNA

   To enable the toolkit components to use Intel® Gaussian & Neural Accelerator (GNA) on your system, follow the steps in :ref:`GNA Setup Guide <gna guide>`.
   


What's Next?
############################################################

Now that you've installed OpenVINO Runtime, you're ready to run your own machine learning applications! 
Learn more about how to integrate a model in OpenVINO applications by trying out the following tutorials.


.. tab:: Get started with Python
   
   Try the `Python Quick Start Example <https://docs.openvino.ai/nightly/notebooks/201-vision-monodepth-with-output.html>`_
   to estimate depth in a scene using an OpenVINO monodepth model in a Jupyter Notebook inside your web browser.
   
   .. image:: https://user-images.githubusercontent.com/15709723/127752390-f6aa371f-31b5-4846-84b9-18dd4f662406.gif
      :width: 400
   
   Visit the :doc:`Tutorials <tutorials>` page for more Jupyter Notebooks to get you started with OpenVINO, such as:
   
   * `OpenVINO Python API Tutorial <https://docs.openvino.ai/nightly/notebooks/002-openvino-api-with-output.html>`_
   * `Basic image classification program with Hello Image Classification <https://docs.openvino.ai/nightly/notebooks/001-hello-world-with-output.html>`_
   * `Convert a PyTorch model and use it for image background removal <https://docs.openvino.ai/nightly/notebooks/205-vision-background-removal-with-output.html>`_


.. tab:: Get started with C++

   Try the :doc:`C++ Quick Start Example <openvino_docs_get_started_get_started_demos>` for step-by-step instructions 
   on building and running a basic image classification C++ application.
   
   .. image:: https://user-images.githubusercontent.com/36741649/127170593-86976dc3-e5e4-40be-b0a6-206379cd7df5.jpg
      :width: 400

   Visit the :doc:`Samples <openvino_docs_OV_UG_Samples_Overview>` page for other C++ example applications to get you started with OpenVINO, such as:
   
   * `Basic object detection with the Hello Reshape SSD C++ sample <openvino_inference_engine_samples_hello_reshape_ssd_README.html>`__
   * `Automatic speech recognition C++ sample <openvino_inference_engine_samples_speech_sample_README.html>`__



Uninstalling the Intel® Distribution of OpenVINO™ Toolkit
###########################################################

To uninstall the toolkit, follow the steps on the :doc:`Uninstalling page <openvino_docs_install_guides_uninstalling_openvino>`.


Additional Resources
###########################################################

* :doc:`Troubleshooting Guide for OpenVINO Installation & Configuration <openvino_docs_get_started_guide_troubleshooting>`
* Converting models for use with OpenVINO™: :doc:`Model Optimizer User Guide <openvino_docs_MO_DG_Deep_Learning_Model_Optimizer_DevGuide>`
* Writing your own OpenVINO™ applications: :doc:`OpenVINO™ Runtime User Guide <openvino_docs_OV_UG_OV_Runtime_User_Guide>`
* Sample applications: :doc:`OpenVINO™ Toolkit Samples Overview <openvino_docs_OV_UG_Samples_Overview>`
* Pre-trained deep learning models: :doc:`Overview of OpenVINO™ Toolkit Pre-Trained Models <model_zoo>`
* IoT libraries and code samples in the GitHub repository: `Intel® IoT Developer Kit <https://github.com/intel-iot-devkit>`__
* `OpenVINO Installation Selector Tool <https://www.intel.com/content/www/us/en/developer/tools/openvino-toolkit/download.html>`__



@endsphinxdirective
<|MERGE_RESOLUTION|>--- conflicted
+++ resolved
@@ -29,13 +29,8 @@
 
 .. tab:: Software
 
-<<<<<<< HEAD
-  * `CMake 3.13 or higher, 64-bit <https://cmake.org/download/>`_
-  * `Python 3.7 - 3.11, 64-bit <https://www.python.org/downloads/>`_
-=======
   * `CMake 3.13 or higher, 64-bit <https://cmake.org/download/>`__
-  * `Python 3.7 - 3.10, 64-bit <https://www.python.org/downloads/>`__
->>>>>>> 98afdc84
+  * `Python 3.7 - 3.11, 64-bit <https://www.python.org/downloads/>`__
   * GCC:
 
   .. tab:: Ubuntu 18.04
