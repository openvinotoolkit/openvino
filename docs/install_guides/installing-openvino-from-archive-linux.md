# Install OpenVINO™ Runtime on Linux from an Archive File {#openvino_docs_install_guides_installing_openvino_from_archive_linux}

@sphinxdirective

.. meta::
   :description: Learn how to install OpenVINO™ Runtime on the Linux operating
                 system, using an archive file.


.. note::

   Note that the Archive distribution:

   * offers both C/C++ and Python APIs
<<<<<<< HEAD
   * additionally includes code samples 
   * is dedicated to users of all major OSs: Windows, Linux, macOS and x86_64 / arm64 architectures
=======
   * additionally includes code samples
   * is dedicated to users of all major OSs: Windows, Linux, macOS
>>>>>>> 2d97a5d5
   * may offer different hardware support under different operating systems
     (see the drop-down below for more details).

   .. dropdown:: Inference Options

      ===================  =====  =====  =====  =====
       Operating System     CPU    GPU    GNA    NPU
      ===================  =====  =====  =====  =====
       Debian9 armhf         V     n/a    n/a    n/a
       Debian9 arm64         V     n/a    n/a    n/a
       CentOS7 x86_64        V      V     n/a    n/a
       Ubuntu18 x86_64       V      V      V     n/a
       Ubuntu20 x86_64       V      V      V      V
       Ubuntu22 x86_64       V      V      V      V
       RHEL8 x86_64          V      V      V     n/a
      ===================  =====  =====  =====  =====


.. tab-set::

   .. tab-item:: System Requirements
      :sync: system-requirements

      | Full requirement listing is available in:
      | `System Requirements Page <https://www.intel.com/content/www/us/en/developer/tools/openvino-toolkit/system-requirements.html>`__

   .. tab-item:: Processor Notes
      :sync: processor-notes

      | To see if your processor includes the integrated graphics technology and supports iGPU inference, refer to:
      | `Product Specifications <https://ark.intel.com/>`__

   .. tab-item:: Software
      :sync: software

      * `CMake 3.13 or higher, 64-bit <https://cmake.org/download/>`__
      * `Python 3.7 - 3.11, 64-bit <https://www.python.org/downloads/>`__
      * GCC:

      .. tab-set::

         .. tab-item:: Ubuntu 20.04
            :sync: ubuntu-20

            * GCC 9.3.0

         .. tab-item:: Ubuntu 18.04
            :sync: ubuntu-18

            * GCC 7.5.0

         .. tab-item:: RHEL 8
            :sync: rhel-8

            * GCC 8.4.1

         .. tab-item:: CentOS 7
            :sync: centos-7

            * GCC 8.3.1
            Use the following instructions to install it:

            Install GCC 8.3.1 via devtoolset-8

            .. code-block:: sh

               sudo yum update -y && sudo yum install -y centos-release-scl epel-release
               sudo yum install -y devtoolset-8

            Enable devtoolset-8 and check current gcc version

            .. code-block:: sh

               source /opt/rh/devtoolset-8/enable
               gcc -v






Installing OpenVINO Runtime
############################################################

Step 1: Download and Install the OpenVINO Core Components
++++++++++++++++++++++++++++++++++++++++++++++++++++++++++++

1. Open a command prompt terminal window. You can use the keyboard shortcut: Ctrl+Alt+T

2. Create the ``/opt/intel`` folder for OpenVINO by using the following command. If the folder already exists, skip this step.

   .. code-block:: sh

      sudo mkdir /opt/intel

   .. note::

      The ``/opt/intel`` path is the recommended folder path for administrators or root users. If you prefer to install OpenVINO in regular userspace, the recommended path is ``/home/<USER>/intel``. You may use a different path if desired.

3. Browse to the current user's ``Downloads`` folder:

   .. code-block:: sh

      cd <user_home>/Downloads
<<<<<<< HEAD
    
4. Download the `OpenVINO Runtime archive file for your system <https://storage.openvinotoolkit.org/repositories/openvino/packages/2023.1.0/linux/>`_, extract the files, rename the extracted folder and move it to the desired path:
=======

4. Download the `OpenVINO Runtime archive file for your system <https://storage.openvinotoolkit.org/repositories/openvino/packages/2023.0.1/linux/>`_, extract the files, rename the extracted folder and move it to the desired path:
>>>>>>> 2d97a5d5

   .. tab-set::

      .. tab-item:: x86_64
         :sync: x86-64

         .. tab-set::

            .. tab-item:: Ubuntu 22.04
               :sync: ubuntu-22

               .. code-block:: sh
<<<<<<< HEAD
                  
                  curl -L https://storage.openvinotoolkit.org/repositories/openvino/packages/2023.1.0/linux/l_openvino_toolkit_ubuntu22_2023.1.0.12185.47b736f63ed_x86_64.tgz --output openvino_2023.1.0.tgz
                  tar -xf openvino_2023.1.0.tgz
                  sudo mv l_openvino_toolkit_ubuntu22_2023.1.0.12185.47b736f63ed_x86_64 /opt/intel/openvino_2023.1.0
         
=======

                  curl -L https://storage.openvinotoolkit.org/repositories/openvino/packages/2023.0.1/linux/l_openvino_toolkit_ubuntu22_2023.0.1.11005.fa1c41994f3_x86_64.tgz --output openvino_2023.0.1.tgz
                  tar -xf openvino_2023.0.1.tgz
                  sudo mv l_openvino_toolkit_ubuntu22_2023.0.1.11005.fa1c41994f3_x86_64 /opt/intel/openvino_2023.0.1

>>>>>>> 2d97a5d5
            .. tab-item:: Ubuntu 20.04
               :sync: ubuntu-20

               .. code-block:: sh
<<<<<<< HEAD
            
                  curl -L https://storage.openvinotoolkit.org/repositories/openvino/packages/2023.1.0/linux/l_openvino_toolkit_ubuntu20_2023.1.0.12185.47b736f63ed_x86_64.tgz --output openvino_2023.1.0.tgz
                  tar -xf openvino_2023.1.0.tgz
                  sudo mv l_openvino_toolkit_ubuntu20_2023.1.0.12185.47b736f63ed_x86_64 /opt/intel/openvino_2023.1.0
         
=======

                  curl -L https://storage.openvinotoolkit.org/repositories/openvino/packages/2023.0.1/linux/l_openvino_toolkit_ubuntu20_2023.0.1.11005.fa1c41994f3_x86_64.tgz --output openvino_2023.0.1.tgz
                  tar -xf openvino_2023.0.1.tgz
                  sudo mv l_openvino_toolkit_ubuntu20_2023.0.1.11005.fa1c41994f3_x86_64 /opt/intel/openvino_2023.0.1

>>>>>>> 2d97a5d5
            .. tab-item:: Ubuntu 18.04
               :sync: ubuntu-18

               .. code-block:: sh
<<<<<<< HEAD
            
                  curl -L https://storage.openvinotoolkit.org/repositories/openvino/packages/2023.1.0/linux/l_openvino_toolkit_ubuntu18_2023.1.0.12185.47b736f63ed_x86_64.tgz --output openvino_2023.1.0.tgz
                  tar -xf openvino_2023.1.0.tgz
                  sudo mv l_openvino_toolkit_ubuntu18_2023.1.0.12185.47b736f63ed_x86_64 /opt/intel/openvino_2023.1.0
         
=======

                  curl -L https://storage.openvinotoolkit.org/repositories/openvino/packages/2023.0.1/linux/l_openvino_toolkit_ubuntu18_2023.0.1.11005.fa1c41994f3_x86_64.tgz --output openvino_2023.0.1.tgz
                  tar -xf openvino_2023.0.1.tgz
                  sudo mv l_openvino_toolkit_ubuntu18_2023.0.1.11005.fa1c41994f3_x86_64 /opt/intel/openvino_2023.0.1

>>>>>>> 2d97a5d5
            .. tab-item:: RHEL 8
               :sync: rhel-8

               .. code-block:: sh
<<<<<<< HEAD
            
                  curl -L https://storage.openvinotoolkit.org/repositories/openvino/packages/2023.1.0/linux/l_openvino_toolkit_rhel8_2023.1.0.12185.47b736f63ed_x86_64.tgz --output openvino_2023.1.0.tgz
                  tar -xf openvino_2023.1.0.tgz
                  sudo mv l_openvino_toolkit_rhel8_2023.1.0.12185.47b736f63ed_x86_64 /opt/intel/openvino_2023.1.0
         
=======

                  curl -L https://storage.openvinotoolkit.org/repositories/openvino/packages/2023.0.1/linux/l_openvino_toolkit_rhel8_2023.0.1.11005.fa1c41994f3_x86_64.tgz --output openvino_2023.0.1.tgz
                  tar -xf openvino_2023.0.1.tgz
                  sudo mv l_openvino_toolkit_rhel8_2023.0.1.11005.fa1c41994f3_x86_64 /opt/intel/openvino_2023.0.1

>>>>>>> 2d97a5d5
            .. tab-item:: CentOS 7
               :sync: centos-7

               .. code-block:: sh
<<<<<<< HEAD
            
                  curl -L https://storage.openvinotoolkit.org/repositories/openvino/packages/2023.1.0/linux/l_openvino_toolkit_centos7_2023.1.0.12185.47b736f63ed_x86_64.tgz --output openvino_2023.1.0.tgz
                  tar -xf openvino_2023.1.0.tgz
                  sudo mv l_openvino_toolkit_centos7_2023.1.0.12185.47b736f63ed_x86_64 /opt/intel/openvino_2023.1.0
       
=======

                  curl -L https://storage.openvinotoolkit.org/repositories/openvino/packages/2023.0.1/linux/l_openvino_toolkit_centos7_2023.0.1.11005.fa1c41994f3_x86_64.tgz --output openvino_2023.0.1.tgz
                  tar -xf openvino_2023.0.1.tgz
                  sudo mv l_openvino_toolkit_centos7_2023.0.1.11005.fa1c41994f3_x86_64 /opt/intel/openvino_2023.0.1

>>>>>>> 2d97a5d5
      .. tab-item:: ARM 64-bit
         :sync: arm-64

         .. code-block:: sh
<<<<<<< HEAD
      
            curl -L https://storage.openvinotoolkit.org/repositories/openvino/packages/2023.1.0/linux/l_openvino_toolkit_debian9_2023.1.0.12185.47b736f63ed_arm64.tgz -O openvino_2023.1.0.tgz
            tar -xf openvino_2023.1.0.tgz
            sudo mv l_openvino_toolkit_debian9_2023.1.0.12185.47b736f63ed_arm64 /opt/intel/openvino_2023.1.0
      
=======

            curl -L https://storage.openvinotoolkit.org/repositories/openvino/packages/2023.0.1/linux/l_openvino_toolkit_debian9_2023.0.1.11005.fa1c41994f3_arm64.tgz -O openvino_2023.0.1.tgz
            tar -xf openvino_2023.0.1.tgz
            sudo mv l_openvino_toolkit_debian9_2023.0.1.11005.fa1c41994f3_arm64 /opt/intel/openvino_2023.0.1

>>>>>>> 2d97a5d5
      .. tab-item:: ARM 32-bit
         :sync: arm-32

         .. code-block:: sh
<<<<<<< HEAD
      
            curl -L https://storage.openvinotoolkit.org/repositories/openvino/packages/2023.1.0/linux/l_openvino_toolkit_debian9_2023.1.0.12185.47b736f63ed_armhf.tgz -O openvino_2023.1.0.tgz
            tar -xf openvino_2023.1.0.tgz
            sudo mv l_openvino_toolkit_debian9_2023.1.0.12185.47b736f63ed_armhf /opt/intel/openvino_2023.1.0
      
      
=======

            curl -L https://storage.openvinotoolkit.org/repositories/openvino/packages/2023.0.1/linux/l_openvino_toolkit_debian9_2023.0.1.11005.fa1c41994f3_armhf.tgz -O openvino_2023.0.1.tgz
            tar -xf openvino_2023.0.1.tgz
            sudo mv l_openvino_toolkit_debian9_2023.0.1.11005.fa1c41994f3_armhf /opt/intel/openvino_2023.0.1


>>>>>>> 2d97a5d5
5. Install required system dependencies on Linux. To do this, OpenVINO provides a script in the extracted installation directory. Run the following command:

   .. code-block:: sh

      cd /opt/intel/openvino_2023.1.0
      sudo -E ./install_dependencies/install_openvino_dependencies.sh

6. (Optional) Install *numpy* Python Library:

   .. note::

      This step is required only when you decide to use Python API.

   You can use the ``requirements.txt`` file from the ``/opt/intel/openvino_2023.1.0/python`` folder:

   .. code-block:: sh

      cd /opt/intel/openvino_2023.1.0
      python3 -m pip install -r ./python/requirements.txt

7. For simplicity, it is useful to create a symbolic link as below:

   .. code-block:: sh

      cd /opt/intel
<<<<<<< HEAD
      sudo ln -s openvino_2023.1.0 openvino_2023
  
=======
      sudo ln -s openvino_2023.0.1 openvino_2023

>>>>>>> 2d97a5d5
   .. note::
      If you have already installed a previous release of OpenVINO 2023, a symbolic link to the ``openvino_2023`` folder may already exist.
      Unlink the previous link with ``sudo unlink openvino_2023``, and then re-run the command above.


Congratulations, you have finished the installation! For some use cases you may still
need to install additional components. Check the description below, as well as the
:doc:`list of additional configurations <openvino_docs_install_guides_configurations_header>`
to see if your case needs any of them.

The ``/opt/intel/openvino_2023`` folder now contains the core components for OpenVINO.
If you used a different path in Step 2, for example, ``/home/<USER>/intel/``,
OpenVINO is now in ``/home/<USER>/intel/openvino_2023``. The path to the ``openvino_2023``
directory is also referred as ``<INSTALL_DIR>`` throughout the OpenVINO documentation.


Step 2: Configure the Environment
++++++++++++++++++++++++++++++++++++++++++++++++++++++++++++

You must update several environment variables before you can compile and run OpenVINO applications.
Open a terminal window and run the ``setupvars.sh`` script as shown below to temporarily set your environment variables.
If your <INSTALL_DIR> is not ``/opt/intel/openvino_2023``, use the correct one instead.

.. code-block:: sh

   source /opt/intel/openvino_2023/setupvars.sh


If you have more than one OpenVINO version installed on your system, you can easily switch versions by sourcing the `setupvars.sh` of your choice.

.. note::

   The above command must be re-run every time you start a new terminal session.
   To set up Linux to automatically run the command every time a new terminal is opened,
   open ``~/.bashrc`` in your favorite editor and add ``source /opt/intel/openvino_2023/setupvars.sh`` after the last line.
   Next time when you open a terminal, you will see ``[setupvars.sh] OpenVINO™ environment initialized``.
   Changing ``.bashrc`` is not recommended when you have multiple OpenVINO versions on your machine and want to switch among them.

The environment variables are set.




What's Next?
############################################################

Now that you've installed OpenVINO Runtime, you're ready to run your own machine learning applications!
Learn more about how to integrate a model in OpenVINO applications by trying out the following tutorials.

.. tab-set::

   .. tab-item:: Get started with Python
      :sync: get-started-py

      Try the `Python Quick Start Example <notebooks/201-vision-monodepth-with-output.html>`_
      to estimate depth in a scene using an OpenVINO monodepth model in a Jupyter Notebook inside your web browser.

      .. image:: https://user-images.githubusercontent.com/15709723/127752390-f6aa371f-31b5-4846-84b9-18dd4f662406.gif
         :width: 400

      Visit the :doc:`Tutorials <tutorials>` page for more Jupyter Notebooks to get you started with OpenVINO, such as:

      * `OpenVINO Python API Tutorial <notebooks/002-openvino-api-with-output.html>`__
      * `Basic image classification program with Hello Image Classification <notebooks/001-hello-world-with-output.html>`__
      * `Convert a PyTorch model and use it for image background removal <notebooks/205-vision-background-removal-with-output.html>`__


   .. tab-item:: Get started with C++
      :sync: get-started-cpp

      Try the :doc:`C++ Quick Start Example <openvino_docs_get_started_get_started_demos>` for step-by-step instructions
      on building and running a basic image classification C++ application.

      .. image:: https://user-images.githubusercontent.com/36741649/127170593-86976dc3-e5e4-40be-b0a6-206379cd7df5.jpg
         :width: 400

      Visit the :doc:`Samples <openvino_docs_OV_UG_Samples_Overview>` page for other C++ example applications to get you started with OpenVINO, such as:

      * `Basic object detection with the Hello Reshape SSD C++ sample <openvino_inference_engine_samples_hello_reshape_ssd_README.html>`__
      * `Automatic speech recognition C++ sample <openvino_inference_engine_samples_speech_sample_README.html>`__



Uninstalling the Intel® Distribution of OpenVINO™ Toolkit
###########################################################

If you have installed OpenVINO Runtime from archive files, you can uninstall it by deleting the archive files and the extracted folders.
Uninstallation removes all Intel® Distribution of OpenVINO™ Toolkit component files but does not affect user files in the installation directory.

If you have created the symbolic link, remove the link first:

.. code-block:: sh

   sudo rm /opt/intel/openvino_2023

To delete the files:

.. code-block:: sh

   rm -r <extracted_folder> && rm <path_to_archive>






Additional Resources
###########################################################

* :doc:`Troubleshooting Guide for OpenVINO Installation & Configuration <openvino_docs_get_started_guide_troubleshooting>`
* Converting models for use with OpenVINO™: :doc:`Convert a Model <openvino_docs_model_processing_introduction>`
* Writing your own OpenVINO™ applications: :doc:`OpenVINO™ Runtime User Guide <openvino_docs_OV_UG_OV_Runtime_User_Guide>`
* Sample applications: :doc:`OpenVINO™ Toolkit Samples Overview <openvino_docs_OV_UG_Samples_Overview>`
* Pre-trained deep learning models: :doc:`Overview of OpenVINO™ Toolkit Pre-Trained Models <model_zoo>`
* IoT libraries and code samples in the GitHub repository: `Intel® IoT Developer Kit <https://github.com/intel-iot-devkit>`__



@endsphinxdirective
<|MERGE_RESOLUTION|>--- conflicted
+++ resolved
@@ -12,13 +12,8 @@
    Note that the Archive distribution:
 
    * offers both C/C++ and Python APIs
-<<<<<<< HEAD
    * additionally includes code samples 
    * is dedicated to users of all major OSs: Windows, Linux, macOS and x86_64 / arm64 architectures
-=======
-   * additionally includes code samples
-   * is dedicated to users of all major OSs: Windows, Linux, macOS
->>>>>>> 2d97a5d5
    * may offer different hardware support under different operating systems
      (see the drop-down below for more details).
 
@@ -123,13 +118,8 @@
    .. code-block:: sh
 
       cd <user_home>/Downloads
-<<<<<<< HEAD
-    
+
 4. Download the `OpenVINO Runtime archive file for your system <https://storage.openvinotoolkit.org/repositories/openvino/packages/2023.1.0/linux/>`_, extract the files, rename the extracted folder and move it to the desired path:
-=======
-
-4. Download the `OpenVINO Runtime archive file for your system <https://storage.openvinotoolkit.org/repositories/openvino/packages/2023.0.1/linux/>`_, extract the files, rename the extracted folder and move it to the desired path:
->>>>>>> 2d97a5d5
 
    .. tab-set::
 
@@ -142,123 +132,66 @@
                :sync: ubuntu-22
 
                .. code-block:: sh
-<<<<<<< HEAD
                   
                   curl -L https://storage.openvinotoolkit.org/repositories/openvino/packages/2023.1.0/linux/l_openvino_toolkit_ubuntu22_2023.1.0.12185.47b736f63ed_x86_64.tgz --output openvino_2023.1.0.tgz
                   tar -xf openvino_2023.1.0.tgz
                   sudo mv l_openvino_toolkit_ubuntu22_2023.1.0.12185.47b736f63ed_x86_64 /opt/intel/openvino_2023.1.0
          
-=======
-
-                  curl -L https://storage.openvinotoolkit.org/repositories/openvino/packages/2023.0.1/linux/l_openvino_toolkit_ubuntu22_2023.0.1.11005.fa1c41994f3_x86_64.tgz --output openvino_2023.0.1.tgz
-                  tar -xf openvino_2023.0.1.tgz
-                  sudo mv l_openvino_toolkit_ubuntu22_2023.0.1.11005.fa1c41994f3_x86_64 /opt/intel/openvino_2023.0.1
-
->>>>>>> 2d97a5d5
             .. tab-item:: Ubuntu 20.04
                :sync: ubuntu-20
 
                .. code-block:: sh
-<<<<<<< HEAD
             
                   curl -L https://storage.openvinotoolkit.org/repositories/openvino/packages/2023.1.0/linux/l_openvino_toolkit_ubuntu20_2023.1.0.12185.47b736f63ed_x86_64.tgz --output openvino_2023.1.0.tgz
                   tar -xf openvino_2023.1.0.tgz
                   sudo mv l_openvino_toolkit_ubuntu20_2023.1.0.12185.47b736f63ed_x86_64 /opt/intel/openvino_2023.1.0
          
-=======
-
-                  curl -L https://storage.openvinotoolkit.org/repositories/openvino/packages/2023.0.1/linux/l_openvino_toolkit_ubuntu20_2023.0.1.11005.fa1c41994f3_x86_64.tgz --output openvino_2023.0.1.tgz
-                  tar -xf openvino_2023.0.1.tgz
-                  sudo mv l_openvino_toolkit_ubuntu20_2023.0.1.11005.fa1c41994f3_x86_64 /opt/intel/openvino_2023.0.1
-
->>>>>>> 2d97a5d5
             .. tab-item:: Ubuntu 18.04
                :sync: ubuntu-18
 
                .. code-block:: sh
-<<<<<<< HEAD
             
                   curl -L https://storage.openvinotoolkit.org/repositories/openvino/packages/2023.1.0/linux/l_openvino_toolkit_ubuntu18_2023.1.0.12185.47b736f63ed_x86_64.tgz --output openvino_2023.1.0.tgz
                   tar -xf openvino_2023.1.0.tgz
                   sudo mv l_openvino_toolkit_ubuntu18_2023.1.0.12185.47b736f63ed_x86_64 /opt/intel/openvino_2023.1.0
          
-=======
-
-                  curl -L https://storage.openvinotoolkit.org/repositories/openvino/packages/2023.0.1/linux/l_openvino_toolkit_ubuntu18_2023.0.1.11005.fa1c41994f3_x86_64.tgz --output openvino_2023.0.1.tgz
-                  tar -xf openvino_2023.0.1.tgz
-                  sudo mv l_openvino_toolkit_ubuntu18_2023.0.1.11005.fa1c41994f3_x86_64 /opt/intel/openvino_2023.0.1
-
->>>>>>> 2d97a5d5
             .. tab-item:: RHEL 8
                :sync: rhel-8
 
                .. code-block:: sh
-<<<<<<< HEAD
             
                   curl -L https://storage.openvinotoolkit.org/repositories/openvino/packages/2023.1.0/linux/l_openvino_toolkit_rhel8_2023.1.0.12185.47b736f63ed_x86_64.tgz --output openvino_2023.1.0.tgz
                   tar -xf openvino_2023.1.0.tgz
                   sudo mv l_openvino_toolkit_rhel8_2023.1.0.12185.47b736f63ed_x86_64 /opt/intel/openvino_2023.1.0
          
-=======
-
-                  curl -L https://storage.openvinotoolkit.org/repositories/openvino/packages/2023.0.1/linux/l_openvino_toolkit_rhel8_2023.0.1.11005.fa1c41994f3_x86_64.tgz --output openvino_2023.0.1.tgz
-                  tar -xf openvino_2023.0.1.tgz
-                  sudo mv l_openvino_toolkit_rhel8_2023.0.1.11005.fa1c41994f3_x86_64 /opt/intel/openvino_2023.0.1
-
->>>>>>> 2d97a5d5
             .. tab-item:: CentOS 7
                :sync: centos-7
 
                .. code-block:: sh
-<<<<<<< HEAD
             
                   curl -L https://storage.openvinotoolkit.org/repositories/openvino/packages/2023.1.0/linux/l_openvino_toolkit_centos7_2023.1.0.12185.47b736f63ed_x86_64.tgz --output openvino_2023.1.0.tgz
                   tar -xf openvino_2023.1.0.tgz
                   sudo mv l_openvino_toolkit_centos7_2023.1.0.12185.47b736f63ed_x86_64 /opt/intel/openvino_2023.1.0
        
-=======
-
-                  curl -L https://storage.openvinotoolkit.org/repositories/openvino/packages/2023.0.1/linux/l_openvino_toolkit_centos7_2023.0.1.11005.fa1c41994f3_x86_64.tgz --output openvino_2023.0.1.tgz
-                  tar -xf openvino_2023.0.1.tgz
-                  sudo mv l_openvino_toolkit_centos7_2023.0.1.11005.fa1c41994f3_x86_64 /opt/intel/openvino_2023.0.1
-
->>>>>>> 2d97a5d5
       .. tab-item:: ARM 64-bit
          :sync: arm-64
 
          .. code-block:: sh
-<<<<<<< HEAD
       
             curl -L https://storage.openvinotoolkit.org/repositories/openvino/packages/2023.1.0/linux/l_openvino_toolkit_debian9_2023.1.0.12185.47b736f63ed_arm64.tgz -O openvino_2023.1.0.tgz
             tar -xf openvino_2023.1.0.tgz
             sudo mv l_openvino_toolkit_debian9_2023.1.0.12185.47b736f63ed_arm64 /opt/intel/openvino_2023.1.0
       
-=======
-
-            curl -L https://storage.openvinotoolkit.org/repositories/openvino/packages/2023.0.1/linux/l_openvino_toolkit_debian9_2023.0.1.11005.fa1c41994f3_arm64.tgz -O openvino_2023.0.1.tgz
-            tar -xf openvino_2023.0.1.tgz
-            sudo mv l_openvino_toolkit_debian9_2023.0.1.11005.fa1c41994f3_arm64 /opt/intel/openvino_2023.0.1
-
->>>>>>> 2d97a5d5
       .. tab-item:: ARM 32-bit
          :sync: arm-32
 
          .. code-block:: sh
-<<<<<<< HEAD
       
             curl -L https://storage.openvinotoolkit.org/repositories/openvino/packages/2023.1.0/linux/l_openvino_toolkit_debian9_2023.1.0.12185.47b736f63ed_armhf.tgz -O openvino_2023.1.0.tgz
             tar -xf openvino_2023.1.0.tgz
             sudo mv l_openvino_toolkit_debian9_2023.1.0.12185.47b736f63ed_armhf /opt/intel/openvino_2023.1.0
       
       
-=======
-
-            curl -L https://storage.openvinotoolkit.org/repositories/openvino/packages/2023.0.1/linux/l_openvino_toolkit_debian9_2023.0.1.11005.fa1c41994f3_armhf.tgz -O openvino_2023.0.1.tgz
-            tar -xf openvino_2023.0.1.tgz
-            sudo mv l_openvino_toolkit_debian9_2023.0.1.11005.fa1c41994f3_armhf /opt/intel/openvino_2023.0.1
-
-
->>>>>>> 2d97a5d5
 5. Install required system dependencies on Linux. To do this, OpenVINO provides a script in the extracted installation directory. Run the following command:
 
    .. code-block:: sh
@@ -284,13 +217,8 @@
    .. code-block:: sh
 
       cd /opt/intel
-<<<<<<< HEAD
       sudo ln -s openvino_2023.1.0 openvino_2023
   
-=======
-      sudo ln -s openvino_2023.0.1 openvino_2023
-
->>>>>>> 2d97a5d5
    .. note::
       If you have already installed a previous release of OpenVINO 2023, a symbolic link to the ``openvino_2023`` folder may already exist.
       Unlink the previous link with ``sudo unlink openvino_2023``, and then re-run the command above.
