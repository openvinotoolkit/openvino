# Install OpenVINO™ Runtime on Linux from an Archive File {#openvino_docs_install_guides_installing_openvino_from_archive_linux}

@sphinxdirective

.. meta::
<<<<<<< HEAD
   :description: Learn how to install OpenVINO™ Runtime on Linux operating
                 system, using an archive file, which is a recommended
                 installation method for C++ developers.


Installing OpenVINO Runtime from archive files is recommended for C++ developers. It will contain code samples,
as well as pre-built binaries and library files needed for OpenVINO Runtime. If you work with Python,
the PyPI package may be a better choice. See the :doc:`Install OpenVINO from PyPI <openvino_docs_install_guides_installing_openvino_pip>`
page for instructions on how to install OpenVINO Runtime for Python using PyPI.
=======
   :description: Learn how to install OpenVINO™ Runtime on the Linux operating 
                 system, using an archive file.

>>>>>>> 4124851d

.. note::
   
   Note that the Archive distribution:
   
   * offers both C++ and Python APIs
   * additionally includes code samples 
   * is dedicated to users of all major OSs: Windows, Linux, macOS
   * may offer different hardware support under different operating systems
     (see the drop-down below for more details).
     
   .. dropdown:: Inference Options 

      ===================  =====  =====  =====  =====  ========  =============  ========  ========
       Operating System     CPU    GPU    GNA    NPU    AUTO      Auto-batch     HETERO    MULTI  
      ===================  =====  =====  =====  =====  ========  =============  ========  ========
       Debian9 armhf         V     n/a    n/a    n/a     V            V            V        n/a   
       Debian9 arm64         V     n/a    n/a    n/a     V            V            V        n/a   
       CentOS7 x86_64        V      V      V     n/a     V            V            V         V    
       Ubuntu18 x86_64       V      V      V     n/a     V            V            V         V    
       Ubuntu20 x86_64       V      V      V      V      V            V            V         V    
       Ubuntu22 x86_64       V      V      V      V      V            V            V         V    
       RHEL8 x86_64          V      V      V     n/a     V            V            V         V    
       Windows x86_64        V      V      V      V      V            V            V         V    
       MacOS x86_64          V     n/a    n/a    n/a     V            V            V        n/a   
       MacOS arm64           V     n/a    n/a    n/a     V            V            V        n/a   
      ===================  =====  =====  =====  =====  ========  =============  ========  ========

<<<<<<< HEAD
   The following development tools can be installed via `pypi.org <https://pypi.org/project/openvino-dev/>`__ only:
   model conversion API, Post-Training Optimization Tool, Model Downloader and other Open Model Zoo tools,
   Accuracy Checker, and Annotation Converter.
=======
>>>>>>> 4124851d


.. tab-set::

   .. tab-item:: System Requirements
      :sync: system-requirements

<<<<<<< HEAD
      Full requirement listing is available in `System Requirements Page <https://www.intel.com/content/www/us/en/developer/tools/openvino-toolkit/system-requirements.html>`__

   .. tab-item:: Processor Notes
      :sync: processor-notes

      Processor graphics are not included in all processors. See `Product Specifications <https://ark.intel.com/>`__ for information about your processor.

=======
      | Full requirement listing is available in:
      | `System Requirements Page <https://www.intel.com/content/www/us/en/developer/tools/openvino-toolkit/system-requirements.html>`__
   
   .. tab-item:: Processor Notes
      :sync: processor-notes
   
      | To see if your processor includes the integrated graphics technology and supports iGPU inference, refer to:
      | `Product Specifications <https://ark.intel.com/>`__
   
>>>>>>> 4124851d
   .. tab-item:: Software
      :sync: software

      * `CMake 3.13 or higher, 64-bit <https://cmake.org/download/>`__
      * `Python 3.7 - 3.11, 64-bit <https://www.python.org/downloads/>`__
      * GCC:

      .. tab-set::

         .. tab-item:: Ubuntu 20.04
            :sync: ubuntu-20

            * GCC 9.3.0

         .. tab-item:: Ubuntu 18.04
            :sync: ubuntu-18

            * GCC 7.5.0

         .. tab-item:: RHEL 8
            :sync: rhel-8

            * GCC 8.4.1

         .. tab-item:: CentOS 7
            :sync: centos-7

            * GCC 8.3.1
            Use the following instructions to install it:

            Install GCC 8.3.1 via devtoolset-8

            .. code-block:: sh

               sudo yum update -y && sudo yum install -y centos-release-scl epel-release
               sudo yum install -y devtoolset-8

            Enable devtoolset-8 and check current gcc version

            .. code-block:: sh

               source /opt/rh/devtoolset-8/enable
               gcc -v






Installing OpenVINO Runtime
############################################################

Step 1: Download and Install the OpenVINO Core Components
++++++++++++++++++++++++++++++++++++++++++++++++++++++++++++

1. Open a command prompt terminal window. You can use the keyboard shortcut: Ctrl+Alt+T

2. Create the ``/opt/intel`` folder for OpenVINO by using the following command. If the folder already exists, skip this step.

   .. code-block:: sh

      sudo mkdir /opt/intel

   .. note::

      The ``/opt/intel`` path is the recommended folder path for administrators or root users. If you prefer to install OpenVINO in regular userspace, the recommended path is ``/home/<USER>/intel``. You may use a different path if desired.

3. Browse to the current user's ``Downloads`` folder:

   .. code-block:: sh

      cd <user_home>/Downloads

4. Download the `OpenVINO Runtime archive file for your system <https://storage.openvinotoolkit.org/repositories/openvino/packages/2023.0.1/linux/>`_, extract the files, rename the extracted folder and move it to the desired path:

   .. tab-set::

      .. tab-item:: x86_64
         :sync: x86-64

         .. tab-set::

            .. tab-item:: Ubuntu 22.04
               :sync: ubuntu-22

               .. code-block:: sh

                  curl -L https://storage.openvinotoolkit.org/repositories/openvino/packages/2023.0.1/linux/l_openvino_toolkit_ubuntu22_2023.0.1.11005.fa1c41994f3_x86_64.tgz --output openvino_2023.0.1.tgz
                  tar -xf openvino_2023.0.1.tgz
                  sudo mv l_openvino_toolkit_ubuntu22_2023.0.1.11005.fa1c41994f3_x86_64 /opt/intel/openvino_2023.0.1

            .. tab-item:: Ubuntu 20.04
               :sync: ubuntu-20

               .. code-block:: sh

                  curl -L https://storage.openvinotoolkit.org/repositories/openvino/packages/2023.0.1/linux/l_openvino_toolkit_ubuntu20_2023.0.1.11005.fa1c41994f3_x86_64.tgz --output openvino_2023.0.1.tgz
                  tar -xf openvino_2023.0.1.tgz
                  sudo mv l_openvino_toolkit_ubuntu20_2023.0.1.11005.fa1c41994f3_x86_64 /opt/intel/openvino_2023.0.1

            .. tab-item:: Ubuntu 18.04
               :sync: ubuntu-18

               .. code-block:: sh

                  curl -L https://storage.openvinotoolkit.org/repositories/openvino/packages/2023.0.1/linux/l_openvino_toolkit_ubuntu18_2023.0.1.11005.fa1c41994f3_x86_64.tgz --output openvino_2023.0.1.tgz
                  tar -xf openvino_2023.0.1.tgz
                  sudo mv l_openvino_toolkit_ubuntu18_2023.0.1.11005.fa1c41994f3_x86_64 /opt/intel/openvino_2023.0.1

            .. tab-item:: RHEL 8
               :sync: rhel-8

               .. code-block:: sh

                  curl -L https://storage.openvinotoolkit.org/repositories/openvino/packages/2023.0.1/linux/l_openvino_toolkit_rhel8_2023.0.1.11005.fa1c41994f3_x86_64.tgz --output openvino_2023.0.1.tgz
                  tar -xf openvino_2023.0.1.tgz
                  sudo mv l_openvino_toolkit_rhel8_2023.0.1.11005.fa1c41994f3_x86_64 /opt/intel/openvino_2023.0.1

            .. tab-item:: CentOS 7
               :sync: centos-7

               .. code-block:: sh

                  curl -L https://storage.openvinotoolkit.org/repositories/openvino/packages/2023.0.1/linux/l_openvino_toolkit_centos7_2023.0.1.11005.fa1c41994f3_x86_64.tgz --output openvino_2023.0.1.tgz
                  tar -xf openvino_2023.0.1.tgz
                  sudo mv l_openvino_toolkit_centos7_2023.0.1.11005.fa1c41994f3_x86_64 /opt/intel/openvino_2023.0.1

      .. tab-item:: ARM 64-bit
         :sync: arm-64

         .. code-block:: sh

            curl -L https://storage.openvinotoolkit.org/repositories/openvino/packages/2023.0.1/linux/l_openvino_toolkit_debian9_2023.0.1.11005.fa1c41994f3_arm64.tgz -O openvino_2023.0.1.tgz
            tar -xf openvino_2023.0.1.tgz
            sudo mv l_openvino_toolkit_debian9_2023.0.1.11005.fa1c41994f3_arm64 /opt/intel/openvino_2023.0.1

      .. tab-item:: ARM 32-bit
         :sync: arm-32

         .. code-block:: sh

            curl -L https://storage.openvinotoolkit.org/repositories/openvino/packages/2023.0.1/linux/l_openvino_toolkit_debian9_2023.0.1.11005.fa1c41994f3_armhf.tgz -O openvino_2023.0.1.tgz
            tar -xf openvino_2023.0.1.tgz
            sudo mv l_openvino_toolkit_debian9_2023.0.1.11005.fa1c41994f3_armhf /opt/intel/openvino_2023.0.1


5. Install required system dependencies on Linux. To do this, OpenVINO provides a script in the extracted installation directory. Run the following command:

   .. code-block:: sh

      cd /opt/intel/openvino_2023.0.1
      sudo -E ./install_dependencies/install_openvino_dependencies.sh

6. (Optional) Install *numpy* Python Library:

   .. note::

      This step is required only when you decide to use Python API.

   You can use the ``requirements.txt`` file from the ``/opt/intel/openvino_2023.0.1/python`` folder:

   .. code-block:: sh

      cd /opt/intel/openvino_2023.0.1
      python3 -m pip install -r ./python/requirements.txt

7. For simplicity, it is useful to create a symbolic link as below:

   .. code-block:: sh

      cd /opt/intel
      sudo ln -s openvino_2023.0.1 openvino_2023

   .. note::
      If you have already installed a previous release of OpenVINO 2023, a symbolic link to the ``openvino_2023`` folder may already exist.
      Unlink the previous link with ``sudo unlink openvino_2023``, and then re-run the command above.


Congratulations, you have finished the installation! The ``/opt/intel/openvino_2023`` folder now contains
the core components for OpenVINO. If you used a different path in Step 2, for example, ``/home/<USER>/intel/``,
OpenVINO is now in ``/home/<USER>/intel/openvino_2023``. The path to the ``openvino_2023`` directory is
also referred as ``<INSTALL_DIR>`` throughout the OpenVINO documentation.





Step 2: Configure the Environment
++++++++++++++++++++++++++++++++++++++++++++++++++++++++++++

You must update several environment variables before you can compile and run OpenVINO applications.
Open a terminal window and run the ``setupvars.sh`` script as shown below to temporarily set your environment variables.
If your <INSTALL_DIR> is not ``/opt/intel/openvino_2023``, use the correct one instead.

.. code-block:: sh

   source /opt/intel/openvino_2023/setupvars.sh


If you have more than one OpenVINO version installed on your system, you can easily switch versions by sourcing the `setupvars.sh` of your choice.

.. note::

   The above command must be re-run every time you start a new terminal session.
   To set up Linux to automatically run the command every time a new terminal is opened,
   open ``~/.bashrc`` in your favorite editor and add ``source /opt/intel/openvino_2023/setupvars.sh`` after the last line.
   Next time when you open a terminal, you will see ``[setupvars.sh] OpenVINO™ environment initialized``.
   Changing ``.bashrc`` is not recommended when you have multiple OpenVINO versions on your machine and want to switch among them.

<<<<<<< HEAD
The environment variables are set. Continue to the next section if you want to download any additional components.

Step 3 (Optional): Install Additional Components
++++++++++++++++++++++++++++++++++++++++++++++++++++++++++++

OpenVINO Development Tools is a set of utilities for working with OpenVINO and OpenVINO models.
It provides tools like model conversion API, Benchmark Tool, Post-Training Optimization Tool, and Open Model Zoo Downloader.
If you install OpenVINO Runtime using archive files, OpenVINO Development Tools must be installed separately.

See the :doc:`Install OpenVINO Development Tools <openvino_docs_install_guides_install_dev_tools>`
page for step-by-step installation instructions.

OpenCV is necessary to run demos from Open Model Zoo (OMZ). Some OpenVINO samples can also extend their
capabilities when compiled with OpenCV as a dependency. To install OpenCV for OpenVINO, see the
`instructions on GitHub <https://github.com/opencv/opencv/wiki/BuildOpenCV4OpenVINO>`__.

Step 4 (Optional): Configure Inference on Non-CPU Devices
++++++++++++++++++++++++++++++++++++++++++++++++++++++++++++

OpenVINO Runtime has a plugin architecture that enables you to run inference on multiple devices
without rewriting your code. Supported devices include integrated GPUs, discrete GPUs and GNAs.
See the instructions below to set up OpenVINO on these devices.

.. tab-set::

   .. tab-item:: GPU
      :sync: gpu

      To enable the toolkit components to use processor graphics (GPU) on your system, follow the steps in :ref:`GPU Setup Guide <gpu guide>`.

   .. tab-item:: GNA
      :sync: gna

      To enable the toolkit components to use Intel® Gaussian & Neural Accelerator (GNA) on your system, follow the steps in :ref:`GNA Setup Guide <gna guide>`.

=======
The environment variables are set.

>>>>>>> 4124851d


What's Next?
############################################################

Now that you've installed OpenVINO Runtime, you're ready to run your own machine learning applications!
Learn more about how to integrate a model in OpenVINO applications by trying out the following tutorials.

.. tab-set::

   .. tab-item:: Get started with Python
      :sync: get-started-py

      Try the `Python Quick Start Example <notebooks/201-vision-monodepth-with-output.html>`_
      to estimate depth in a scene using an OpenVINO monodepth model in a Jupyter Notebook inside your web browser.

      .. image:: https://user-images.githubusercontent.com/15709723/127752390-f6aa371f-31b5-4846-84b9-18dd4f662406.gif
         :width: 400

      Visit the :doc:`Tutorials <tutorials>` page for more Jupyter Notebooks to get you started with OpenVINO, such as:

      * `OpenVINO Python API Tutorial <notebooks/002-openvino-api-with-output.html>`__
      * `Basic image classification program with Hello Image Classification <notebooks/001-hello-world-with-output.html>`__
      * `Convert a PyTorch model and use it for image background removal <notebooks/205-vision-background-removal-with-output.html>`__


   .. tab-item:: Get started with C++
      :sync: get-started-cpp

      Try the :doc:`C++ Quick Start Example <openvino_docs_get_started_get_started_demos>` for step-by-step instructions
      on building and running a basic image classification C++ application.

      .. image:: https://user-images.githubusercontent.com/36741649/127170593-86976dc3-e5e4-40be-b0a6-206379cd7df5.jpg
         :width: 400

      Visit the :doc:`Samples <openvino_docs_OV_UG_Samples_Overview>` page for other C++ example applications to get you started with OpenVINO, such as:

      * `Basic object detection with the Hello Reshape SSD C++ sample <openvino_inference_engine_samples_hello_reshape_ssd_README.html>`__
      * `Automatic speech recognition C++ sample <openvino_inference_engine_samples_speech_sample_README.html>`__



Uninstalling the Intel® Distribution of OpenVINO™ Toolkit
###########################################################

If you have installed OpenVINO Runtime from archive files, you can uninstall it by deleting the archive files and the extracted folders.
Uninstallation removes all Intel® Distribution of OpenVINO™ Toolkit component files but does not affect user files in the installation directory.

If you have created the symbolic link, remove the link first:

.. code-block:: sh

   sudo rm /opt/intel/openvino_2023

To delete the files:

.. code-block:: sh

   rm -r <extracted_folder> && rm <path_to_archive>






Additional Resources
###########################################################

* :doc:`Troubleshooting Guide for OpenVINO Installation & Configuration <openvino_docs_get_started_guide_troubleshooting>`
* Converting models for use with OpenVINO™: :doc:`Convert a Model <openvino_docs_OV_Converter_UG_Deep_Learning_Model_Optimizer_DevGuide>`
* Writing your own OpenVINO™ applications: :doc:`OpenVINO™ Runtime User Guide <openvino_docs_OV_UG_OV_Runtime_User_Guide>`
* Sample applications: :doc:`OpenVINO™ Toolkit Samples Overview <openvino_docs_OV_UG_Samples_Overview>`
* Pre-trained deep learning models: :doc:`Overview of OpenVINO™ Toolkit Pre-Trained Models <model_zoo>`
* IoT libraries and code samples in the GitHub repository: `Intel® IoT Developer Kit <https://github.com/intel-iot-devkit>`__



@endsphinxdirective
<|MERGE_RESOLUTION|>--- conflicted
+++ resolved
@@ -3,55 +3,37 @@
 @sphinxdirective
 
 .. meta::
-<<<<<<< HEAD
-   :description: Learn how to install OpenVINO™ Runtime on Linux operating
-                 system, using an archive file, which is a recommended
-                 installation method for C++ developers.
-
-
-Installing OpenVINO Runtime from archive files is recommended for C++ developers. It will contain code samples,
-as well as pre-built binaries and library files needed for OpenVINO Runtime. If you work with Python,
-the PyPI package may be a better choice. See the :doc:`Install OpenVINO from PyPI <openvino_docs_install_guides_installing_openvino_pip>`
-page for instructions on how to install OpenVINO Runtime for Python using PyPI.
-=======
-   :description: Learn how to install OpenVINO™ Runtime on the Linux operating 
+   :description: Learn how to install OpenVINO™ Runtime on the Linux operating
                  system, using an archive file.
 
->>>>>>> 4124851d
 
 .. note::
-   
+
    Note that the Archive distribution:
-   
+
    * offers both C++ and Python APIs
-   * additionally includes code samples 
+   * additionally includes code samples
    * is dedicated to users of all major OSs: Windows, Linux, macOS
    * may offer different hardware support under different operating systems
      (see the drop-down below for more details).
-     
-   .. dropdown:: Inference Options 
+
+   .. dropdown:: Inference Options
 
       ===================  =====  =====  =====  =====  ========  =============  ========  ========
-       Operating System     CPU    GPU    GNA    NPU    AUTO      Auto-batch     HETERO    MULTI  
+       Operating System     CPU    GPU    GNA    NPU    AUTO      Auto-batch     HETERO    MULTI
       ===================  =====  =====  =====  =====  ========  =============  ========  ========
-       Debian9 armhf         V     n/a    n/a    n/a     V            V            V        n/a   
-       Debian9 arm64         V     n/a    n/a    n/a     V            V            V        n/a   
-       CentOS7 x86_64        V      V      V     n/a     V            V            V         V    
-       Ubuntu18 x86_64       V      V      V     n/a     V            V            V         V    
-       Ubuntu20 x86_64       V      V      V      V      V            V            V         V    
-       Ubuntu22 x86_64       V      V      V      V      V            V            V         V    
-       RHEL8 x86_64          V      V      V     n/a     V            V            V         V    
-       Windows x86_64        V      V      V      V      V            V            V         V    
-       MacOS x86_64          V     n/a    n/a    n/a     V            V            V        n/a   
-       MacOS arm64           V     n/a    n/a    n/a     V            V            V        n/a   
+       Debian9 armhf         V     n/a    n/a    n/a     V            V            V        n/a
+       Debian9 arm64         V     n/a    n/a    n/a     V            V            V        n/a
+       CentOS7 x86_64        V      V      V     n/a     V            V            V         V
+       Ubuntu18 x86_64       V      V      V     n/a     V            V            V         V
+       Ubuntu20 x86_64       V      V      V      V      V            V            V         V
+       Ubuntu22 x86_64       V      V      V      V      V            V            V         V
+       RHEL8 x86_64          V      V      V     n/a     V            V            V         V
+       Windows x86_64        V      V      V      V      V            V            V         V
+       MacOS x86_64          V     n/a    n/a    n/a     V            V            V        n/a
+       MacOS arm64           V     n/a    n/a    n/a     V            V            V        n/a
       ===================  =====  =====  =====  =====  ========  =============  ========  ========
 
-<<<<<<< HEAD
-   The following development tools can be installed via `pypi.org <https://pypi.org/project/openvino-dev/>`__ only:
-   model conversion API, Post-Training Optimization Tool, Model Downloader and other Open Model Zoo tools,
-   Accuracy Checker, and Annotation Converter.
-=======
->>>>>>> 4124851d
 
 
 .. tab-set::
@@ -59,25 +41,15 @@
    .. tab-item:: System Requirements
       :sync: system-requirements
 
-<<<<<<< HEAD
-      Full requirement listing is available in `System Requirements Page <https://www.intel.com/content/www/us/en/developer/tools/openvino-toolkit/system-requirements.html>`__
+      | Full requirement listing is available in:
+      | `System Requirements Page <https://www.intel.com/content/www/us/en/developer/tools/openvino-toolkit/system-requirements.html>`__
 
    .. tab-item:: Processor Notes
       :sync: processor-notes
 
-      Processor graphics are not included in all processors. See `Product Specifications <https://ark.intel.com/>`__ for information about your processor.
-
-=======
-      | Full requirement listing is available in:
-      | `System Requirements Page <https://www.intel.com/content/www/us/en/developer/tools/openvino-toolkit/system-requirements.html>`__
-   
-   .. tab-item:: Processor Notes
-      :sync: processor-notes
-   
       | To see if your processor includes the integrated graphics technology and supports iGPU inference, refer to:
       | `Product Specifications <https://ark.intel.com/>`__
-   
->>>>>>> 4124851d
+
    .. tab-item:: Software
       :sync: software
 
@@ -287,46 +259,8 @@
    Next time when you open a terminal, you will see ``[setupvars.sh] OpenVINO™ environment initialized``.
    Changing ``.bashrc`` is not recommended when you have multiple OpenVINO versions on your machine and want to switch among them.
 
-<<<<<<< HEAD
-The environment variables are set. Continue to the next section if you want to download any additional components.
-
-Step 3 (Optional): Install Additional Components
-++++++++++++++++++++++++++++++++++++++++++++++++++++++++++++
-
-OpenVINO Development Tools is a set of utilities for working with OpenVINO and OpenVINO models.
-It provides tools like model conversion API, Benchmark Tool, Post-Training Optimization Tool, and Open Model Zoo Downloader.
-If you install OpenVINO Runtime using archive files, OpenVINO Development Tools must be installed separately.
-
-See the :doc:`Install OpenVINO Development Tools <openvino_docs_install_guides_install_dev_tools>`
-page for step-by-step installation instructions.
-
-OpenCV is necessary to run demos from Open Model Zoo (OMZ). Some OpenVINO samples can also extend their
-capabilities when compiled with OpenCV as a dependency. To install OpenCV for OpenVINO, see the
-`instructions on GitHub <https://github.com/opencv/opencv/wiki/BuildOpenCV4OpenVINO>`__.
-
-Step 4 (Optional): Configure Inference on Non-CPU Devices
-++++++++++++++++++++++++++++++++++++++++++++++++++++++++++++
-
-OpenVINO Runtime has a plugin architecture that enables you to run inference on multiple devices
-without rewriting your code. Supported devices include integrated GPUs, discrete GPUs and GNAs.
-See the instructions below to set up OpenVINO on these devices.
-
-.. tab-set::
-
-   .. tab-item:: GPU
-      :sync: gpu
-
-      To enable the toolkit components to use processor graphics (GPU) on your system, follow the steps in :ref:`GPU Setup Guide <gpu guide>`.
-
-   .. tab-item:: GNA
-      :sync: gna
-
-      To enable the toolkit components to use Intel® Gaussian & Neural Accelerator (GNA) on your system, follow the steps in :ref:`GNA Setup Guide <gna guide>`.
-
-=======
 The environment variables are set.
 
->>>>>>> 4124851d
 
 
 What's Next?
