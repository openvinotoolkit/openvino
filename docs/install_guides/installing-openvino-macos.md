<<<<<<< HEAD
# Install OpenVINO™ Runtime on macOS from Installer

> **NOTE**: Since the OpenVINO™ 2022.1 release, the OpenVINO Development Tools (Model Optimizer, Post-Training Optimization Tool, Model Downloader and other Open Model Zoo tools, Accuracy Checker, and Annotation Converter) are not part of the installer. These tools are now only available on [pypi.org](https://pypi.org/project/openvino-dev/).

> **NOTE**: OpenVINO™ Runtime is supported on macOS version 10.15 with Intel® processor-based machines.

## System Requirements

@sphinxdirective
.. tab:: Operating Systems

  macOS 10.15

.. tab:: Hardware

  Optimized for these processors:

  * 6th to 12th generation Intel® Core™ processors and Intel® Xeon® processors 
  * 3rd generation Intel® Xeon® Scalable processor (formerly code named Cooper Lake)
  * Intel® Xeon® Scalable processor (formerly Skylake and Cascade Lake)
  * Intel® Neural Compute Stick 2
  
  .. note::
    The current version of OpenVINO™ Runtime for macOS supports inference on Intel CPUs and Intel® Neural Compute Stick 2 devices only.

.. tab:: Software Requirements

  * `CMake 3.13 or higher <https://cmake.org/download/>`_ (choose "macOS 10.13 or later"). Add `/Applications/CMake.app/Contents/bin` to path (for default install). 
  * `Python 3.6 - 3.10 <https://www.python.org/downloads/mac-osx/>`_ (choose 3.6 - 3.10). Install and	add to path.
  * Apple Xcode Command Line Tools. In the terminal, run `xcode-select --install` from any directory
  * (Optional) Apple Xcode IDE (not required for OpenVINO™, but useful for development)

@endsphinxdirective

## Overview

This guide provides step-by-step instructions on how to install OpenVINO™ Runtime for macOS. The following steps will be covered:

1. <a href="#install-core">Install OpenVINO™ Runtime</a>
2. <a href="#set-the-environment-variables">Configure the Environment</a>
3. <a href="#model-optimizer">Download additional components (Optional)</a>
4. <a href="#configure-ncs2">Configure the Intel® Neural Compute Stick 2 (Optional)</a>
5. <a href="#get-started">What’s next?</a>

## <a name="install-core"></a>Step 1: Install OpenVINO™ Runtime

1. Download the OpenVINO Runtime installer file from [Intel® Distribution of OpenVINO™ toolkit for macOS](https://software.intel.com/en-us/openvino-toolkit/choose-download/free-download-macos). Select Runtime, macOS, the latest standard release, and Offline Installer in the selection table, and then click Download.

2. Go to the directory where you downloaded the OpenVINO™ Runtime installer file. This document assumes this is your `Downloads` directory. By default, the disk image file is saved as `m_openvino_toolkit_p_<version>.dmg`.

3. Double-click the `m_openvino_toolkit_p_<version>.dmg` file to mount. The disk image is mounted to `/Volumes/m_openvino_toolkit_p_<version>` and automatically opens in a separate window.

4. Run the installation wizard application `bootstrapper.app`. You should see the following dialog box open up:

   @sphinxdirective

   .. image:: _static/images/openvino-install.png
      :width: 400px
      :align: center

   @endsphinxdirective

5. Follow the instructions on your screen. During the installation you will be asked to accept the license agreement. Your acceptance is required to continue.
   ![](../img/openvino-install-macos-run-boostrapper-script.gif)
   Click on the image to see the details.

   By default, OpenVINO™ Runtime is installed in the following directory, referred to as `<INSTALL_DIR>` elsewhere in the documentation:

   `/opt/intel/openvino_<version>/`

   For simplicity, a symbolic link to the latest installation is also created: `/opt/intel/openvino_2022/`.

To check **Release Notes** please visit: [Release Notes](https://software.intel.com/en-us/articles/OpenVINO-RelNotes).

The core components are now installed. Continue to the next section to configure environment.

## <a name="set-the-environment-variables"></a>Step 2: Configure the Environment

You must update several environment variables before you can compile and run OpenVINO™ applications. Set environment variables as follows:

```sh
source <INSTALL_DIR>/setupvars.sh
```

If you have more than one OpenVINO™ version on your machine, you can easily switch its version by sourcing `setupvars.sh` of your choice.

> **NOTE**: You can also run this script every time when you start new terminal session. Open `~/.bashrc` in your favorite editor, and add `source <INSTALL_DIR>/setupvars.sh`. Next time when you open a terminal, you will see `[setupvars.sh] OpenVINO™ environment initialized`. Changing `.bashrc` is not recommended when you have many OpenVINO™ versions on your machine and want to switch among them, as each may require different setup.

The environment variables are set. Continue to the next section if you want to download any additional components.

## <a name="model-optimizer"></a>Step 3 (Optional): Download Additional Components

> **NOTE**: Since the OpenVINO™ 2022.1 release, the following development tools: Model Optimizer, Post-Training Optimization Tool, Model Downloader and other Open Model Zoo tools, Accuracy Checker, and Annotation Converter are not part of the installer. The OpenVINO™ Development Tools can only be installed via PyPI now. See [Install OpenVINO™ Development Tools](installing-model-dev-tools.md) for detailed steps. 

@sphinxdirective

.. dropdown:: OpenCV

   OpenCV is necessary to run demos from Open Model Zoo (OMZ). Some OpenVINO samples can also extend their capabilities when compiled with OpenCV as a dependency. The Intel® Distribution of OpenVINO™ provides a script to install OpenCV: ``<INSTALL_DIR>/extras/scripts/download_opencv.sh``.

   .. note::
      Make sure you have 2 prerequisites installed: ``curl`` and ``tar``.

   Depending on how you have installed the Intel® Distribution of OpenVINO™, the script should be run either as root or regular user. After the execution of the script, you will find OpenCV extracted to ``<INSTALL_DIR>/extras/opencv``.

@endsphinxdirective

## <a name="configure-ncs2"></a>Step 4 (Optional): Configure the Intel® Neural Compute Stick 2 

@sphinxdirective

If you want to run inference on Intel® Neural Compute Stick 2 use the following instructions to setup the device: :ref:`NCS2 Setup Guide <ncs guide macos>`.

@endsphinxdirective

## <a name="get-started"></a>Step 5: What's next?

Now you are ready to try out OpenVINO™. You can use the following tutorials to write your applications using Python and C++.

Developing in Python:
   * [Start with tensorflow models with OpenVINO™](https://docs.openvino.ai/latest/notebooks/101-tensorflow-to-openvino-with-output.html)
   * [Start with ONNX and PyTorch models with OpenVINO™](https://docs.openvino.ai/latest/notebooks/102-pytorch-onnx-to-openvino-with-output.html)
   * [Start with PaddlePaddle models with OpenVINO™](https://docs.openvino.ai/latest/notebooks/103-paddle-onnx-to-openvino-classification-with-output.html)

Developing in C++:
   * [Image Classification Async C++ Sample](@ref openvino_inference_engine_samples_classification_sample_async_README)
   * [Hello Classification C++ Sample](@ref openvino_inference_engine_samples_hello_classification_README)
   * [Hello Reshape SSD C++ Sample](@ref openvino_inference_engine_samples_hello_reshape_ssd_README)

## <a name="uninstall"></a>Uninstall OpenVINO™ Runtime

To uninstall OpenVINO™ Runtime, follow the steps on the [Uninstalling page](uninstalling-openvino.md).

@sphinxdirective
.. raw:: html

   </div>

@endsphinxdirective

@sphinxdirective

.. dropdown:: Additional Resources
      
   * Converting models for use with OpenVINO™: :ref:`Model Optimizer Developer Guide <deep learning model optimizer>`
   * Writing your own OpenVINO™ applications: :ref:`OpenVINO™ Runtime User Guide <deep learning openvino runtime>`
   * Sample applications: :ref:`OpenVINO™ Toolkit Samples Overview <code samples>`
   * Pre-trained deep learning models: :ref:`Overview of OpenVINO™ Toolkit Pre-Trained Models <model zoo>`
   * IoT libraries and code samples in the GitHUB repository: `Intel® IoT Developer Kit`_ 

<!---
   To learn more about converting models from specific frameworks, go to:  
   * :ref:`Convert Your Caffe Model <convert model caffe>`
   * :ref:`Convert Your TensorFlow Model <convert model tf>`
   * :ref:`Convert Your Apache MXNet Model <convert model mxnet>`
   * :ref:`Convert Your Kaldi Model <convert model kaldi>`
   * :ref:`Convert Your ONNX Model <convert model onnx>`
--->   
   .. _Intel® IoT Developer Kit: https://github.com/intel-iot-devkit

@endsphinxdirective
=======
# Install Intel® Distribution of OpenVINO™ toolkit for macOS from Installer

Currently only the following ways are provided to install OpenVINO™:

* [Install OpenVINO Runtime from an Archive File](installing-openvino-from-archive-macos.md)
* [Install OpenVINO from PyPI](installing-openvino-pip.md)
* [Build From Source](https://github.com/openvinotoolkit/openvino/wiki/BuildingCode)

The other installation methods are temporarily unavailable.
>>>>>>> 35c48210
<|MERGE_RESOLUTION|>--- conflicted
+++ resolved
@@ -1,167 +1,4 @@
-<<<<<<< HEAD
-# Install OpenVINO™ Runtime on macOS from Installer
-
-> **NOTE**: Since the OpenVINO™ 2022.1 release, the OpenVINO Development Tools (Model Optimizer, Post-Training Optimization Tool, Model Downloader and other Open Model Zoo tools, Accuracy Checker, and Annotation Converter) are not part of the installer. These tools are now only available on [pypi.org](https://pypi.org/project/openvino-dev/).
-
-> **NOTE**: OpenVINO™ Runtime is supported on macOS version 10.15 with Intel® processor-based machines.
-
-## System Requirements
-
-@sphinxdirective
-.. tab:: Operating Systems
-
-  macOS 10.15
-
-.. tab:: Hardware
-
-  Optimized for these processors:
-
-  * 6th to 12th generation Intel® Core™ processors and Intel® Xeon® processors 
-  * 3rd generation Intel® Xeon® Scalable processor (formerly code named Cooper Lake)
-  * Intel® Xeon® Scalable processor (formerly Skylake and Cascade Lake)
-  * Intel® Neural Compute Stick 2
-  
-  .. note::
-    The current version of OpenVINO™ Runtime for macOS supports inference on Intel CPUs and Intel® Neural Compute Stick 2 devices only.
-
-.. tab:: Software Requirements
-
-  * `CMake 3.13 or higher <https://cmake.org/download/>`_ (choose "macOS 10.13 or later"). Add `/Applications/CMake.app/Contents/bin` to path (for default install). 
-  * `Python 3.6 - 3.10 <https://www.python.org/downloads/mac-osx/>`_ (choose 3.6 - 3.10). Install and	add to path.
-  * Apple Xcode Command Line Tools. In the terminal, run `xcode-select --install` from any directory
-  * (Optional) Apple Xcode IDE (not required for OpenVINO™, but useful for development)
-
-@endsphinxdirective
-
-## Overview
-
-This guide provides step-by-step instructions on how to install OpenVINO™ Runtime for macOS. The following steps will be covered:
-
-1. <a href="#install-core">Install OpenVINO™ Runtime</a>
-2. <a href="#set-the-environment-variables">Configure the Environment</a>
-3. <a href="#model-optimizer">Download additional components (Optional)</a>
-4. <a href="#configure-ncs2">Configure the Intel® Neural Compute Stick 2 (Optional)</a>
-5. <a href="#get-started">What’s next?</a>
-
-## <a name="install-core"></a>Step 1: Install OpenVINO™ Runtime
-
-1. Download the OpenVINO Runtime installer file from [Intel® Distribution of OpenVINO™ toolkit for macOS](https://software.intel.com/en-us/openvino-toolkit/choose-download/free-download-macos). Select Runtime, macOS, the latest standard release, and Offline Installer in the selection table, and then click Download.
-
-2. Go to the directory where you downloaded the OpenVINO™ Runtime installer file. This document assumes this is your `Downloads` directory. By default, the disk image file is saved as `m_openvino_toolkit_p_<version>.dmg`.
-
-3. Double-click the `m_openvino_toolkit_p_<version>.dmg` file to mount. The disk image is mounted to `/Volumes/m_openvino_toolkit_p_<version>` and automatically opens in a separate window.
-
-4. Run the installation wizard application `bootstrapper.app`. You should see the following dialog box open up:
-
-   @sphinxdirective
-
-   .. image:: _static/images/openvino-install.png
-      :width: 400px
-      :align: center
-
-   @endsphinxdirective
-
-5. Follow the instructions on your screen. During the installation you will be asked to accept the license agreement. Your acceptance is required to continue.
-   ![](../img/openvino-install-macos-run-boostrapper-script.gif)
-   Click on the image to see the details.
-
-   By default, OpenVINO™ Runtime is installed in the following directory, referred to as `<INSTALL_DIR>` elsewhere in the documentation:
-
-   `/opt/intel/openvino_<version>/`
-
-   For simplicity, a symbolic link to the latest installation is also created: `/opt/intel/openvino_2022/`.
-
-To check **Release Notes** please visit: [Release Notes](https://software.intel.com/en-us/articles/OpenVINO-RelNotes).
-
-The core components are now installed. Continue to the next section to configure environment.
-
-## <a name="set-the-environment-variables"></a>Step 2: Configure the Environment
-
-You must update several environment variables before you can compile and run OpenVINO™ applications. Set environment variables as follows:
-
-```sh
-source <INSTALL_DIR>/setupvars.sh
-```
-
-If you have more than one OpenVINO™ version on your machine, you can easily switch its version by sourcing `setupvars.sh` of your choice.
-
-> **NOTE**: You can also run this script every time when you start new terminal session. Open `~/.bashrc` in your favorite editor, and add `source <INSTALL_DIR>/setupvars.sh`. Next time when you open a terminal, you will see `[setupvars.sh] OpenVINO™ environment initialized`. Changing `.bashrc` is not recommended when you have many OpenVINO™ versions on your machine and want to switch among them, as each may require different setup.
-
-The environment variables are set. Continue to the next section if you want to download any additional components.
-
-## <a name="model-optimizer"></a>Step 3 (Optional): Download Additional Components
-
-> **NOTE**: Since the OpenVINO™ 2022.1 release, the following development tools: Model Optimizer, Post-Training Optimization Tool, Model Downloader and other Open Model Zoo tools, Accuracy Checker, and Annotation Converter are not part of the installer. The OpenVINO™ Development Tools can only be installed via PyPI now. See [Install OpenVINO™ Development Tools](installing-model-dev-tools.md) for detailed steps. 
-
-@sphinxdirective
-
-.. dropdown:: OpenCV
-
-   OpenCV is necessary to run demos from Open Model Zoo (OMZ). Some OpenVINO samples can also extend their capabilities when compiled with OpenCV as a dependency. The Intel® Distribution of OpenVINO™ provides a script to install OpenCV: ``<INSTALL_DIR>/extras/scripts/download_opencv.sh``.
-
-   .. note::
-      Make sure you have 2 prerequisites installed: ``curl`` and ``tar``.
-
-   Depending on how you have installed the Intel® Distribution of OpenVINO™, the script should be run either as root or regular user. After the execution of the script, you will find OpenCV extracted to ``<INSTALL_DIR>/extras/opencv``.
-
-@endsphinxdirective
-
-## <a name="configure-ncs2"></a>Step 4 (Optional): Configure the Intel® Neural Compute Stick 2 
-
-@sphinxdirective
-
-If you want to run inference on Intel® Neural Compute Stick 2 use the following instructions to setup the device: :ref:`NCS2 Setup Guide <ncs guide macos>`.
-
-@endsphinxdirective
-
-## <a name="get-started"></a>Step 5: What's next?
-
-Now you are ready to try out OpenVINO™. You can use the following tutorials to write your applications using Python and C++.
-
-Developing in Python:
-   * [Start with tensorflow models with OpenVINO™](https://docs.openvino.ai/latest/notebooks/101-tensorflow-to-openvino-with-output.html)
-   * [Start with ONNX and PyTorch models with OpenVINO™](https://docs.openvino.ai/latest/notebooks/102-pytorch-onnx-to-openvino-with-output.html)
-   * [Start with PaddlePaddle models with OpenVINO™](https://docs.openvino.ai/latest/notebooks/103-paddle-onnx-to-openvino-classification-with-output.html)
-
-Developing in C++:
-   * [Image Classification Async C++ Sample](@ref openvino_inference_engine_samples_classification_sample_async_README)
-   * [Hello Classification C++ Sample](@ref openvino_inference_engine_samples_hello_classification_README)
-   * [Hello Reshape SSD C++ Sample](@ref openvino_inference_engine_samples_hello_reshape_ssd_README)
-
-## <a name="uninstall"></a>Uninstall OpenVINO™ Runtime
-
-To uninstall OpenVINO™ Runtime, follow the steps on the [Uninstalling page](uninstalling-openvino.md).
-
-@sphinxdirective
-.. raw:: html
-
-   </div>
-
-@endsphinxdirective
-
-@sphinxdirective
-
-.. dropdown:: Additional Resources
-      
-   * Converting models for use with OpenVINO™: :ref:`Model Optimizer Developer Guide <deep learning model optimizer>`
-   * Writing your own OpenVINO™ applications: :ref:`OpenVINO™ Runtime User Guide <deep learning openvino runtime>`
-   * Sample applications: :ref:`OpenVINO™ Toolkit Samples Overview <code samples>`
-   * Pre-trained deep learning models: :ref:`Overview of OpenVINO™ Toolkit Pre-Trained Models <model zoo>`
-   * IoT libraries and code samples in the GitHUB repository: `Intel® IoT Developer Kit`_ 
-
-<!---
-   To learn more about converting models from specific frameworks, go to:  
-   * :ref:`Convert Your Caffe Model <convert model caffe>`
-   * :ref:`Convert Your TensorFlow Model <convert model tf>`
-   * :ref:`Convert Your Apache MXNet Model <convert model mxnet>`
-   * :ref:`Convert Your Kaldi Model <convert model kaldi>`
-   * :ref:`Convert Your ONNX Model <convert model onnx>`
---->   
-   .. _Intel® IoT Developer Kit: https://github.com/intel-iot-devkit
-
-@endsphinxdirective
-=======
-# Install Intel® Distribution of OpenVINO™ toolkit for macOS from Installer
+# Install OpenVINO™ Runtime for macOS from Installer
 
 Currently only the following ways are provided to install OpenVINO™:
 
@@ -169,5 +6,4 @@
 * [Install OpenVINO from PyPI](installing-openvino-pip.md)
 * [Build From Source](https://github.com/openvinotoolkit/openvino/wiki/BuildingCode)
 
-The other installation methods are temporarily unavailable.
->>>>>>> 35c48210
+The other installation methods are temporarily unavailable.