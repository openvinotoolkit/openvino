# Install Intel® Distribution of OpenVINO™ toolkit for macOS* {#openvino_docs_install_guides_installing_openvino_macos}

> **NOTES**:
> - The Intel® Distribution of OpenVINO™ is supported on macOS\* 10.15.x versions.
> - An internet connection is required to follow the steps in this guide. If you have access to the Internet through the proxy server only, please make sure that it is configured in your OS environment.

## Introduction

The Intel® Distribution of OpenVINO™ toolkit quickly deploys applications and solutions that emulate human vision. Based on Convolutional Neural Networks (CNN), the toolkit extends computer vision (CV) workloads across Intel® hardware, maximizing performance.

The Intel® Distribution of OpenVINO™ toolkit for macOS* includes the Inference Engine, OpenCV* libraries and Model Optimizer tool to deploy applications for accelerated inference on Intel® CPUs and Intel® Neural Compute Stick 2.  

The Intel® Distribution of OpenVINO™ toolkit for macOS*:

- Enables CNN-based deep learning inference on the edge  
- Supports heterogeneous execution across Intel® CPU and Intel® Neural Compute Stick 2 with Intel® Movidius™ VPUs
- Speeds time-to-market via an easy-to-use library of computer vision functions and pre-optimized kernels
- Includes optimized calls for computer vision standards including OpenCV\*

**Included with the Installation**

The following components are installed by default:

| Component                                                                                           | Description                                                                                                                                                                                                                                                  |
| :-------------------------------------------------------------------------------------------------- | :----------------------------------------------------------------------------------------------------------------------------------------------------------------------------------------------------------------------------------------------------------- |
| [Model Optimizer](../MO_DG/Deep_Learning_Model_Optimizer_DevGuide.md) | This tool imports, converts, and optimizes models, which were trained in popular frameworks, to a format usable by Intel tools, especially the Inference Engine. <br> Popular frameworks include Caffe*, TensorFlow*, MXNet\*, and ONNX\*. |
<<<<<<< HEAD
| [Inference Engine](../IE_DG/Deep_Learning_Inference_Engine_DevGuide.md)               | This is the engine that runs a deep learning model. It includes a set of libraries for an easy inference integration into your applications.                                                                                                               |
=======
| [Inference Engine](../IE_DG/inference_engine_intro.md)               | This is the engine that runs a deep learning model. It includes a set of libraries for an easy inference integration into your applications                                                                                                               |
>>>>>>> 2f3f66f7
| [OpenCV\*](https://docs.opencv.org/master/)                                                         | OpenCV\* community version compiled for Intel® hardware                                                                                                                                                                                                      |
| [Sample Applications](../IE_DG/Samples_Overview.md)                                                                                | A set of simple console applications demonstrating how to use the Inference Engine in your applications. |
| [Demos](@ref omz_demos)                                   | A set of console applications that demonstrate how you can use the Inference Engine in your applications to solve specific use-cases  |
| Additional Tools                                   | A set of tools to work with your models including [Accuracy Checker utility](@ref omz_tools_accuracy_checker), [Post-Training Optimization Tool Guide](@ref pot_README), [Model Downloader](@ref omz_tools_downloader) and other  |
| [Documentation for Pre-Trained Models ](@ref omz_models_group_intel)                                   | Documentation for the pre-trained models available in the [Open Model Zoo repo](https://github.com/opencv/open_model_zoo)  |

**Could Be Optionally Installed**

[Deep Learning Workbench](@ref workbench_docs_Workbench_DG_Introduction) (DL Workbench) is a platform built upon OpenVINO™ and provides a web-based graphical environment that enables you to optimize, fine-tune, analyze, visualize, and compare performance of deep learning models on various Intel® architecture
configurations. In the DL Workbench, you can use most of OpenVINO™ toolkit components:
* [Model Downloader](@ref omz_tools_downloader)
* [Intel® Open Model Zoo](@ref omz_models_group_intel)
* [Model Optimizer](../MO_DG/Deep_Learning_Model_Optimizer_DevGuide.md)
* [Post-training Optimization Tool](@ref pot_README)
* [Accuracy Checker](@ref omz_tools_accuracy_checker)
* [Benchmark Tool](../../inference-engine/samples/benchmark_app/README.md)

Proceed to an [easy installation from Docker](@ref workbench_docs_Workbench_DG_Install_from_Docker_Hub) to get started.

## Development and Target Platform

The development and target platforms have the same requirements, but you can select different components during the installation, based on your intended use.

**Hardware**

> **NOTE**: The current version of the Intel® Distribution of OpenVINO™ toolkit for macOS* supports inference on Intel CPUs and Intel® Neural Compute Sticks 2 only.

* 6th to 11th generation Intel® Core™ processors and Intel® Xeon® processors 
* 3rd generation Intel® Xeon® Scalable processor (formerly code named Cooper Lake)
* Intel® Xeon® Scalable processor (formerly Skylake and Cascade Lake)
* Intel® Neural Compute Stick 2

**Software Requirements**

* CMake 3.10 or higher
<<<<<<< HEAD
   * [Install](https://cmake.org/download/) (choose "macOS 10.13 or later")
	+ Add `/Applications/CMake.app/Contents/bin` to path (for default install) 
* Python 3.6 - 3.7
   * [Install](https://www.python.org/downloads/mac-osx/) (choose 3.6.x or 3.7.x, not latest)
   * Add to path
* Apple Xcode\* Command Line Tools
   * In the terminal, run `xcode-select --install` from any directory
=======
	+ [Install](https://cmake.org/download/) (choose "macOS 10.13 or later")
	+ Add `/Applications/CMake.app/Contents/bin` to path (for default install) 
* Python 3.6 - 3.7
	+ [Install](https://www.python.org/downloads/mac-osx/) (choose 3.6.x or 3.7.x, not latest)
	+ Add to path
* Apple Xcode\* Command Line Tools
	+ In the terminal, run `xcode-select --install` from any directory
>>>>>>> 2f3f66f7
* (Optional) Apple Xcode\* IDE (not required for OpenVINO, but useful for development)

**Operating Systems**

- macOS\* 10.15

## Overview

This guide provides step-by-step instructions on how to install the Intel® Distribution of OpenVINO™ 2020.1 toolkit for macOS*.

The following steps will be covered:

1. <a href="#Install-Core">Install the Intel® Distribution of OpenVINO™ Toolkit</a>.
2. <a href="#set-the-environment-variables">Set the OpenVINO environment variables and (optional) Update to <code>.bash_profile</code></a>.
3. <a href="#configure-the-model-optimizer">Configure the Model Optimizer</a>.
4. <a href="#get-started">Get Started with Code Samples and Demo Applications</a>.
5. <a href="#uninstall">Uninstall the Intel® Distribution of OpenVINO™ Toolkit</a>.

## <a name="Install-Core"></a>Install the Intel® Distribution of OpenVINO™ Toolkit Core Components

If you have a previous version of the Intel® Distribution of OpenVINO™ toolkit installed, rename or delete these two directories:

- `/home/<user>/inference_engine_samples`
- `/home/<user>/openvino_models`

[Download the latest version of OpenVINO toolkit for macOS*](https://software.intel.com/en-us/openvino-toolkit/choose-download/free-download-macos) then return to this guide to proceed with the installation.

Install the OpenVINO toolkit core components:

1. Go to the directory in which you downloaded the Intel® Distribution of OpenVINO™ toolkit. This document assumes this is your `Downloads` directory. By default, the disk image file is saved as `m_openvino_toolkit_p_<version>.dmg`.

2. Double-click the `m_openvino_toolkit_p_<version>.dmg` file to mount.
The disk image is mounted to `/Volumes/m_openvino_toolkit_p_<version>` and automatically opened in a separate window.

3. Run the installation wizard application `m_openvino_toolkit_p_<version>.app`

4. On the **User Selection** screen, choose a user account for the installation:
    - Root
    - Administrator
    - Current user

    ![](../img/openvino-install-macos-01.png)

   The default installation directory path depends on the privileges you choose for the installation.

5. Click **Next** and follow the instructions on your screen.

6. If you are missing external dependencies, you will see a warning screen. Take note of any dependencies you are missing. After installing the Intel® Distribution of OpenVINO™ toolkit core components, you will need to install the missing dependencies. For example, the screen example below indicates you are missing two dependencies:
   ![](../img/openvino-install-macos-02.png)

7. Click **Next**.

8. The **Installation summary** screen shows you the default component set to install:
   ![](../img/openvino-install-macos-03.png)
   By default, the Intel® Distribution of OpenVINO™ is installed to the following directory, referred to as `<INSTALL_DIR>`:

   * For root or administrator: `/opt/intel/openvino_<version>/`
   * For regular users: `/home/<USER>/intel/openvino_<version>/`

   For simplicity, a symbolic link to the latest installation is also created: `/home/<user>/intel/openvino_2021/`.
9. If needed, click **Customize** to change the installation directory or the components you want to install:
   ![](../img/openvino-install-macos-04.png)
<<<<<<< HEAD
   > **NOTE**: If there is an OpenVINO™ toolkit version previously installed on your system, the installer will use the same destination directory for next installations. If you want to install a newer version to a different directory, you need to uninstall the previously installed versions.
10. Click **Next** to save the installation options and show the Installation summary screen.

11. On the **Installation summary** screen, click **Install** to begin the installation.
=======
   > **NOTE**: If there is an OpenVINO™ toolkit version previously installed on your system, the installer will use the same destination directory for next installations. If you want to install a newer version to a different directory, you need to uninstall the previously installed versions. Click **Next** to save the installation options and show the Installation summary screen.

10. On the **Installation summary** screen, click **Install** to begin the installation.
>>>>>>> 2f3f66f7

12. When the first part of installation is complete, the final screen informs you that the core components have been installed
   and additional steps still required:
   ![](../img/openvino-install-macos-05.png)

13. Click **Finish** to close the installation wizard. A new browser window opens to the next section of the Installation Guide to set the environment variables. If the installation did not indicate you must install dependencies, you can move ahead to [Set the Environment Variables](#set-the-environment-variables).  If you received a message that you were missing external software dependencies, listed under **Software Requirements** at the top of this guide, you need to install them now before continuing on to the next section.

## <a name="set-the-environment-variables"></a>Set the Environment Variables

You need to update several environment variables before you can compile and run OpenVINO™ applications. Open the macOS Terminal\* or a command-line interface shell you prefer and run the following script to temporarily set your environment variables:

   ```sh
   source /opt/intel/openvino_2021/bin/setupvars.sh
   ```  

If you didn't choose the default installation option, replace `/opt/intel/openvino_2021` with your directory.

<strong>Optional</strong>: The OpenVINO environment variables are removed when you close the shell. You can permanently set the environment variables as follows:

1. Open the `.bash_profile` file in the current user home directory:
   ```sh
   vi ~/.bash_profile
   ```
2. Press the **i** key to switch to insert mode.

3. Add this line to the end of the file:
   ```sh
   source /opt/intel/openvino_2021/bin/setupvars.sh
   ```

If you didn't choose the default installation option, replace `/opt/intel/openvino_2021` with your directory.

4. Save and close the file: press the **Esc** key, type `:wq` and press the **Enter** key.

5. To verify your change, open a new terminal. You will see `[setupvars.sh] OpenVINO environment initialized`.

The environment variables are set. Continue to the next section to configure the Model Optimizer.

## <a name="configure-the-model-optimizer"></a>Configure the Model Optimizer

The Model Optimizer is a Python\*-based command line tool for importing
trained models from popular deep learning frameworks such as Caffe\*,
TensorFlow\*, Apache MXNet\*, ONNX\* and Kaldi\*.

The Model Optimizer is a key component of the OpenVINO toolkit. You cannot perform inference on your trained model without running the model through the Model Optimizer. When you run a pre-trained model through the Model Optimizer, your output is an Intermediate Representation (IR) of the network. The IR is a pair of files that describe the whole model:

- `.xml`: Describes the network topology
- `.bin`: Contains the weights and biases binary data

The Inference Engine reads, loads, and infers the IR files, using a common API on the CPU hardware.

For more information about the Model Optimizer, see the [Model Optimizer Developer Guide](../MO_DG/Deep_Learning_Model_Optimizer_DevGuide.md).

### Model Optimizer Configuration Steps

You can choose to either configure the Model Optimizer for all supported frameworks at once, **OR** for one framework at a time. Choose the option that best suits your needs. If you see error messages, verify that you installed all dependencies listed under **Software Requirements** at the top of this guide.

> **NOTE**: If you installed OpenVINO to a non-default installation directory, replace `/opt/intel/` with the directory where you installed the software.

**Option 1: Configure the Model Optimizer for all supported frameworks at the same time:**

1. Go to the Model Optimizer prerequisites directory:
   ```sh
   cd /opt/intel/openvino_2021/deployment_tools/model_optimizer/install_prerequisites
   ```

2. Run the script to configure the Model Optimizer for Caffe, TensorFlow 1.x, MXNet, Kaldi\*, and ONNX:
   ```sh
   sudo ./install_prerequisites.sh
   ```

**Option 2: Configure the Model Optimizer for each framework separately:**

Configure individual frameworks separately **ONLY** if you did not select **Option 1** above.

1. Go to the Model Optimizer prerequisites directory:
   ```sh
   cd /opt/intel/openvino_2021/deployment_tools/model_optimizer/install_prerequisites
   ```

2. Run the script for your model framework. You can run more than one script:

   - For **Caffe**:
   ```sh
   sudo ./install_prerequisites_caffe.sh
   ```

   - For **TensorFlow 1.x**:
   ```sh
   sudo ./install_prerequisites_tf.sh
   ```

   - For **TensorFlow 2.x**:
   ```sh
   sudo ./install_prerequisites_tf2.sh
   ```

   - For **MXNet**:
   ```sh
   sudo ./install_prerequisites_mxnet.sh
   ```

   - For **ONNX**:
   ```sh
   sudo ./install_prerequisites_onnx.sh
   ```

   - For **Kaldi**:
   ```sh
   sudo ./install_prerequisites_kaldi.sh
   ```

The Model Optimizer is configured for one or more frameworks.

You have completed all required installation, configuration and build steps in this guide to use your CPU to work with your trained models. 

To enable inference on Intel® Neural Compute Stick 2, see the <a href="#additional-NCS2-steps">Steps for Intel® Neural Compute Stick 2</a>. 

Or proceed to the <a href="#get-started">Get Started</a> to get started with running code samples and demo applications.

## <a name="additional-NCS2-steps"></a>Steps for Intel® Neural Compute Stick 2

These steps are only required if you want to perform inference on Intel® Neural Compute Stick 2
powered by the Intel® Movidius™ Myriad™ X VPU. See also the
[Get Started page for Intel® Neural Compute Stick 2](https://software.intel.com/en-us/neural-compute-stick/get-started).

To perform inference on Intel® Neural Compute Stick 2, the `libusb` library is required. You can build it from the [source code](https://github.com/libusb/libusb) or install using the macOS package manager you prefer: [Homebrew*](https://brew.sh/), [MacPorts*](https://www.macports.org/) or other.

For example, to install the `libusb` library using Homebrew\*, use the following command:
```sh
brew install libusb
```

You've completed all required configuration steps to perform inference on your Intel® Neural Compute Stick 2. 
Proceed to the <a href="#get-started">Get Started</a> to get started with running code samples and demo applications.

## <a name="get-started"></a>Get Started

Now you are ready to get started. To continue, see the following pages:
* [OpenVINO™ Toolkit Overview](../index.md)
* [Get Started Guide for macOS](../get_started/get_started_macos.md) to learn the basic OpenVINO™ toolkit workflow and run code samples and demo applications with pre-trained models on different inference devices.

## <a name="uninstall"></a>Uninstall the Intel® Distribution of OpenVINO™ Toolkit

Follow the steps below to uninstall the Intel® Distribution of OpenVINO™ Toolkit from your system:

1. From the the installation directory (by default, `/opt/intel/openvino_2021`), locate and open `openvino_toolkit_uninstaller.app`.
2. Follow the uninstallation wizard instructions.
3. When uninstallation is complete, click **Finish**. 


## Additional Resources

- To learn more about the verification applications, see `README.txt` in `/opt/intel/openvino_2021/deployment_tools/demo/`.

- For detailed description of the pre-trained models, go to the [Overview of OpenVINO toolkit Pre-Trained Models](@ref omz_models_group_intel) page.

- More information on [sample applications](../IE_DG/Samples_Overview.md).

- [Convert Your Caffe* Model](../MO_DG/prepare_model/convert_model/Convert_Model_From_Caffe.md)

- [Convert Your TensorFlow* Model](../MO_DG/prepare_model/convert_model/Convert_Model_From_TensorFlow.md)

- [Convert Your MXNet* Model](../MO_DG/prepare_model/convert_model/Convert_Model_From_MxNet.md)

- [Convert Your ONNX* Model](../MO_DG/prepare_model/convert_model/Convert_Model_From_ONNX.md)

- [Intel Distribution of OpenVINO Toolkit home page](https://software.intel.com/en-us/openvino-toolkit)

- [Intel Distribution of OpenVINO Toolkit documentation](https://docs.openvinotoolkit.org)<|MERGE_RESOLUTION|>--- conflicted
+++ resolved
@@ -24,11 +24,7 @@
 | Component                                                                                           | Description                                                                                                                                                                                                                                                  |
 | :-------------------------------------------------------------------------------------------------- | :----------------------------------------------------------------------------------------------------------------------------------------------------------------------------------------------------------------------------------------------------------- |
 | [Model Optimizer](../MO_DG/Deep_Learning_Model_Optimizer_DevGuide.md) | This tool imports, converts, and optimizes models, which were trained in popular frameworks, to a format usable by Intel tools, especially the Inference Engine. <br> Popular frameworks include Caffe*, TensorFlow*, MXNet\*, and ONNX\*. |
-<<<<<<< HEAD
-| [Inference Engine](../IE_DG/Deep_Learning_Inference_Engine_DevGuide.md)               | This is the engine that runs a deep learning model. It includes a set of libraries for an easy inference integration into your applications.                                                                                                               |
-=======
-| [Inference Engine](../IE_DG/inference_engine_intro.md)               | This is the engine that runs a deep learning model. It includes a set of libraries for an easy inference integration into your applications                                                                                                               |
->>>>>>> 2f3f66f7
+| [Inference Engine](../IE_DG/Deep_Learning_Inference_Engine_DevGuide.md)               | This is the engine that runs a deep learning model. It includes a set of libraries for an easy inference integration into your applications                                                                                                               |
 | [OpenCV\*](https://docs.opencv.org/master/)                                                         | OpenCV\* community version compiled for Intel® hardware                                                                                                                                                                                                      |
 | [Sample Applications](../IE_DG/Samples_Overview.md)                                                                                | A set of simple console applications demonstrating how to use the Inference Engine in your applications. |
 | [Demos](@ref omz_demos)                                   | A set of console applications that demonstrate how you can use the Inference Engine in your applications to solve specific use-cases  |
@@ -64,15 +60,6 @@
 **Software Requirements**
 
 * CMake 3.10 or higher
-<<<<<<< HEAD
-   * [Install](https://cmake.org/download/) (choose "macOS 10.13 or later")
-	+ Add `/Applications/CMake.app/Contents/bin` to path (for default install) 
-* Python 3.6 - 3.7
-   * [Install](https://www.python.org/downloads/mac-osx/) (choose 3.6.x or 3.7.x, not latest)
-   * Add to path
-* Apple Xcode\* Command Line Tools
-   * In the terminal, run `xcode-select --install` from any directory
-=======
 	+ [Install](https://cmake.org/download/) (choose "macOS 10.13 or later")
 	+ Add `/Applications/CMake.app/Contents/bin` to path (for default install) 
 * Python 3.6 - 3.7
@@ -80,7 +67,6 @@
 	+ Add to path
 * Apple Xcode\* Command Line Tools
 	+ In the terminal, run `xcode-select --install` from any directory
->>>>>>> 2f3f66f7
 * (Optional) Apple Xcode\* IDE (not required for OpenVINO, but useful for development)
 
 **Operating Systems**
@@ -143,16 +129,10 @@
    For simplicity, a symbolic link to the latest installation is also created: `/home/<user>/intel/openvino_2021/`.
 9. If needed, click **Customize** to change the installation directory or the components you want to install:
    ![](../img/openvino-install-macos-04.png)
-<<<<<<< HEAD
    > **NOTE**: If there is an OpenVINO™ toolkit version previously installed on your system, the installer will use the same destination directory for next installations. If you want to install a newer version to a different directory, you need to uninstall the previously installed versions.
 10. Click **Next** to save the installation options and show the Installation summary screen.
 
 11. On the **Installation summary** screen, click **Install** to begin the installation.
-=======
-   > **NOTE**: If there is an OpenVINO™ toolkit version previously installed on your system, the installer will use the same destination directory for next installations. If you want to install a newer version to a different directory, you need to uninstall the previously installed versions. Click **Next** to save the installation options and show the Installation summary screen.
-
-10. On the **Installation summary** screen, click **Install** to begin the installation.
->>>>>>> 2f3f66f7
 
 12. When the first part of installation is complete, the final screen informs you that the core components have been installed
    and additional steps still required:
