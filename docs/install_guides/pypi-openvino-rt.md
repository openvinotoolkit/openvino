--- conflicted
+++ resolved
@@ -89,8 +89,6 @@
 
 On Windows*, some libraries are necessary to run OpenVINO. To resolve this issue, install the [C++ redistributable (.exe)](https://aka.ms/vs/17/release/vc_redist.x64.exe). You can also view a full download list on the [official support page](https://docs.microsoft.com/en-us/cpp/windows/latest-supported-vc-redist).
 
-<<<<<<< HEAD
-=======
 ### ImportError: libpython3.8.so.1.0: cannot open shared object file: No such file or directory
 
 To resolve missing external dependency on Ubuntu*, execute the following command:
@@ -98,7 +96,6 @@
 sudo apt-get install libpython3.8
 ```
 
->>>>>>> c90bcbf5
 ## Additional Resources
 
 - [Intel® Distribution of OpenVINO™ toolkit](https://software.intel.com/en-us/openvino-toolkit)
