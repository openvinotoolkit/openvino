# Install Intel® Distribution of OpenVINO™ Toolkit for Linux Using APT Repository {#openvino_docs_install_guides_installing_openvino_apt}

This guide provides installation steps for Intel® Distribution of OpenVINO™ toolkit for Linux distributed through the APT repository.

> **NOTE**: From the 2022.1 release, the OpenVINO™ Development Tools can only be installed via PyPI. If you want to develop or optimize your models with OpenVINO, see [Install OpenVINO Development Tools](installing-model-dev-tools.md) for detailed steps.

> **IMPORTANT**: By downloading and using this container and the included software, you agree to the terms and conditions of the [software license agreements](https://software.intel.com/content/dam/develop/external/us/en/documents/intel-openvino-license-agreements.pdf). Please review the content inside the `<INSTALL_DIR>/licensing` folder for more details.

## System Requirements

The complete list of supported hardware is available in the [Release Notes](https://software.intel.com/content/www/us/en/develop/articles/openvino-relnotes.html).

**Operating Systems**

- Ubuntu 18.04 long-term support (LTS), 64-bit
- Ubuntu 20.04 long-term support (LTS), 64-bit

## Install OpenVINO Runtime

### Step 1: Set Up the OpenVINO Toolkit APT Repository

1. Install the GPG key for the repository

    a. Download the [GPG-PUB-KEY-INTEL-SW-PRODUCTS.PUB](https://apt.repos.intel.com/intel-gpg-keys/GPG-PUB-KEY-INTEL-SW-PRODUCTS.PUB). You can also use the following command:
      ```sh
      wget https://apt.repos.intel.com/intel-gpg-keys/GPG-PUB-KEY-INTEL-SW-PRODUCTS.PUB
      ```    
    b. Add this key to the system keyring:
      ```sh
      sudo apt-key add GPG-PUB-KEY-INTEL-SW-PRODUCTS.PUB
      ```
      > **NOTE**: You might need to install GnuPG: `sudo apt-get install gnupg`   

2.	Add the repository via the following command:
    @sphinxdirective
<<<<<<< HEAD

    .. tab:: Ubuntu 18

        .. code-block:: sh

            echo "deb https://apt.repos.intel.com/openvino/2022 bionic main" | sudo tee /etc/apt/sources.list.d/intel-openvino-2022.list

    .. tab:: Ubuntu 20

        .. code-block:: sh

            echo "deb https://apt.repos.intel.com/openvino/2022 focal main" | sudo tee /etc/apt/sources.list.d/intel-openvino-2022.list

    @endsphinxdirective
=======

    .. tab:: Ubuntu 18

        .. code-block:: sh

            echo "deb https://apt.repos.intel.com/openvino/2022 bionic main" | sudo tee /etc/apt/sources.list.d/intel-openvino-2022.list

    .. tab:: Ubuntu 20

        .. code-block:: sh

            echo "deb https://apt.repos.intel.com/openvino/2022 focal main" | sudo tee /etc/apt/sources.list.d/intel-openvino-2022.list

    @endsphinxdirective

>>>>>>> c3b05978

3.	Update the list of packages via the update command:
   ```sh
   sudo apt update
   ```       

4.	Verify that the APT repository is properly set up. Run the apt-cache command to see a list of all available OpenVINO packages and components:
   ```sh
   apt-cache search openvino
   ```   


### Step 2: Install OpenVINO Runtime Using the APT Package Manager

OpenVINO will be installed in: `/opt/intel/openvino_<VERSION>.<UPDATE>.<PATCH>`
    
A symlink will be created: `/opt/intel/openvino_<VERSION>`

#### To Install the Latest Version

Run the following command:
```sh
sudo apt install openvino
```

#### To Install a Specific Version


1.	Get a list of OpenVINO packages available for installation:
   ```sh
   sudo apt-cache search openvino
   ```
2.	Install a specific version of an OpenVINO package:
   ```sh
   sudo apt install openvino-<VERSION>.<UPDATE>.<PATCH>
   ```
    For example:
   ```sh
   sudo apt install openvino-2022.1.0
   ```

#### To Check for Installed Packages and Versions

Run the following command:
```sh
apt list --installed | grep openvino
```

#### To Uninstall the Latest Version

Run the following command:
```sh
sudo apt autoremove openvino
```

#### To Uninstall a Specific Version

Run the following command:
```sh
sudo apt autoremove openvino-<VERSION>.<UPDATE>.<PATCH>
```

### Step 3 (Optional): Install OpenCV from APT

OpenCV is necessary to run C++ demos from Open Model Zoo. Some OpenVINO samples can also extend their capabilities when compiled with OpenCV as a dependency. OpenVINO provides a package to install OpenCV from APT:

#### To Install the Latest Version of OpenCV

Run the following command:
```sh
sudo apt install openvino-opencv
```

#### To Install a Specific Version of OpenCV

Run the following command:
```sh
sudo apt install openvino-opencv-<VERSION>.<UPDATE>.<PATCH>
```

### Step 4 (Optional): Install Software Dependencies

After you have installed OpenVINO Runtime, if you decided to [install OpenVINO Development Tools](installing-model-dev-tools.md), make sure that you install external software dependencies first. 

Refer to <a href="openvino_docs_install_guides_installing_openvino_linux.html#install-external-dependencies">Install External Software Dependencies</a> for detailed steps.


### Step 5 (Optional): Configure Inference on Non-CPU Devices

@sphinxdirective

.. tab:: GNA

   To enable the toolkit components to use Intel® Gaussian & Neural Accelerator (GNA) on your system, follow the steps in :ref:`GNA Setup Guide <gna guide>`.
   
.. tab:: GPU

   To enable the toolkit components to use processor graphics (GPU) on your system, follow the steps in :ref:`GPU Setup Guide <gpu guide>`.

.. tab:: NCS 2

   To perform inference on Intel® Neural Compute Stick 2 powered by the Intel® Movidius™ Myriad™ X VPU, follow the steps on :ref:`NCS2 Setup Guide <ncs guide>`.
   <!--For more details, see the `Get Started page for Intel® Neural Compute Stick 2 <https://software.intel.com/en-us/neural-compute-stick/get-started>`.-->

.. tab:: VPU

   To install and configure your Intel® Vision Accelerator Design with Intel® Movidius™ VPUs, see the :ref:`VPU Configuration Guide <vpu guide>`.
   After configuration is done, you are ready to run the verification scripts with the HDDL Plugin for your Intel® Vision Accelerator Design with Intel® Movidius™ VPUs. 

   .. warning::
      While working with either HDDL or NCS, choose one of them as they cannot run simultaneously on the same machine.

@endsphinxdirective

## What's Next?

Now you may continue with the following tasks:

* To convert models for use with OpenVINO, see [Model Optimizer Developer Guide](../MO_DG/Deep_Learning_Model_Optimizer_DevGuide.md).
* See pre-trained deep learning models in our [Open Model Zoo](../model_zoo.md).
* Try out OpenVINO via [OpenVINO Notebooks](https://docs.openvino.ai/latest/notebooks/notebooks.html).
* To write your own OpenVINO™ applications, see [OpenVINO Runtime User Guide](../OV_Runtime_UG/openvino_intro.md).
* See sample applications in [OpenVINO™ Toolkit Samples Overview](../OV_Runtime_UG/Samples_Overview.md).

## Additional Resources

- Intel® Distribution of OpenVINO™ toolkit home page: <https://software.intel.com/en-us/openvino-toolkit>.
- For IoT Libraries & Code Samples see the [Intel® IoT Developer Kit](https://github.com/intel-iot-devkit).<|MERGE_RESOLUTION|>--- conflicted
+++ resolved
@@ -30,25 +30,9 @@
       sudo apt-key add GPG-PUB-KEY-INTEL-SW-PRODUCTS.PUB
       ```
       > **NOTE**: You might need to install GnuPG: `sudo apt-get install gnupg`   
-
+      
 2.	Add the repository via the following command:
     @sphinxdirective
-<<<<<<< HEAD
-
-    .. tab:: Ubuntu 18
-
-        .. code-block:: sh
-
-            echo "deb https://apt.repos.intel.com/openvino/2022 bionic main" | sudo tee /etc/apt/sources.list.d/intel-openvino-2022.list
-
-    .. tab:: Ubuntu 20
-
-        .. code-block:: sh
-
-            echo "deb https://apt.repos.intel.com/openvino/2022 focal main" | sudo tee /etc/apt/sources.list.d/intel-openvino-2022.list
-
-    @endsphinxdirective
-=======
 
     .. tab:: Ubuntu 18
 
@@ -64,18 +48,17 @@
 
     @endsphinxdirective
 
->>>>>>> c3b05978
 
 3.	Update the list of packages via the update command:
    ```sh
    sudo apt update
    ```       
-
+   
 4.	Verify that the APT repository is properly set up. Run the apt-cache command to see a list of all available OpenVINO packages and components:
    ```sh
    apt-cache search openvino
    ```   
-
+   
 
 ### Step 2: Install OpenVINO Runtime Using the APT Package Manager
 
