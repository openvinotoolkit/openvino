--- conflicted
+++ resolved
@@ -6,7 +6,7 @@
 
 > **IMPORTANT**: By downloading and using this container and the included software, you agree to the terms and conditions of the [software license agreements](https://software.intel.com/content/dam/develop/external/us/en/documents/intel-openvino-license-agreements.pdf). Please review the content inside the `<INSTALL_DIR>/licensing` folder for more details.
 
-## System Requirements  
+## System Requirements
 
 The complete list of supported hardware is available in the [Release Notes](https://software.intel.com/content/www/us/en/develop/articles/openvino-relnotes.html).
 
@@ -40,21 +40,13 @@
 2.	Add the repository via the following command:
 @sphinxdirective
 
-<<<<<<< HEAD
-    .. tab:: Ubuntu 18
-=======
 .. tab:: Ubuntu 18
->>>>>>> 2799d309
 
    .. code-block:: sh
 
       echo "deb https://apt.repos.intel.com/openvino/2022 bionic main" | sudo tee /etc/apt/sources.list.d/intel-openvino-2022.list
 
-<<<<<<< HEAD
-    .. tab:: Ubuntu 20
-=======
 .. tab:: Ubuntu 20
->>>>>>> 2799d309
 
    .. code-block:: sh
 
