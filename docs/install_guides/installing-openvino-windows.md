--- conflicted
+++ resolved
@@ -15,16 +15,9 @@
 1. Install the <a href="#Install-Core-Components">Intel® Distribution of OpenVINO™ toolkit core components</a>
 
 2. Install the dependencies:
-<<<<<<< HEAD
-   - [Microsoft Visual Studio* with C++ **2019 or 2017** with MSBuild](http://visualstudio.microsoft.com/downloads/) 
-   > **NOTE**: Clicking this link will directly download Visual Studio 2019 for Windows that has been validated with OpenVINO™. 
-   - [CMake **3.10 or higher** 64-bit](https://cmake.org/download/)
-   > **NOTE**: If you want to use Microsoft Visual Studio 2019, you are required to install CMake 3.14.
-=======
 
    - [Microsoft Visual Studio* 2019 with MSBuild](http://visualstudio.microsoft.com/downloads/)
    - [CMake 3.14 or higher 64-bit](https://cmake.org/download/)
->>>>>>> 1fdc9e37
    - [Python **3.6** - **3.8** 64-bit](https://www.python.org/downloads/windows/)
    > **IMPORTANT**: As part of this installation, make sure you click the option **[Add Python 3.x to PATH](https://docs.python.org/3/using/windows.html#installation-steps)** to add Python to your `PATH` environment variable.
 
