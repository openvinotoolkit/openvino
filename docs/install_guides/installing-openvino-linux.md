--- conflicted
+++ resolved
@@ -7,14 +7,8 @@
 @sphinxdirective
 .. tab:: Operating Systems
 
-<<<<<<< HEAD
-  * Ubuntu 18.04 long-term support (LTS), 64-bit
-  * Ubuntu 20.04 long-term support (LTS), 64-bit
-  * Red Hat Enterprise Linux 8.x, 64-bit
-=======
   * Ubuntu 18.04.x long-term support (LTS), 64-bit
   * Ubuntu 20.04.x long-term support (LTS), 64-bit
->>>>>>> 7340c7d1
 
   .. note::
      Since the OpenVINO™ 2022.1 release, CentOS 7.6, 64-bit is not longer supported.
