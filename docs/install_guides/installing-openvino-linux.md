<<<<<<< HEAD
# Install OpenVINO™ Runtime on Linux from Installer

> **NOTE**: Since the OpenVINO™ 2022.1 release, the OpenVINO Development Tools (Model Optimizer, Post-Training Optimization Tool, Model Downloader and other Open Model Zoo tools, Accuracy Checker, and Annotation Converter) are not part of the installer. These tools are now only available on [pypi.org](https://pypi.org/project/openvino-dev/).
=======
# Install Intel® Distribution of OpenVINO™ Toolkit for Linux from Installer

Currently only the following ways are provided to install OpenVINO™:
>>>>>>> 35c48210

* [Install OpenVINO Runtime from an Archive File](installing-openvino-from-archive-linux.md)
* [Install OpenVINO from PyPI](installing-openvino-pip.md)
* [Install OpenVINO with Docker](installing-openvino-docker-linux.md)
* [Build From Source](https://github.com/openvinotoolkit/openvino/wiki/BuildingCode)

<<<<<<< HEAD
@sphinxdirective
.. tab:: Operating Systems

  * Ubuntu 18.04 long-term support (LTS), 64-bit
  * Ubuntu 20.04 long-term support (LTS), 64-bit

  .. note::
     Since the OpenVINO™ 2022.1 release, CentOS 7.6, 64-bit is not longer supported.

.. tab:: Hardware

  Optimized for these processors:

  * 6th to 12th generation Intel® Core™ processors and Intel® Xeon® processors 
  * 3rd generation Intel® Xeon® Scalable processor (formerly code named Cooper Lake)
  * Intel® Xeon® Scalable processor (formerly Skylake and Cascade Lake)
  * Intel Atom® processor with support for Intel® Streaming SIMD Extensions 4.1 (Intel® SSE4.1)
  * Intel Pentium® processor N4200/5, N3350/5, or N3450/5 with Intel® HD Graphics
  * Intel® Iris® Xe MAX Graphics
  * Intel® Neural Compute Stick 2
  * Intel® Vision Accelerator Design with Intel® Movidius™ VPUs

.. tab:: Processor Notes

  Processor graphics are not included in all processors. 
  See `Product Specifications`_ for information about your processor.
  
  .. _Product Specifications: https://ark.intel.com/

.. tab:: Software

  * `CMake 3.13 or higher, 64-bit <https://cmake.org/download/>`_
  * GCC 7.5.0 (for Ubuntu 18.04) or GCC 9.3.0 (for Ubuntu 20.04)
  * `Python 3.6 - 3.10, 64-bit <https://www.python.org/downloads/windows/>`_

@endsphinxdirective

## Overview

This guide provides step-by-step instructions on how to install OpenVINO™ Runtime. Links are provided for each type of compatible hardware including downloads, initialization and configuration steps. The following steps will be covered:

1. <a href="#install-openvino">Install OpenVINO™ Runtime</a>
2. <a href="#install-external-dependencies">Install External Software Dependencies</a>
3. <a href="#set-the-environment-variables">Configure the Environment</a>
4. <a href="#model-optimizer">Download additional components (Optional)</a>
5. <a href="#optional-steps">Configure Inference on non-CPU Devices (Optional)</a>
6. <a href="#get-started">What's next?</a>

@sphinxdirective

.. important::
   Before you start your journey with installation of the Intel® Distribution of OpenVINO™, we encourage you to check our :ref:`code samples <code samples>` in C, C++, Python and :ref:`notebook tutorials <notebook tutorials>` that we prepared for you, so you could see all the amazing things that you can achieve with our tool.

@endsphinxdirective

## <a name="install-openvino"></a>Step 1: Install OpenVINO™ Runtime

1. Select and download the OpenVINO™ Runtime installer file from [Intel® Distribution of OpenVINO™ toolkit for Linux](https://software.intel.com/en-us/openvino-toolkit/choose-download).
2. Open a command prompt terminal window. You can use the keyboard shortcut: Ctrl+Alt+T
3. Change directories to where you downloaded the OpenVINO™ Runtime for Linux installer file.<br>
   If you downloaded the starter script to the current user's `Downloads` directory:
   ```sh
   cd ~/Downloads/
   ```
   You should find there a bootstrapper script `l_openvino_toolkit_p_<version>.sh`.
4. Add executable rights for the current user:
   ```sh
   chmod +x l_openvino_toolkit_p_<version>.sh
   ```
5. If you want to use graphical user interface (GUI) installation wizard, run the script without any parameters:
   ```sh
   ./l_openvino_toolkit_p_<version>.sh
   ```
   <br>You should see the following dialog box open up:

   @sphinxdirective
   
   .. image:: _static/images/openvino-install.png
      :width: 400px
      :align: center
   
   @endsphinxdirective

   Otherwise, you can add parameters `-a` for additional arguments and `--cli` to run installation in command line (CLI):
   ```sh
   ./l_openvino_toolkit_p_<version>.sh -a --cli
   ```
   > **NOTE**: To get additional information on all parameters that can be used, use the help option: `--help`. Among others, you can find there `-s` option which offers silent mode, which together with `--eula approve` allows you to run whole installation with default values without any user inference.
   
6. Follow the instructions on your screen. During the installation you will be asked to accept the license agreement. Your acceptance is required to continue. Check the installation process on the image below:<br>

   ![](../img/openvino-install-linux-run-boostrapper-script.gif)
   Click on the image to see the details.
   <br>
   <br>By default, OpenVINO™ Runtime is installed to the following directory, referred to as `<INSTALL_DIR>` elsewhere in the documentation:
   * For root or administrator: `/opt/intel/openvino_<version>/`
   * For regular users: `/home/<USER>/intel/openvino_<version>/`

   <br>For simplicity, a symbolic link to the latest installation is also created: `/opt/intel/openvino_2022/` or `/home/<USER>/intel/openvino_2022/`.

To check **Release Notes** please visit: [Release Notes](https://software.intel.com/en-us/articles/OpenVINO-RelNotes).

The core components are now installed. Continue to the next section to install additional dependencies.

## <a name="install-external-dependencies"></a>Step 2: Install External Software Dependencies

This script enables you to install Linux platform development tools and components to work with the product.

1. Go to the `install_dependencies` directory:
   ```sh
   cd <INSTALL_DIR>/install_dependencies
   ```
2. Run a script to download and install the external software dependencies:
   ```sh
   sudo -E ./install_openvino_dependencies.sh
   ```
   
   Once the dependencies are installed, continue to the next section to set your environment variables.

## <a name="set-the-environment-variables"></a>Step 3: Configure the Environment

You must update several environment variables before you can compile and run OpenVINO™ applications. Set environment variables as follows:

```sh
source <INSTALL_DIR>/setupvars.sh
```  

If you have more than one OpenVINO™ version on your machine, you can easily switch its version by sourcing `setupvars.sh` of your choice.

> **NOTE**: You can also run this script every time when you start new terminal session. Open `~/.bashrc` in your favorite editor, and add `source <INSTALL_DIR>/setupvars.sh`. Next time when you open a terminal, you will see `[setupvars.sh] OpenVINO™ environment initialized`. Changing `.bashrc` is not recommended when you have many OpenVINO™ versions on your machine and want to switch among them, as each may require different setup.

The environment variables are set. Next, you can download some additional tools.

## <a name="model-optimizer">Step 4 (Optional): Download Additional Components

> **NOTE**: Since the OpenVINO™ 2022.1 release, the following development tools: Model Optimizer, Post-Training Optimization Tool, Model Downloader and other Open Model Zoo tools, Accuracy Checker, and Annotation Converter are not part of the installer. The OpenVINO™ Development Tools can only be installed via PyPI now. See [Install OpenVINO™ Development Tools](installing-model-dev-tools.md) for detailed steps.

@sphinxdirective

.. dropdown:: OpenCV

   OpenCV is necessary to run demos from Open Model Zoo (OMZ). Some OpenVINO samples can also extend their capabilities when compiled with OpenCV as a dependency. The Intel® Distribution of OpenVINO™ provides a script to install OpenCV: ``<INSTALL_DIR>/extras/scripts/download_opencv.sh``.

   .. note::
      Make sure you have 2 prerequisites installed: ``curl`` and ``tar``.

   Depending on how you have installed the Intel® Distribution of OpenVINO™, the script should be run either as root or regular user. After the execution of the script, you will find OpenCV extracted to ``<INSTALL_DIR>/extras/opencv``.

@endsphinxdirective

## <a name="optional-steps"></a>Step 5 (Optional): Configure Inference on Non-CPU Devices

@sphinxdirective
.. tab:: GNA

   To enable the toolkit components to use Intel® Gaussian & Neural Accelerator (GNA) on your system, follow the steps in :ref:`GNA Setup Guide <gna guide>`.
   
.. tab:: GPU

   To enable the toolkit components to use processor graphics (GPU) on your system, follow the steps in :ref:`GPU Setup Guide <gpu guide>`.

.. tab:: NCS 2

   To perform inference on Intel® Neural Compute Stick 2 powered by the Intel® Movidius™ Myriad™ X VPU, follow the steps on :ref:`NCS2 Setup Guide <ncs guide>`.
   <!--For more details, see the `Get Started page for Intel® Neural Compute Stick 2 <https://software.intel.com/en-us/neural-compute-stick/get-started>`.-->

.. tab:: VPU

   To install and configure your Intel® Vision Accelerator Design with Intel® Movidius™ VPUs, see the :ref:`VPU Configuration Guide <vpu guide>`.
   After configuration is done, you are ready to run the verification scripts with the HDDL Plugin for your Intel® Vision Accelerator Design with Intel® Movidius™ VPUs. 

   .. warning::
      While working with either HDDL or NCS, choose one of them as they cannot run simultaneously on the same machine.

@endsphinxdirective

## <a name="get-started"></a>Step 6: What's Next?

Now you are ready to try out OpenVINO™.

Developing in Python:
   * [Start with TensorFlow models with OpenVINO™](https://docs.openvino.ai/latest/notebooks/101-tensorflow-to-openvino-with-output.html)
   * [Start with ONNX and PyTorch models with OpenVINO™](https://docs.openvino.ai/latest/notebooks/102-pytorch-onnx-to-openvino-with-output.html)
   * [Start with PaddlePaddle models with OpenVINO™](https://docs.openvino.ai/latest/notebooks/103-paddle-onnx-to-openvino-classification-with-output.html)

Developing in C++:
   * [Image Classification Async C++ Sample](@ref openvino_inference_engine_samples_classification_sample_async_README)
   * [Hello Classification C++ Sample](@ref openvino_inference_engine_samples_hello_classification_README)
   * [Hello Reshape SSD C++ Sample](@ref openvino_inference_engine_samples_hello_reshape_ssd_README)

## <a name="uninstall"></a>Uninstalling the Intel® Distribution of OpenVINO™ Toolkit

To uninstall the toolkit, follow the steps on the [Uninstalling page](uninstalling-openvino.md).

## Additional Resources

@sphinxdirective
      
* :ref:`Troubleshooting Guide for OpenVINO Installation & Configuration <troubleshooting guide for install>`
* Converting models for use with OpenVINO™: :ref:`Model Optimizer User Guide <deep learning model optimizer>`
* Writing your own OpenVINO™ applications: :ref:`OpenVINO™ Runtime User Guide <deep learning openvino runtime>`
* Sample applications: :ref:`OpenVINO™ Toolkit Samples Overview <code samples>`
* Pre-trained deep learning models: :ref:`Overview of OpenVINO™ Toolkit Pre-Trained Models <model zoo>`
* IoT libraries and code samples in the GitHUB repository: `Intel® IoT Developer Kit`_ 

.. _Intel® IoT Developer Kit: https://github.com/intel-iot-devkit

@endsphinxdirective
=======
The other installation methods are temporarily unavailable.
>>>>>>> 35c48210
<|MERGE_RESOLUTION|>--- conflicted
+++ resolved
@@ -1,227 +1,10 @@
-<<<<<<< HEAD
 # Install OpenVINO™ Runtime on Linux from Installer
 
-> **NOTE**: Since the OpenVINO™ 2022.1 release, the OpenVINO Development Tools (Model Optimizer, Post-Training Optimization Tool, Model Downloader and other Open Model Zoo tools, Accuracy Checker, and Annotation Converter) are not part of the installer. These tools are now only available on [pypi.org](https://pypi.org/project/openvino-dev/).
-=======
-# Install Intel® Distribution of OpenVINO™ Toolkit for Linux from Installer
-
 Currently only the following ways are provided to install OpenVINO™:
->>>>>>> 35c48210
 
 * [Install OpenVINO Runtime from an Archive File](installing-openvino-from-archive-linux.md)
 * [Install OpenVINO from PyPI](installing-openvino-pip.md)
 * [Install OpenVINO with Docker](installing-openvino-docker-linux.md)
 * [Build From Source](https://github.com/openvinotoolkit/openvino/wiki/BuildingCode)
 
-<<<<<<< HEAD
-@sphinxdirective
-.. tab:: Operating Systems
-
-  * Ubuntu 18.04 long-term support (LTS), 64-bit
-  * Ubuntu 20.04 long-term support (LTS), 64-bit
-
-  .. note::
-     Since the OpenVINO™ 2022.1 release, CentOS 7.6, 64-bit is not longer supported.
-
-.. tab:: Hardware
-
-  Optimized for these processors:
-
-  * 6th to 12th generation Intel® Core™ processors and Intel® Xeon® processors 
-  * 3rd generation Intel® Xeon® Scalable processor (formerly code named Cooper Lake)
-  * Intel® Xeon® Scalable processor (formerly Skylake and Cascade Lake)
-  * Intel Atom® processor with support for Intel® Streaming SIMD Extensions 4.1 (Intel® SSE4.1)
-  * Intel Pentium® processor N4200/5, N3350/5, or N3450/5 with Intel® HD Graphics
-  * Intel® Iris® Xe MAX Graphics
-  * Intel® Neural Compute Stick 2
-  * Intel® Vision Accelerator Design with Intel® Movidius™ VPUs
-
-.. tab:: Processor Notes
-
-  Processor graphics are not included in all processors. 
-  See `Product Specifications`_ for information about your processor.
-  
-  .. _Product Specifications: https://ark.intel.com/
-
-.. tab:: Software
-
-  * `CMake 3.13 or higher, 64-bit <https://cmake.org/download/>`_
-  * GCC 7.5.0 (for Ubuntu 18.04) or GCC 9.3.0 (for Ubuntu 20.04)
-  * `Python 3.6 - 3.10, 64-bit <https://www.python.org/downloads/windows/>`_
-
-@endsphinxdirective
-
-## Overview
-
-This guide provides step-by-step instructions on how to install OpenVINO™ Runtime. Links are provided for each type of compatible hardware including downloads, initialization and configuration steps. The following steps will be covered:
-
-1. <a href="#install-openvino">Install OpenVINO™ Runtime</a>
-2. <a href="#install-external-dependencies">Install External Software Dependencies</a>
-3. <a href="#set-the-environment-variables">Configure the Environment</a>
-4. <a href="#model-optimizer">Download additional components (Optional)</a>
-5. <a href="#optional-steps">Configure Inference on non-CPU Devices (Optional)</a>
-6. <a href="#get-started">What's next?</a>
-
-@sphinxdirective
-
-.. important::
-   Before you start your journey with installation of the Intel® Distribution of OpenVINO™, we encourage you to check our :ref:`code samples <code samples>` in C, C++, Python and :ref:`notebook tutorials <notebook tutorials>` that we prepared for you, so you could see all the amazing things that you can achieve with our tool.
-
-@endsphinxdirective
-
-## <a name="install-openvino"></a>Step 1: Install OpenVINO™ Runtime
-
-1. Select and download the OpenVINO™ Runtime installer file from [Intel® Distribution of OpenVINO™ toolkit for Linux](https://software.intel.com/en-us/openvino-toolkit/choose-download).
-2. Open a command prompt terminal window. You can use the keyboard shortcut: Ctrl+Alt+T
-3. Change directories to where you downloaded the OpenVINO™ Runtime for Linux installer file.<br>
-   If you downloaded the starter script to the current user's `Downloads` directory:
-   ```sh
-   cd ~/Downloads/
-   ```
-   You should find there a bootstrapper script `l_openvino_toolkit_p_<version>.sh`.
-4. Add executable rights for the current user:
-   ```sh
-   chmod +x l_openvino_toolkit_p_<version>.sh
-   ```
-5. If you want to use graphical user interface (GUI) installation wizard, run the script without any parameters:
-   ```sh
-   ./l_openvino_toolkit_p_<version>.sh
-   ```
-   <br>You should see the following dialog box open up:
-
-   @sphinxdirective
-   
-   .. image:: _static/images/openvino-install.png
-      :width: 400px
-      :align: center
-   
-   @endsphinxdirective
-
-   Otherwise, you can add parameters `-a` for additional arguments and `--cli` to run installation in command line (CLI):
-   ```sh
-   ./l_openvino_toolkit_p_<version>.sh -a --cli
-   ```
-   > **NOTE**: To get additional information on all parameters that can be used, use the help option: `--help`. Among others, you can find there `-s` option which offers silent mode, which together with `--eula approve` allows you to run whole installation with default values without any user inference.
-   
-6. Follow the instructions on your screen. During the installation you will be asked to accept the license agreement. Your acceptance is required to continue. Check the installation process on the image below:<br>
-
-   ![](../img/openvino-install-linux-run-boostrapper-script.gif)
-   Click on the image to see the details.
-   <br>
-   <br>By default, OpenVINO™ Runtime is installed to the following directory, referred to as `<INSTALL_DIR>` elsewhere in the documentation:
-   * For root or administrator: `/opt/intel/openvino_<version>/`
-   * For regular users: `/home/<USER>/intel/openvino_<version>/`
-
-   <br>For simplicity, a symbolic link to the latest installation is also created: `/opt/intel/openvino_2022/` or `/home/<USER>/intel/openvino_2022/`.
-
-To check **Release Notes** please visit: [Release Notes](https://software.intel.com/en-us/articles/OpenVINO-RelNotes).
-
-The core components are now installed. Continue to the next section to install additional dependencies.
-
-## <a name="install-external-dependencies"></a>Step 2: Install External Software Dependencies
-
-This script enables you to install Linux platform development tools and components to work with the product.
-
-1. Go to the `install_dependencies` directory:
-   ```sh
-   cd <INSTALL_DIR>/install_dependencies
-   ```
-2. Run a script to download and install the external software dependencies:
-   ```sh
-   sudo -E ./install_openvino_dependencies.sh
-   ```
-   
-   Once the dependencies are installed, continue to the next section to set your environment variables.
-
-## <a name="set-the-environment-variables"></a>Step 3: Configure the Environment
-
-You must update several environment variables before you can compile and run OpenVINO™ applications. Set environment variables as follows:
-
-```sh
-source <INSTALL_DIR>/setupvars.sh
-```  
-
-If you have more than one OpenVINO™ version on your machine, you can easily switch its version by sourcing `setupvars.sh` of your choice.
-
-> **NOTE**: You can also run this script every time when you start new terminal session. Open `~/.bashrc` in your favorite editor, and add `source <INSTALL_DIR>/setupvars.sh`. Next time when you open a terminal, you will see `[setupvars.sh] OpenVINO™ environment initialized`. Changing `.bashrc` is not recommended when you have many OpenVINO™ versions on your machine and want to switch among them, as each may require different setup.
-
-The environment variables are set. Next, you can download some additional tools.
-
-## <a name="model-optimizer">Step 4 (Optional): Download Additional Components
-
-> **NOTE**: Since the OpenVINO™ 2022.1 release, the following development tools: Model Optimizer, Post-Training Optimization Tool, Model Downloader and other Open Model Zoo tools, Accuracy Checker, and Annotation Converter are not part of the installer. The OpenVINO™ Development Tools can only be installed via PyPI now. See [Install OpenVINO™ Development Tools](installing-model-dev-tools.md) for detailed steps.
-
-@sphinxdirective
-
-.. dropdown:: OpenCV
-
-   OpenCV is necessary to run demos from Open Model Zoo (OMZ). Some OpenVINO samples can also extend their capabilities when compiled with OpenCV as a dependency. The Intel® Distribution of OpenVINO™ provides a script to install OpenCV: ``<INSTALL_DIR>/extras/scripts/download_opencv.sh``.
-
-   .. note::
-      Make sure you have 2 prerequisites installed: ``curl`` and ``tar``.
-
-   Depending on how you have installed the Intel® Distribution of OpenVINO™, the script should be run either as root or regular user. After the execution of the script, you will find OpenCV extracted to ``<INSTALL_DIR>/extras/opencv``.
-
-@endsphinxdirective
-
-## <a name="optional-steps"></a>Step 5 (Optional): Configure Inference on Non-CPU Devices
-
-@sphinxdirective
-.. tab:: GNA
-
-   To enable the toolkit components to use Intel® Gaussian & Neural Accelerator (GNA) on your system, follow the steps in :ref:`GNA Setup Guide <gna guide>`.
-   
-.. tab:: GPU
-
-   To enable the toolkit components to use processor graphics (GPU) on your system, follow the steps in :ref:`GPU Setup Guide <gpu guide>`.
-
-.. tab:: NCS 2
-
-   To perform inference on Intel® Neural Compute Stick 2 powered by the Intel® Movidius™ Myriad™ X VPU, follow the steps on :ref:`NCS2 Setup Guide <ncs guide>`.
-   <!--For more details, see the `Get Started page for Intel® Neural Compute Stick 2 <https://software.intel.com/en-us/neural-compute-stick/get-started>`.-->
-
-.. tab:: VPU
-
-   To install and configure your Intel® Vision Accelerator Design with Intel® Movidius™ VPUs, see the :ref:`VPU Configuration Guide <vpu guide>`.
-   After configuration is done, you are ready to run the verification scripts with the HDDL Plugin for your Intel® Vision Accelerator Design with Intel® Movidius™ VPUs. 
-
-   .. warning::
-      While working with either HDDL or NCS, choose one of them as they cannot run simultaneously on the same machine.
-
-@endsphinxdirective
-
-## <a name="get-started"></a>Step 6: What's Next?
-
-Now you are ready to try out OpenVINO™.
-
-Developing in Python:
-   * [Start with TensorFlow models with OpenVINO™](https://docs.openvino.ai/latest/notebooks/101-tensorflow-to-openvino-with-output.html)
-   * [Start with ONNX and PyTorch models with OpenVINO™](https://docs.openvino.ai/latest/notebooks/102-pytorch-onnx-to-openvino-with-output.html)
-   * [Start with PaddlePaddle models with OpenVINO™](https://docs.openvino.ai/latest/notebooks/103-paddle-onnx-to-openvino-classification-with-output.html)
-
-Developing in C++:
-   * [Image Classification Async C++ Sample](@ref openvino_inference_engine_samples_classification_sample_async_README)
-   * [Hello Classification C++ Sample](@ref openvino_inference_engine_samples_hello_classification_README)
-   * [Hello Reshape SSD C++ Sample](@ref openvino_inference_engine_samples_hello_reshape_ssd_README)
-
-## <a name="uninstall"></a>Uninstalling the Intel® Distribution of OpenVINO™ Toolkit
-
-To uninstall the toolkit, follow the steps on the [Uninstalling page](uninstalling-openvino.md).
-
-## Additional Resources
-
-@sphinxdirective
-      
-* :ref:`Troubleshooting Guide for OpenVINO Installation & Configuration <troubleshooting guide for install>`
-* Converting models for use with OpenVINO™: :ref:`Model Optimizer User Guide <deep learning model optimizer>`
-* Writing your own OpenVINO™ applications: :ref:`OpenVINO™ Runtime User Guide <deep learning openvino runtime>`
-* Sample applications: :ref:`OpenVINO™ Toolkit Samples Overview <code samples>`
-* Pre-trained deep learning models: :ref:`Overview of OpenVINO™ Toolkit Pre-Trained Models <model zoo>`
-* IoT libraries and code samples in the GitHUB repository: `Intel® IoT Developer Kit`_ 
-
-.. _Intel® IoT Developer Kit: https://github.com/intel-iot-devkit
-
-@endsphinxdirective
-=======
-The other installation methods are temporarily unavailable.
->>>>>>> 35c48210
+The other installation methods are temporarily unavailable.