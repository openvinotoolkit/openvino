--- conflicted
+++ resolved
@@ -17,7 +17,7 @@
 
   Optimized for these processors:
 
-  * 6th to 12th generation Intel® Core™ processors and Intel® Xeon® processors
+  * 6th to 12th generation Intel® Core™ processors and Intel® Xeon® processors 
   * 3rd generation Intel® Xeon® Scalable processor (formerly code named Cooper Lake)
   * Intel® Xeon® Scalable processor (formerly Skylake and Cascade Lake)
   * Intel Atom® processor with support for Intel® Streaming SIMD Extensions 4.1 (Intel® SSE4.1)
@@ -28,9 +28,9 @@
 
 .. tab:: Processor Notes
 
-  Processor graphics are not included in all processors.
+  Processor graphics are not included in all processors. 
   See `Product Specifications`_ for information about your processor.
-
+  
   .. _Product Specifications: https://ark.intel.com/
 
 @endsphinxdirective
@@ -74,26 +74,20 @@
    <br>You should see the following dialog box open up:
 
    @sphinxdirective
-
+   
    .. image:: _static/images/openvino-install.png
       :width: 400px
       :align: center
-
+   
    @endsphinxdirective
 
    Otherwise, you can add parameters `-a` for additional arguments and `--cli` to run installation in command line (CLI):
    ```sh
    ./l_openvino_toolkit_p_<version>.sh -a --cli
    ```
-<<<<<<< HEAD
-   > **NOTE**: To get additional information on all parameters that can be used, check up the help option: `--help`. Among others, you can find there `-s` option which offers silent mode, which together with `--eula approve` allows you to run whole installation with default values without any user inference.
-
-6. Follow the instructions on your screen. During the installation you will be asked to accept the license agreement. The acceptance is required to continue. Check out the installation process on the image below:<br>
-=======
    > **NOTE**: To get additional information on all parameters that can be used, use the help option: `--help`. Among others, you can find there `-s` option which offers silent mode, which together with `--eula approve` allows you to run whole installation with default values without any user inference.
    
 6. Follow the instructions on your screen. During the installation you will be asked to accept the license agreement. Your acceptance is required to continue. Check the installation process on the image below:<br>
->>>>>>> c3b05978
 
    ![](../img/openvino-install-linux-run-boostrapper-script.gif)
    Click on the image to see the details.
@@ -120,7 +114,7 @@
    ```sh
    sudo -E ./install_openvino_dependencies.sh
    ```
-
+   
    Once the dependencies are installed, continue to the next section to set your environment variables.
 
 ## <a name="set-the-environment-variables"></a>Step 3: Configure the Environment
@@ -129,7 +123,7 @@
 
 ```sh
 source <INSTALL_DIR>/setupvars.sh
-```
+```  
 
 If you have more than one OpenVINO™ version on your machine, you can easily switch its version by sourcing `setupvars.sh` of your choice.
 
@@ -159,13 +153,8 @@
 @sphinxdirective
 .. tab:: GNA
 
-<<<<<<< HEAD
-   Only if you want to enable the toolkit components to use Intel® Gaussian & Neural Accelerator (GNA) on your system, follow the steps in :ref:`GNA Setup Guide <gna guide>`.
-
-=======
    To enable the toolkit components to use Intel® Gaussian & Neural Accelerator (GNA) on your system, follow the steps in :ref:`GNA Setup Guide <gna guide>`.
    
->>>>>>> c3b05978
 .. tab:: GPU
 
    To enable the toolkit components to use processor graphics (GPU) on your system, follow the steps in :ref:`GPU Setup Guide <gpu guide>`.
@@ -208,15 +197,15 @@
 .. dropdown:: Troubleshooting
 
    PRC developers might encounter pip errors during Intel® Distribution of OpenVINO™ installation. To resolve the issues, try one of the following options:
-
-   * Add the download source using the ``-i`` parameter with the Python ``pip`` command. For example:
+   
+   * Add the download source using the ``-i`` parameter with the Python ``pip`` command. For example: 
 
    .. code-block:: sh
 
       pip install openvino-dev -i https://mirrors.aliyun.com/pypi/simple/
 
    Use the ``--trusted-host`` parameter if the URL above is ``http`` instead of ``https``.
-
+   
    * If you run into incompatibility issues between components after installing new Intel® Distribution of OpenVINO™ version, try running ``requirements.txt`` with the following command:
 
    .. code-block:: sh
@@ -228,17 +217,6 @@
 @sphinxdirective
 
 .. dropdown:: Additional Resources
-<<<<<<< HEAD
-
-   * Convert models for use with OpenVINO™: :ref:`Model Optimizer Developer Guide <deep learning model optimizer>`
-   * Write your own OpenVINO™ applications: :ref:`OpenVINO™ Runtime User Guide <deep learning inference engine>`
-   * Information on sample applications: :ref:`OpenVINO™ Toolkit Samples Overview <code samples>`
-   * Information on a supplied set of models: :ref:`Overview of OpenVINO™ Toolkit Pre-Trained Models <model zoo>`
-   * IoT libraries and code samples in the GitHUB repository: `Intel® IoT Developer Kit`_
-
-   To learn more about converting models from specific frameworks, go to:
-
-=======
       
    * Converting models for use with OpenVINO™: :ref:`Model Optimizer Developer Guide <deep learning model optimizer>`
    * Writing your own OpenVINO™ applications: :ref:`OpenVINO™ Runtime User Guide <deep learning inference engine>`
@@ -248,17 +226,12 @@
 
 <!---
    To learn more about converting models from specific frameworks, go to:  
->>>>>>> c3b05978
    * :ref:`Convert Your Caffe Model <convert model caffe>`
    * :ref:`Convert Your TensorFlow Model <convert model tf>`
    * :ref:`Convert Your MXNet Modele <convert model mxnet>`
    * :ref:`Convert Your Kaldi Model <convert model kaldi>`
    * :ref:`Convert Your ONNX Model <convert model onnx>`
-<<<<<<< HEAD
-
-=======
 --->   
->>>>>>> c3b05978
    .. _Intel® IoT Developer Kit: https://github.com/intel-iot-devkit
 
 @endsphinxdirective