--- conflicted
+++ resolved
@@ -18,433 +18,4 @@
 
 Intel® Distribution of OpenVINO™ toolkit 2020.3.X LTS release will continue to support Intel® Vision Accelerator Design with an Intel® Arria® 10 FPGA and the Intel® Programmable Acceleration Card with Intel® Arria® 10 GX FPGA. For questions about next-generation programmable deep-learning solutions based on FPGAs, please talk to your sales representative or contact us to get the latest FPGA updates.
 
-<<<<<<< HEAD
-For installation instructions for the last release of Intel® Distribution of OpenVINO™ toolkit for Windows* with FPGA Support, see documentation for the [2020.4 version](https://docs.openvinotoolkit.org/2020.4/openvino_docs_install_guides_installing_openvino_windows_fpga.html).
-=======
-## Introduction
-
-> **IMPORTANT**:
-> - All steps in this guide are required, unless otherwise stated.<br>
-> - In addition to the download package, you must install dependencies and complete configuration steps.
-
-Your installation is complete when these are all completed:
-
-1. Install the <a href="#Install-Core-Components">Intel® Distribution of OpenVINO™ toolkit core components</a>
-
-2. Install the dependencies:
-
-   - [Microsoft Visual Studio* with C++ **2019 or 2017** with MSBuild](http://visualstudio.microsoft.com/downloads/)  
-   - [CMake **2.8.12 or higher** 64-bit](https://cmake.org/download/)
-   > **NOTE**: If you want to use Microsoft Visual Studio 2019, you are required to install CMake 3.14.
-   - [Python **3.5**-**3.7** 64-bit](https://www.python.org/downloads/windows/)
-   > **IMPORTANT**: As part of this installation, make sure you click the option to add the application to your `PATH` environment variable.
-
-3. <a href="#set-the-environment-variables">Set Environment Variables</a>         
-
-4. <a href="#Configure_MO">Configure the Model Optimizer</a>
-
-5. Run two <a href="#Using-Demo-Scripts">Verification Scripts to Verify Installation</a>
-
-6. <a href="#install-hardware">Install your compatible hardware from the list of supported hardware</a><br>
-
-7. <a href="#Hello-World-Face-Detection-Tutorial">Use the Face Detection Tutorial</a>
-
-### About the Intel® Distribution of OpenVINO™ toolkit
-
-The Intel® Distribution of OpenVINO™ toolkit speeds the deployment of applications and solutions that emulate human vision. Based on Convolutional Neural Networks (CNN), the toolkit extends computer vision (CV) workloads across Intel® hardware to maximize performance.
-
-The Intel® Distribution of OpenVINO™ toolkit includes the Intel® Deep Learning Deployment Toolkit (Intel® DLDT). For more information, see the online [Intel® Distribution of OpenVINO™ toolkit Overview](https://software.intel.com/en-us/OpenVINO-toolkit) page.
-
-The Intel® Distribution of OpenVINO™ toolkit for Windows\* with FPGA Support:
-
-- Enables CNN-based deep learning inference on the edge
-- Supports heterogeneous execution across Intel® CPU, Intel® Integrated Graphics, Intel® FPGA, Intel® Neural Compute Stick 2
-- Speeds time-to-market via an easy-to-use library of computer vision functions and pre-optimized kernels
-- Includes optimized calls for computer vision standards including OpenCV\* and OpenCL™
-
-#### <a name="InstallPackageContents"></a>Included in the Installation Package
-
-The following components are installed by default:
-
-| Component                                                                                           | Description                                                                                                                                                                                                                                                                                                   |  
-|-----------------------------------------------------------------------------------------------------|---------------------------------------------------------------------------------------------------------------------------------------------------------------------------------------------------------------------------------------------------------------------------------------------------------------|
-| [Model Optimizer](../MO_DG/Deep_Learning_Model_Optimizer_DevGuide.md) | This tool imports, converts, and optimizes models that were trained in popular frameworks to a format usable by Intel tools, especially the Inference Engine. <br>Popular frameworks include Caffe\*, TensorFlow\*, MXNet\*, and ONNX\*.                                                                                                |
-| [Inference Engine](../IE_DG/inference_engine_intro.md)               | This is the engine that runs the deep learning model. It includes a set of libraries for an easy inference integration into your applications.                                                                                                                                                                                           |
-| Pre-compiled FPGA bitstream samples                                                                 | Pre-compiled bitstream samples for the Intel® Programmable Acceleration Card with Intel® Arria® 10 GX FPGA, and Intel® Vision Accelerator Design with an Intel® Arria 10 FPGA SG2.                                                                                                                     |
-| Intel® FPGA SDK for OpenCL™ software technology                                                     | The Intel® FPGA RTE for OpenCL™ provides utilities, host runtime libraries, drivers, and RTE-specific libraries and files                                                                                                                                                                                     |
-| [OpenCV](https://docs.opencv.org/master/)                                   | OpenCV\* community version compiled for Intel® hardware   |
-| [Inference Engine Code Samples](../IE_DG/Samples_Overview.md)           | A set of simple console applications demonstrating how to utilize specific OpenVINO capabilities in an application and how to perform specific tasks, such as loading a model, running inference, querying specific device capabilities, and more. |
-| [Demo Applications](@ref omz_demos_README)           | A set of simple console applications that provide robust application templates to help you implement specific deep learning scenarios. |
-
-
-### System Requirements
-
-The development and target platforms have the same requirements, but you can select different components during the installation, based on your intended use.
-
-**Hardware**
-
-* 6th to 10th generation Intel® Core™ processors and Intel® Xeon® processors 
-* Intel® Xeon® processor E family (formerly code named Sandy Bridge, Ivy Bridge, Haswell, and Broadwell)
-* 3rd generation Intel® Xeon® Scalable processor (formerly code named Cooper Lake)
-* Intel® Xeon® Scalable processor (formerly Skylake and Cascade Lake)
-* Intel Atom® processor with support for Intel® Streaming SIMD Extensions 4.1 (Intel® SSE4.1)
-* Intel Pentium® processor N4200/5, N3350/5, or N3450/5 with Intel® HD Graphics
-* Intel® Neural Compute Stick 2
-* Intel® Vision Accelerator Design with Intel® Movidius™ VPUs
-* Intel® Vision Accelerator Design with an Intel® Arria® 10 FPGA (Mustang-F100-A10) SG2
-
-> **NOTE**: With OpenVINO™ 2020.4 release, Intel® Movidius™ Neural Compute Stick is no longer supported.
-
-> **NOTE**: With OpenVINO™ 2020.4 release, Intel® Programmable Acceleration Card (PAC) with Intel® Arria® 10 GX FPGA is no longer supported on Windows.
-
-**Processor Notes:**
-
-- Processor graphics are not included in all processors. See [Product Specifications](https://ark.intel.com/) for information about your processor.
-- A chipset that supports processor graphics is required for Intel® Xeon® processors.
-
-**Operating Systems:**
-
-- Microsoft Windows 10*,  64-bit
-
-**Software**
-- [Microsoft Visual Studio* with C++ **2019 or 2017** with MSBuild](http://visualstudio.microsoft.com/downloads/)
-- [CMake **2.8.12 or higher** 64-bit](https://cmake.org/download/)
-   > **NOTE**: If you want to use Microsoft Visual Studio 2019, you are required to install CMake 3.14.
-- [Python **3.6.5** 64-bit](https://www.python.org/downloads/release/python-365/)
-
-## Installation Steps
-
-### <a name="Install-Core-Components"></a>Install the Intel® Distribution of OpenVINO™ toolkit Core Components
-
-1. If you have not downloaded the Intel® Distribution of OpenVINO™ toolkit for Windows* with FPGA Support, [download the latest version](https://software.intel.com/content/www/us/en/develop/tools/openvino-toolkit/choose-download/windows-fpga.html). By default, the file is saved to the `Downloads` directory as `w_openvino_toolkit_fpga_p_<version>.exe`.
-Select the Intel® Distribution of OpenVINO™ toolkit for Windows with FPGA Support package from the dropdown menu.
-
-2. Go to the `Downloads` folder and double-click `w_openvino_toolkit_fpga_p_<version>.exe`. A window opens to let you choose your installation directory and components. You can also select only the bitstreams for your card. This will allow you to minimize the size of the installation by several gigabytes. The default installation directory is `C:\Program Files (x86)\IntelSWTools\openvino_<version>`, for simplicity, a shortcut to the latest installation is also created: `C:\Program Files (x86)\IntelSWTools\openvino`. If you choose a different installation directory, the installer will create the directory for you. For the default options, the **Installation summary** GUI screen looks like this::
-
-   ![](../img/openvino-install-windows-fpga-01.png)
-
-3. Click **Next**.
-
-4. You are asked if you want to provide consent to gather information. Choose the option of your choice. Click **Next**.
-
-5. If you are missing external dependencies, you will see a warning screen. Write down the dependencies you are missing. **You need to take no other action at this time**. After installing the Intel® Distribution of OpenVINO™ toolkit core components, install the missing dependencies.
-The screen example below indicates you are missing one dependency:
-
-   ![](../img/openvino-install-windows-fpga-02.png)
-
-6. Click **Next**.
-
-7. When the first part of installation is complete, the final screen informs you that the core components have been installed and additional steps still required:
-
-    ![](../img/openvino-install-windows-fpga-03.png)
-
-8. Click **Finish** to close the installation wizard. A new browser window opens to the next section of the installation guide to set the environment variables. You are in the same document. The new window opens in case you ran the installation without first opening this installation guide. 
-
-9. If the installation indicated you must install dependencies, install them first. If there are no missing dependencies, you can go ahead and <a href="#set-the-environment-variables">set the environment variables</a>.
-
-### Set the Environment Variables <a name="set-the-environment-variables"></a>
-
-> **NOTE**: If you installed the Intel® Distribution of OpenVINO™ to the non-default install directory, replace `C:\Program Files (x86)\IntelSWTools` with the directory in which you installed the software.
-
-You must update several environment variables before you can compile and run OpenVINO™ applications. Open the Command Prompt, and run the `setupvars.bat` batch file to temporarily set your environment variables:
-```sh
-cd C:\Program Files (x86)\IntelSWTools\openvino\bin\
-```
-
-```sh
-setupvars.bat
-```
-
-<strong>(Optional)</strong>: OpenVINO toolkit environment variables are removed when you close the Command Prompt window. As an option, you can permanently set the environment variables manually.
-
-The environment variables are set. Continue to the next section to configure the Model Optimizer.
-
-## Configure the Model Optimizer <a name="Configure_MO"></a>
-
-> **IMPORTANT**: These steps are required. You must configure the Model Optimizer for at least one framework. The Model Optimizer will fail if you do not complete the steps in this section.
-
-> **NOTE**: If you see an error indicating Python is not installed when you know you installed it, your computer might not be able to find the program. For the instructions to add Python to your system environment variables, see <a href="#Update-Path">Update Your Windows Environment Variables</a>.
-
-The Model Optimizer is a key component of the Intel® Distribution of OpenVINO™ toolkit. You cannot do inference on your trained model without running the model through the Model Optimizer. When you run a pre-trained model through the Model Optimizer, your output is an Intermediate Representation (IR) of the network. The IR is a pair of files that describe the whole model:
-
-- `.xml`: Describes the network topology
-- `.bin`: Contains the weights and biases binary data
-
-The Inference Engine reads, loads, and infers the IR files, using a common API across the CPU, GPU, or VPU hardware.  
-
-The Model Optimizer is a Python*-based command line tool (`mo.py`), which is located in `C:\Program Files (x86)\IntelSWTools\openvino\deployment_tools\model_optimizer`. Use this tool on models trained with popular deep learning frameworks such as Caffe\*, TensorFlow\*, MXNet\*, and ONNX\* to convert them to an optimized IR format that the Inference Engine can use.
-
-This section explains how to use scripts to configure the Model Optimizer either for all of the supported frameworks at the same time or for individual frameworks. If you want to manually configure the Model Optimizer instead of using scripts, see the **Using Manual Configuration Process** section on the [Configuring the Model Optimizer](../MO_DG/prepare_model/Config_Model_Optimizer.md) page.
-
-For more information about the Model Optimizer, see the [Model Optimizer Developer Guide](../MO_DG/Deep_Learning_Model_Optimizer_DevGuide.md).
-
-
-### Model Optimizer Configuration Steps
-
-You can configure the Model Optimizer either for all supported frameworks at once or for one framework at a time. Choose the option that best suits your needs. If you see error messages, make sure you installed all dependencies.
-
-> **IMPORTANT**: The Internet access is required to execute the following steps successfully. If you have access to the Internet through the proxy server only, please make sure that it is configured in your environment.
-
-> **NOTE**:
-> In the steps below:
-> - If you you want to use the Model Optimizer from another installed versions of Intel® Distribution of OpenVINO™ toolkit installed, replace `openvino` with `openvino_<version>`.
-> - If you installed the Intel® Distribution of OpenVINO™ toolkit to the non-default installation directory, replace `C:\Program Files (x86)\IntelSWTools` with the directory where you installed the software.
-
-These steps use a command prompt to make sure you see error messages.
-
-#### Option 1: Configure the Model Optimizer for all supported frameworks at the same time:
-
-1. Open a command prompt. To do so, type `cmd` in your **Search Windows** box and then press **Enter**.
-Type commands in the opened window:
-
-   ![](../img/command_prompt.PNG)
-
-2. Go to the Model Optimizer prerequisites directory.<br>
-```sh
-cd C:\Program Files (x86)\IntelSWTools\openvino\deployment_tools\model_optimizer\install_prerequisites
-```
-
-3. Run the following batch file to configure the Model Optimizer for Caffe\*, TensorFlow\* 1.x, MXNet\*, Kaldi\*, and ONNX\*:<br>
-```sh
-install_prerequisites.bat
-```
-
-#### Option 2: Configure the Model Optimizer for each framework separately:
-
-1. Go to the Model Optimizer prerequisites directory:<br>
-```sh
-cd C:\Program Files (x86)\IntelSWTools\openvino\deployment_tools\model_optimizer\install_prerequisites
-```
-
-2. Run the batch file for the framework you will use with the Model Optimizer. You can use more than one:
-
-   * For **Caffe**:<br>
-   ```sh
-   install_prerequisites_caffe.bat
-   ```
-
-   * For **TensorFlow 1.x**:<br>
-   ```sh
-   install_prerequisites_tf.bat
-   ```
-
-   * For **TensorFlow 2.x**:<br>
-   ```sh
-   install_prerequisites_tf2.bat
-   ```
-
-   * For **MXNet**:<br>
-   ```sh
-   install_prerequisites_mxnet.bat
-   ```
-
-   * For **ONNX**:
-   ```sh
-   install_prerequisites_onnx.bat
-   ```
-
-   * For **Kaldi**:
-   ```sh
-   install_prerequisites_kaldi.bat
-   ```
-
-The Model Optimizer is configured for one or more frameworks. Success is indicated by a screen similar to this:
-
-![](../img/Configure-MO.PNG)
-
-You are ready to use two short demos to see the results of running the Intel Distribution of OpenVINO toolkit and to verify your installation was successful. The demo scripts are required since they perform additional configuration steps. Continue to the next section.
-
-If you want to use a GPU or VPU, or update your Windows* environment variables, read through the <a href="#optional-steps">Optional Steps</a> section.
-
-
-## <a name="Using-Demo-Scripts"></a>Use Verification Scripts to Verify Your Installation
-
-> **IMPORTANT**: This section is required. In addition to confirming your installation was successful, demo scripts perform other steps, such as setting up your computer to use the Inference Engine samples.
-
-> **NOTE**:
-> The paths in this section assume you used the default installation directory. If you used a directory other than `C:\Program Files (x86)\IntelSWTools`, update the directory with the location where you installed the software.   
-To verify the installation and compile two samples, run the verification applications provided with the product on the CPU:
-
-1. Open a command prompt window.
-
-2. Go to the Inference Engine demo directory:<br>
-   ```sh
-   cd C:\Program Files (x86)\IntelSWTools\openvino\deployment_tools\demo\
-   ```
-
-3. Run the verification scripts by following the instructions in the next section.
-
-
-### <a name="run-the-image-classification-verification-script"></a>Run the Image Classification Verification Script
-
-To run the script, start the `demo_squeezenet_download_convert_run.bat` file:
-```sh
-demo_squeezenet_download_convert_run.bat
-```
-
-This script downloads a SqueezeNet model, uses the Model Optimizer to convert the model to the `.&zwj;bin` and `.&zwj;xml` Intermediate Representation (IR) files. The Inference Engine requires this model conversion so it can use the IR as input and achieve optimum performance on Intel hardware.<br>
-This verification script builds the [Image Classification Sample Async](../../inference-engine/samples/classification_sample_async/README.md) application and run it with the `car.png` image in the demo directory. For a brief description of the Intermediate Representation, see <a href="#Configure_MO">Configuring the Model Optimizer</a>.
-
-When the verification script completes, you will have the label and confidence for the top-10 categories:
-![](../img/image_classification_script_output_win.png)
-
-This demo is complete. Leave the console open and continue to the next section to run the Inference Pipeline demo.
-
-
-### Run the Inference Pipeline Verification Script
-
-To run the script, start the `demo_security_barrier_camera.bat` file while still in the console:
-```sh
-demo_security_barrier_camera.bat
-```
-
-This script downloads three pre-trained model IRs, builds the [Security Barrier Camera Demo](@ref omz_demos_security_barrier_camera_demo_README) application, and runs it with the downloaded models and the `car_1.bmp` image from the `demo` directory to show an inference pipeline. The verification script uses vehicle recognition in which vehicle attributes build on each other to narrow in on a specific attribute.
-
-First, an object is identified as a vehicle. This identification is used as input to the next model, which identifies specific vehicle attributes, including the license plate. Finally, the attributes identified as the license plate are used as input to the third model, which recognizes specific characters in the license plate.
-
-When the demo completes, you have two windows open:
-
-   * A console window that displays information about the tasks performed by the demo
-   * An image viewer window that displays a resulting frame with detections rendered as bounding boxes, similar to the following:
-
-   ![](../img/inference_pipeline_script_win.png)
-
-Close the image viewer window to end the demo.
-
-To learn more about the verification scripts, see `README.txt` in `C:\Program Files (x86)\IntelSWTools\openvino\deployment_tools\demo`.
-
-For detailed description of the OpenVINO™ pre-trained object detection and object recognition models, see the [Overview of OpenVINO™ toolkit Pre-Trained Models](@ref omz_models_intel_index) page.
-
-In this section, you saw a preview of the Intel® Distribution of OpenVINO™ toolkit capabilities.
-
-Congratulations. You have completed all the required installation, configuration, and build steps to work with your trained models using CPU. 
-
-If you want to use Intel® Processor graphics (GPU), Intel® Neural Compute Stick 2 or Intel® Vision Accelerator Design with Intel® Movidius™ (VPU), or add CMake* and Python* to your Windows* environment variables, read through the next section for additional steps.
-
-If you want to continue and run the Image Classification Sample Application on one of the supported hardware device, see the [Run the Image Classification Sample Application](#run-the-image-classification-sample-application) section.
-
-## <a name="install-hardware"></a>Install and Configure Your Compatible FPGA Hardware
-
-Install your compatible hardware from the list of supported components below.
-
-> **NOTE**: Once you've completed your hardware installation, you'll return to this guide to finish installation and configuration of the Intel® Distribution of OpenVINO™ toolkit.
-
-Links to install and configure compatible hardware
-- [The Intel® Vision Accelerator Design with an Intel® Arria 10 FPGA SG2 (Mustang-F100-A10)](VisionAcceleratorFPGA_Configure_Windows.md)
-
-Congratulations, you have finished the Intel® Distribution of OpenVINO™ toolkit installation for FPGA. To learn more about how the Intel® Distribution of OpenVINO™ toolkit works, the Hello World tutorial and other resources are provided below.
-
-## <a name="optional-steps"></a>Optional Steps
-
-Use the optional steps below if you want to:
-* Infer models on <a href="#Install-GPU">Intel® Processor Graphics</a>
-* Infer models on <a href="#usb-myriad">Intel® Vision Accelerator Design with Intel® Movidius™ VPUs</a>
-* <a href="#Update-Path">Add CMake* or Python* to your Windows* environment variables</a>.  
-
-###  <a name="Install-GPU"></a>Optional: Additional Installation Steps for Intel® Processor Graphics (GPU)
-
-> **NOTE**: These steps are required only if you want to use a GPU.
-
-If your applications offload computation to Intel® Integrated Graphics, you must have the Intel Graphics Driver for Windows version 15.65 or higher. To see if you have this driver installed:
-
-1. Type **device manager** in your **Search Windows** box. The **Device Manager** opens.
-
-2. Click the drop-down arrow to view the **Display adapters**. You see the adapter that is installed in your computer:
-
-   ![](../img/DeviceManager.PNG)
-
-3. Right-click the adapter name and select **Properties**.
-
-4. Click the **Driver** tab to see the driver version. Make sure the version number is 15.65 or higher.
-
-   ![](../img/DeviceDriverVersion.PNG)
-
-5. If your device driver version is lower than 15.65, [download and install a higher version](http://downloadcenter.intel.com/product/80939/Graphics-Drivers).
-
-You are done updating your device driver and are ready to use your GPU.
-
-
-### <a name="hddl-myriad"></a> Optional: Additional Installation Steps for the Intel® Vision Accelerator Design with Intel® Movidius™ VPUs
-
-> **NOTE**: These steps are required only if you want to use Intel® Vision Accelerator Design with Intel® Movidius™ VPUs.
-
-To perform inference on Intel® Vision Accelerator Design with Intel® Movidius™ VPUs, the following additional installation steps are required:
-
-  1. If your Intel® Vision Accelerator Design with Intel® Movidius™ VPUs card requires SMBUS connection to PCIe slot (Raw video data card with HW version Fab-B and before), install the SMBUS driver:
-      1. Go to the `<INSTALL_DIR>\deployment_tools\inference-engine\external\hddl\SMBusDriver` directory, where `<INSTALL_DIR>` is the directory in which the Intel Distribution of OpenVINO toolkit is installed.
-      2. Right click on the `hddlsmbus.inf` file and choose **Install** from the pop up menu.
-
-  2. Download and install <a href="https://www.microsoft.com/en-us/download/details.aspx?id=48145">Visual C++ Redistributable for Visual Studio 2017</a>
-
-You are done installing your device driver and are ready to use your Intel® Vision Accelerator Design with Intel® Movidius™ VPUs.
-
-See also: 
-
-* For advanced configuration steps for your IEI Mustang-V100-MX8 accelerator, see [Intel® Movidius™ VPUs Setup Guide for Use with Intel® Distribution of OpenVINO™ toolkit](movidius-setup-guide.md).
-
-* After you've configurated your Intel® Vision Accelerator Design with Intel® Movidius™ VPUs, see [Intel® Movidius™ VPUs Programming Guide for Use with Intel® Distribution of OpenVINO™ toolkit](movidius-programming-guide.md) to learn how to distribute a model across all 8 VPUs to maximize performance.
-
-After configuration is done, you are ready to run the verification scripts with the HDDL Plugin for your Intel® Vision Accelerator Design with Intel® Movidius™ VPUs.
-
-1. Open a command prompt window.
-
-2. Go to the Inference Engine demo directory:
-   ```sh
-   cd C:\Program Files (x86)\IntelSWTools\openvino\deployment_tools\demo\
-   ```
-3. Run the Image Classification verification script. If you have access to the Internet through the proxy server only, please make sure that it is configured in your environment.
-   ```sh
-   demo_squeezenet_download_convert_run.bat -d HDDL
-   ```
-4. Run the Inference Pipeline verification script:
-   ```sh
-   demo_security_barrier_camera.bat -d HDDL
-   ```
-
-### <a name="Update-Path"></a>Optional: Update Your Windows Environment Variables
-
-> **NOTE**: These steps are only required under special circumstances, such as if you forgot to check the box during the CMake\* or Python\* installation to add the application to your Windows `PATH` environment variable.
-
-Use these steps to update your Windows `PATH` if a command you execute returns an error message stating that an application cannot be found. This might happen if you do not add CMake or Python to your `PATH` environment variable during the installation.
-
-1. In your **Search Windows** box, type **Edit the system environment variables** and press **Enter**. A window similar to the following displays:
-   ![](../img/System_Properties.PNG)
-
-2. At the bottom of the screen, click **Environment Variables**.
-
-3. Under **System variables**, click **Path** and then **Edit**:
-   ![](../img/Environment_Variables-select_Path.PNG)
-
-4. In the opened window, click **Browse**. A browse window opens:
-   ![](../img/Add_Environment_Variable.PNG)
-
-5. If you need to add CMake to the `PATH`, browse to the directory in which you installed CMake. The default directory is `C:\Program Files\CMake`.
-
-6. If you need to add Python to the `PATH`, browse to the directory in which you installed Python. The default directory is `C:\Users\<USER_ID>\AppData\Local\Programs\Python\Python36\Python`.
-
-7. Click **OK** repeatedly to close each screen.
-
-Your `PATH` environment variable is updated.
-
-## <a name="Hello-World-Face-Detection-Tutorial"></a>Hello World Face Detection Tutorial
-
-Refer to the [OpenVINO™ with FPGA Hello World Face Detection Exercise](https://github.com/intel-iot-devkit/openvino-with-fpga-hello-world-face-detection).
-
-**Additional Resources**
-
-- Intel® Distribution of OpenVINO™ toolkit home page: [https://software.intel.com/en-us/openvino-toolkit](https://software.intel.com/en-us/openvino-toolkit).
-- OpenVINO™ toolkit online documentation: [https://docs.openvinotoolkit.org](https://docs.openvinotoolkit.org).
-- [Inference Engine FPGA plugin documentation](../IE_DG/supported_plugins/FPGA.md).
-- [Model Optimizer Developer Guide](../MO_DG/Deep_Learning_Model_Optimizer_DevGuide.md).
-- For more information on Sample Applications, see the [Inference Engine Samples Overview](../IE_DG/Samples_Overview.md).
-- To learn about pre-trained models for OpenVINO™ toolkit, see the [Pre-Trained Models Overview](@ref omz_models_intel_index).
-- For information on Inference Engine Tutorials, see the [Inference Tutorials](https://github.com/intel-iot-devkit/inference-tutorials-generic).
-- For IoT Libraries & Code Samples see the [Intel® IoT Developer Kit](https://github.com/intel-iot-devkit).
-
-To learn more about converting models, go to:
-
-- [Convert Your Caffe* Model](../MO_DG/prepare_model/convert_model/Convert_Model_From_Caffe.md)
-- [Convert Your TensorFlow* Model](../MO_DG/prepare_model/convert_model/Convert_Model_From_TensorFlow.md)
-- [Convert Your MXNet* Model](../MO_DG/prepare_model/convert_model/Convert_Model_From_MxNet.md)
-- [Convert Your ONNX* Model](../MO_DG/prepare_model/convert_model/Convert_Model_From_ONNX.md)
->>>>>>> e364271c
+For installation instructions for the last release of Intel® Distribution of OpenVINO™ toolkit for Windows* with FPGA Support, see documentation for the [2020.4 version](https://docs.openvinotoolkit.org/2020.4/openvino_docs_install_guides_installing_openvino_windows_fpga.html).