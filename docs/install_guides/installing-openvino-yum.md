--- conflicted
+++ resolved
@@ -7,179 +7,4 @@
 * [Install OpenVINO with Docker](installing-openvino-docker-linux.md)
 * [Build From Source](https://github.com/openvinotoolkit/openvino/wiki/BuildingCode)
 
-<<<<<<< HEAD
-> **IMPORTANT**: By downloading and using this container and the included software, you agree to the terms and conditions of the [software license agreements](https://software.intel.com/content/dam/develop/external/us/en/documents/intel-openvino-license-agreements.pdf). Please review the content inside the `<INSTALL_DIR>/licensing` folder for more details.
-
-## System Requirements
-
-The complete list of supported hardware is available in the [Release Notes](https://software.intel.com/content/www/us/en/develop/articles/openvino-relnotes.html).
-
-**Operating systems**
-
-- Red Hat Enterprise Linux 8, 64-bit
-
-**Software**
-
-- [CMake 3.13 or higher, 64-bit](https://cmake.org/download/)
-- GCC 8.2.0
-- [Python 3.7 - 3.9, 64-bit](https://www.python.org/downloads/windows/)
-
-## Install OpenVINO Runtime
-
-### Step 1: Set Up the Repository
-
-1. Create the YUM repo file in the `/tmp` directory as a normal user:
-   ```
-   tee > /tmp/openvino-2022.repo << EOF
-   [OpenVINO]
-   name=Intel(R) Distribution of OpenVINO 2022
-   baseurl=https://yum.repos.intel.com/openvino/2022
-   enabled=1
-   gpgcheck=1
-   repo_gpgcheck=1
-   gpgkey=https://yum.repos.intel.com/intel-gpg-keys/GPG-PUB-KEY-INTEL-SW-PRODUCTS.PUB
-   EOF
-   ```
-2.	Move the new openvino-2022.repo file to the YUM configuration directory `/etc/yum.repos.d`:
-   ```sh
-   sudo mv /tmp/openvino-2022.repo /etc/yum.repos.d
-   ```
-3.	Verify that the new repo is properly setup by running the following command:
-   ```sh
-   yum repolist | grep -i openvino
-   ```
-    You will see the available list of packages.
-
-
-To list available OpenVINO packages, use the following command:
-
-@sphinxdirective
-
-   .. code-block:: sh
-
-      yum list 'openvino*'
-
-@endsphinxdirective
-
-### Step 2: Install OpenVINO Runtime Using the YUM Package Manager
-
-Intel® Distribution of OpenVINO™ toolkit will be installed in: `/opt/intel/openvino_<VERSION>.<UPDATE>.<PATCH>`
-
-A symlink will be created: `/opt/intel/openvino_<VERSION>`
-
-You can select one of the following procedures according to your need:
-
-#### To Install the Latest Version
-
-Run the following command:
-```sh
-sudo yum install openvino
-```
-
-#### To Install a Specific Version
-
-Run the following command:
-```sh
-sudo yum install openvino-<VERSION>.<UPDATE>.<PATCH>
-```
-
-For example:
-```sh
-sudo yum install openvino-2022.1.0
-```
-
-#### To Check for Installed Packages and Version
-
-Run the following command:
-
-@sphinxdirective
-
-   .. code-block:: sh
-
-      yum list installed 'openvino*'
-
-@endsphinxdirective
-
-#### To Uninstall the Latest Version
-
-Run the following command:
-```sh
-sudo yum autoremove openvino
-```
-
-#### To Uninstall a Specific Version
-
-Run the following command:
-```sh
-sudo yum autoremove openvino-<VERSION>.<UPDATE>.<PATCH>
-```
-
-### Step 3 (Optional): Install OpenCV from YUM
-
-OpenCV is necessary to run C++ demos from Open Model Zoo. Some OpenVINO samples can also extend their capabilities when compiled with OpenCV as a dependency. OpenVINO provides a package to install OpenCV from YUM:
-
-#### To Install the Latest Version of OpenCV
-
-Run the following command:
-```sh
-sudo yum install openvino-opencv
-```
-
-#### To Install a Specific Version of OpenCV
-
-Run the following command:
-```sh
-sudo yum install openvino-opencv-<VERSION>.<UPDATE>.<PATCH>
-```
-
-### Step 4 (Optional): Install Software Dependencies
-
-After you have installed OpenVINO Runtime, if you decided to [install OpenVINO Model Development Tools](installing-model-dev-tools.md), make sure that you install external software dependencies first. 
-
-Refer to <a href="openvino_docs_install_guides_installing_openvino_linux.html#install-external-dependencies">Install External Software Dependencies</a> for detailed steps.
-
-### Step 5 (Optional): Configure Inference on Non-CPU Devices
-
-@sphinxdirective
-
-.. tab:: GNA
-
-   To enable the toolkit components to use Intel® Gaussian & Neural Accelerator (GNA) on your system, follow the steps in :ref:`GNA Setup Guide <gna guide>`.
-   
-.. tab:: GPU
-
-   To enable the toolkit components to use processor graphics (GPU) on your system, follow the steps in :ref:`GPU Setup Guide <gpu guide>`.
-
-.. tab:: NCS 2
-
-   To perform inference on Intel® Neural Compute Stick 2 powered by the Intel® Movidius™ Myriad™ X VPU, follow the steps on :ref:`NCS2 Setup Guide <ncs guide>`.
-   <!--For more details, see the `Get Started page for Intel® Neural Compute Stick 2 <https://software.intel.com/en-us/neural-compute-stick/get-started>`.-->
-
-.. tab:: VPU
-
-   To install and configure your Intel® Vision Accelerator Design with Intel® Movidius™ VPUs, see the :ref:`VPU Configuration Guide <vpu guide>`.
-   After configuration is done, you are ready to run the verification scripts with the HDDL Plugin for your Intel® Vision Accelerator Design with Intel® Movidius™ VPUs. 
-
-   .. warning::
-      While working with either HDDL or NCS, choose one of them as they cannot run simultaneously on the same machine.
-
-@endsphinxdirective
-
-
-## What's Next?
-
-Now you may continue with the following tasks:
-
-* To convert models for use with OpenVINO, see [Model Optimizer Developer Guide](../MO_DG/Deep_Learning_Model_Optimizer_DevGuide.md).
-* See pre-trained deep learning models in our [Open Model Zoo](../model_zoo.md).
-* Try out OpenVINO via [OpenVINO Notebooks](https://docs.openvino.ai/latest/notebooks/notebooks.html).
-* To write your own OpenVINO™ applications, see [OpenVINO Runtime User Guide](../OV_Runtime_UG/openvino_intro.md).
-* See sample applications in [OpenVINO™ Toolkit Samples Overview](../OV_Runtime_UG/Samples_Overview.md).
-
-## Additional Resources
-
-- Intel® Distribution of OpenVINO™ toolkit home page: <https://software.intel.com/en-us/openvino-toolkit>
-- For IoT Libraries & Code Samples, see [Intel® IoT Developer Kit](https://github.com/intel-iot-devkit).
-=======
-The other installation methods are temporarily unavailable.
->>>>>>> 726de246
+The other installation methods are temporarily unavailable.