# Configuration Guide for the Intel® Distribution of OpenVINO™ toolkit 2020.4 and the Intel® Vision Accelerator Design with an Intel® Arria® 10 FPGA SG2 (IEI's Mustang-F100-A10) on Linux* {#openvino_docs_install_guides_VisionAcceleratorFPGA_Configure}

## Product Change Notice
Intel® Distribution of OpenVINO™ toolkit for Intel® Vision Accelerator Design with an Intel® Arria® 10 FPGA and the Intel® Programmable Acceleration Card with Intel® Arria® 10 GX FPGA

<table>
  <tr>
    <td><strong>Change Notice Begins</strong></td>
    <td>July 2020</td>
  </tr>
  <tr>
    <td><strong>Change Date</strong></td>
    <td>October 2020</td>
  </tr>
</table> 

Intel will be transitioning to the next-generation programmable deep-learning solution based on FPGAs in order to increase the level of customization possible in FPGA deep-learning. As part of this transition, future standard releases (i.e., non-LTS releases) of Intel® Distribution of OpenVINO™ toolkit will no longer include the Intel® Vision Accelerator Design with an Intel® Arria® 10 FPGA and the Intel® Programmable Acceleration Card with Intel® Arria® 10 GX FPGA.

Intel® Distribution of OpenVINO™ toolkit 2020.3.X LTS release will continue to support Intel® Vision Accelerator Design with an Intel® Arria® 10 FPGA and the Intel® Programmable Acceleration Card with Intel® Arria® 10 GX FPGA. For questions about next-generation programmable deep-learning solutions based on FPGAs, please talk to your sales representative or contact us to get the latest FPGA updates.

<<<<<<< HEAD
For documentation for previous releases of Intel® Distribution of OpenVINO™ toolkit for Linux* with FPGA Support, see documentation for the [2020.4 version](https://docs.openvinotoolkit.org/2020.4/openvino_docs_install_guides_VisionAcceleratorFPGA_Configure.html) and lower.
=======
   a. Switch to superuser:
```sh
sudo su
```
   b. Use the `fpga_install.sh` script from `/home/<user>` to install your FPGA card (default is SG2).
```sh
source /home/<user>/fpga_install.sh
```
   c. To know more about the fpga_install options, invoke the script with `-h` command.
```sh
source /home/<user>/fpga_install.sh -h
```   
   d. Follow the `fpga_install.sh` script prompts to finish installing your FPGA card.
   
   e. After reboot launch the script again with same options as in step 2.b.
   
   f. The `fpga_install.sh` script creates an initialization script `/home/<user>/init_openvino.sh` that should be used to setup proper environment variables.
   
   g. To test if FPGA card was installed succesfully run `aocl diagnose`:
```sh
aocl diagnose
```
You should see `DIAGNOSTIC_PASSED` before proceeding to the next steps.

   h. If you prefer to install the FPGA card manually, follow the steps 3-17 in this section and [Steps to Flash the FPGA Card](#steps-to-flash-the-fpga-card), otherwise you can skip to "Program a Bitstream".

3. Check if /etc/udev/rules.d/51-usbblaster.rules file exists and content matches with 3.b, if it does skip to next step.

   a. Switch to superuser:
```sh
sudo su
```

   b. Create a file named /etc/udev/rules.d/51-usbblaster.rules and add the following lines to it (Red Hat Enterprise 5 and above):
```sh
# Intel FPGA Download Cable
SUBSYSTEM=="usb", ATTR{idVendor}=="09fb", ATTR{idProduct}=="6001", MODE="0666"
SUBSYSTEM=="usb", ATTR{idVendor}=="09fb", ATTR{idProduct}=="6002", MODE="0666" 
SUBSYSTEM=="usb", ATTR{idVendor}=="09fb", ATTR{idProduct}=="6003", MODE="0666"   

# Intel FPGA Download Cable II
SUBSYSTEM=="usb", ATTR{idVendor}=="09fb", ATTR{idProduct}=="6010", MODE="0666"
SUBSYSTEM=="usb", ATTR{idVendor}=="09fb", ATTR{idProduct}=="6810", MODE="0666"
```
>  **CAUTION**: Do not add extra line breaks to the .rules file.

   c. Reload udev rules without reboot:
```sh
udevadm control --reload-rules
udevadm trigger
```

   d. You can exit superuser if you wish.


4. Unpack the BSP for your Intel® Vision Accelerator Design with an Intel® Arria® 10 FPGA SG2:
> **NOTE**: If you installed OpenVINO™ as root you will need to switch to superuser
```sh
cd /opt/intel/openvino/bitstreams/a10_vision_design_sg2_bitstreams/BSP/
sudo su
tar -xvzf a10_1150_sg2_r4.1.tgz
chmod -R 755 /opt/intel/openvino/bitstreams/a10_vision_design_sg2_bitstreams
```
> **NOTE**: If you do not know which version of the board you have, please refer to the product label on the fan cover side or by the product SKU: Mustang-F100-A10E-R10 => SG2

5. Create an initialization script `/home/<user>/init_openvino.sh` with the following content that can be run upon opening a new terminal or rebooting. This will setup your proper environment variables.
```sh
export IOCL_BOARD_PACKAGE_ROOT=/opt/intel/openvino/bitstreams/a10_vision_design_sg2_bitstreams/BSP/a10_1150_sg2
export AOCL_BOARD_PACKAGE_ROOT=/opt/intel/openvino/bitstreams/a10_vision_design_sg2_bitstreams/BSP/a10_1150_sg2
export QUARTUS_DIR=/home/<user>/intelFPGA/18.1/qprogrammer
export QUARTUS_ROOTDIR=/home/<user>/intelFPGA/18.1/qprogrammer
export INTELFPGAOCLSDKROOT=/opt/altera/aocl-pro-rte/aclrte-linux64
source $INTELFPGAOCLSDKROOT/init_opencl.sh
export PATH=$PATH:$INTELFPGAOCLSDKROOT/host/linux64/bin:$QUARTUS_ROOTDIR/bin
export CL_CONTEXT_COMPILER_MODE_INTELFPGA=3
source /opt/intel/openvino/bin/setupvars.sh 
```

6. Source the script. (This assumes you already have installed the Intel® FPGA Runtime Environment for OpenCL Linux x86-64 Pro Edition 19.1)
```sh
source /home/<user>/init_openvino.sh
```

7. Uninstall any previous BSP before installing the OpenCL BSP for the 2020.4 BSP. Enter **Y** when prompted to uninstall (Enter sudo credentials when prompted):
```sh
aocl uninstall
```

8. Install the new BSP. Enter **Y** when prompted to install (Enter sudo credentials when prompted):
```sh
aocl install
```

9. Set up the USB Blaster:
		
    1. Connect the cable between the board and the host system. Use the letter codes in the diagram below for the connection points:
				
    2. Connect the B end of the cable to point B on the board.

    3. Connect the F end of the cable to point F on the FPGA download cable.
				
    4. From point F end of the cable to point F on the FPGA download cable, the connection is as shown:
![](../img/VisionAcceleratorJTAG.png)

10. Run `jtagconfig` to ensure that your Intel FPGA Download Cable driver is ready to use:
```sh
jtagconfig
```
Your output is similar to:
```sh
1) USB-Blaster [1-6]
02E660DD   10AX115H1(.|E2|ES)/10AX115H2/.. 
```
or:
```sh
1) USB-BlasterII [3-3]                        
  02E660DD   10AX115H1(.|E2|ES)/10AX115H2/..
```

11. Use `jtagconfig` to slow the clock. The message "No parameter named JtagClock" can be safely ignored.
```sh
jtagconfig --setparam 1 JtagClock 6M
```
	
12. (OPTIONAL) Confirm the clock is set to 6M:
```sh
jtagconfig --getparam 1 JtagClock
```
You should see the following:
```sh
6M
```

13. Go to `/opt/intel/openvino/bitstreams/a10_vision_design_sg2_bitstreams/BSP/a10_1150_sg2/bringup`, where `sg2_boardtest_2ddr_base.sof`is located:
```sh
cd /opt/intel/openvino/bitstreams/a10_vision_design_sg2_bitstreams/BSP/a10_1150_sg2/bringup
```
	
14. Program the new sof file to the board:
```sh
quartus_pgm -c 1 -m JTAG -o "p;sg2_boardtest_2ddr_base.sof"
```

15. Soft reboot:
```sh
reboot
```

16. Source the environment variable script you made.
```sh
source /home/<user>/init_openvino.sh
```

17. Run `aocl diagnose`:
```sh
aocl diagnose
```
Your screen displays `DIAGNOSTIC_PASSED`.

> **NOTE**: at this point if you do not want to flash the FPGA Card you can go to "Program a Bitstream"

### <a name="steps-to-flash-the-fpga-card"></a>Steps to Flash the FPGA Card

> **NOTE**:
>	- To avoid having to reprogram the board after a power down, a bitstream will be programmed to permanent memory on the Intel® Vision Accelerator Design with Intel® Arria® 10 FPGA. This will take about 20 minutes.
>	- The steps can be followed below in this guide to do this.

18. Use `jtagconfig` to slow the clock. The message "No parameter named JtagClock" can be safely ignored.
```sh
jtagconfig --setparam 1 JtagClock 6M
```

19. Check if $QUARTUS_ROOTDIR/linux64/perl/bin exists
```sh
ls $QUARTUS_ROOTDIR/linux64/perl/bin
```

20. If you see message "ls: cannot access /home/<user>/intelFPGA/18.1/qprogrammer/linux64/perl/bin: No such file or directory" create perl/bin directory and a symbolic link to perl
```sh
mkdir -p $QUARTUS_ROOTDIR/linux64/perl/bin
ln -s /usr/bin/perl $QUARTUS_ROOTDIR/linux64/perl/bin/perl
```

21. If you see message "perl" go to the next step
	
22. Go to `/opt/intel/openvino/bitstreams/a10_vision_design_sg2_bitstreams/BSP/a10_1150_sg2/bringup`, where `sg2_boardtest_2ddr_top.aocx` is located:
```sh
cd /opt/intel/openvino/bitstreams/a10_vision_design_sg2_bitstreams/BSP/a10_1150_sg2/bringup
```
	
23. Program the `sg2_boardtest_2ddr_top.aocx` file to the flash to be made permanently available even after power cycle:
```sh
sudo su
aocl flash acl0 sg2_boardtest_2ddr_top.aocx
```
> **NOTE**: You will need the USB Blaster for this.

24. Hard reboot the host system including powering off.

25. Source the environment variable script you made.
```sh
source /home/<user>/init_openvino.sh
```

26. Check if the host system recognizes the Intel® Vision Accelerator Design with Intel® Arria® 10 FPGA board. Confirm you can detect the PCIe card:
```sh
lspci | grep -i Altera
```
Your output is similar to:
```sh
01:00.0 Processing accelerators: Altera Corporation Device 2494 (rev 01)
```

27. Run `aocl diagnose`:
```sh
aocl diagnose
```
You should see `DIAGNOSTIC_PASSED` before proceeding to the next steps.

## 2. Program a Bitstream

The bitstream you program should correspond to the topology you want to deploy. In this section, you program a SqueezeNet bitstream and deploy the classification sample with a SqueezeNet model that you used the Model Optimizer to convert in the steps before.

> **IMPORTANT**: Only use bitstreams from the installed version of the Intel® Distribution of OpenVINO™ toolkit. Bitstreams from older versions of the Intel® Distribution of OpenVINO™ toolkit are incompatible with later versions of the Intel® Distribution of OpenVINO™ toolkit. For example, you cannot use the `2019R4_PL2_FP11_AlexNet_GoogleNet_Generic` bitstream, when the Intel® Distribution of OpenVINO™ toolkit supports the `2020-2_PL2_FP11_AlexNet_GoogleNet_Generic` bitstream.

Depending on how many bitstreams you selected, there are different folders for each FPGA card type which were downloaded in the Intel® Distribution of OpenVINO™ toolkit package:

1. For the Intel® Vision Accelerator Design with Intel® Arria® 10 FPGA SG2, the pre-trained bitstreams are in `/opt/intel/openvino/bitstreams/a10_vision_design_sg2_bitstreams/`. This example uses a SqueezeNet bitstream with low precision for the classification sample.

2. Source the environment variable script you made.
```sh
source /home/<user>/init_openvino.sh
```
	
3. Change to your home directory:
```sh
cd /home/<user>
```
	
4. Program the bitstream for the Intel® Vision Accelerator Design with Intel® Arria® 10 FPGA SG2:
```sh
aocl program acl0 /opt/intel/openvino/bitstreams/a10_vision_design_sg2_bitstreams/2020-4_PL2_FP16_SqueezeNet_TinyYolo_VGG.aocx
```

## 3. Set up a Sample Neural Network Model for FPGA

> **NOTE**: The SqueezeNet Caffe* model was already downloaded and converted to an FP16 IR when you ran the Image Classification Verification Script while [installing the Intel® Distribution of OpenVINO™ toolkit for Linux* with FPGA Support](installing-openvino-linux-fpga.md). Read this section only if you want to convert the model manually, otherwise skip and go to the next section to run the Image Classification sample application.

In this section, you will create an FP16 model suitable for hardware accelerators. For more information, see the [FPGA plugin](../IE_DG/supported_plugins/FPGA.md) section in the Inference Engine Developer Guide.


1. Create a directory for the FP16 SqueezeNet Model:
```sh
mkdir ~/squeezenet1.1_FP16
```
	
2. Go to `~/squeezenet1.1_FP16`:
```sh
cd ~/squeezenet1.1_FP16
```

3. Use the Model Optimizer to convert the FP16 SqueezeNet Caffe* model into an FP16 optimized Intermediate Representation (IR). The model files were downloaded when you ran the the Image Classification verification script while [installing the Intel® Distribution of OpenVINO™ toolkit for Linux* with FPGA Support](installing-openvino-linux-fpga.md). To convert, run the Model Optimizer script with the following arguments:	
```sh
python3 /opt/intel/openvino/deployment_tools/model_optimizer/mo.py --input_model ~/openvino_models/models/public/squeezenet1.1/squeezenet1.1.caffemodel --data_type FP16 --output_dir .
```
	
4. The `squeezenet1.1.labels` file contains the classes `ImageNet` uses. This file is included so that the inference results show text instead of classification numbers. Copy `squeezenet1.1.labels` to the your optimized model location:
```sh
cp /opt/intel/openvino/deployment_tools/demo/squeezenet1.1.labels  .
```
	
5. Copy a sample image to the release directory. You will use this with your optimized model:
```sh
cp /opt/intel/openvino/deployment_tools/demo/car.png ~/inference_engine_samples_build/intel64/Release
```
	
## 4. Run the Image Classification Sample Application

In this section you will run the Image Classification sample application, with the Caffe* Squeezenet1.1 model on your Intel® Vision Accelerator Design with an Intel® Arria® 10 FPGA. 

Image Classification sample application binary file was automatically built and the FP16 model IR files are created when you ran the Image Classification Verification Script while [installing the Intel® Distribution of OpenVINO™ toolkit for Windows* with FPGA Support](installing-openvino-windows-fpga.md):
* Compiled sample Application binaries are located in the `~/inference_engine_samples_build/intel64/Release` directory.
* Generated IR files are in the `~/openvino_models/ir/public/squeezenet1.1/FP16/` directory.


1. Go to the samples directory
```sh
cd ~/inference_engine_samples_build/intel64/Release
```

2. Use an Inference Engine sample to run a sample inference on the CPU:
```sh
./classification_sample_async -i car.png -m ~/openvino_models/ir/public/squeezenet1.1/FP16/squeezenet1.1.xml
```
Note the CPU throughput in Frames Per Second (FPS). This tells you how quickly the inference is done on the hardware. Now run the inference using the FPGA.

3. Add the `-d` option to target the FPGA:
```sh
./classification_sample_async -i car.png -m ~/openvino_models/ir/public/squeezenet1.1/FP16/squeezenet1.1.xml -d HETERO:FPGA,CPU
```
The throughput on FPGA is listed and may show a lower FPS. This may be due to the initialization time. To account for that, increase the number of iterations or batch size when deploying to get a better sense of the speed the FPGA can run inference at.

Congratulations, you are done with the Intel® Distribution of OpenVINO™ toolkit installation for FPGA. To learn more about how the Intel® Distribution of OpenVINO™ toolkit works, the Hello World tutorial and are other resources are provided below.

## Hello World Face Detection Tutorial

Use the [Intel® Distribution of OpenVINO™ toolkit with FPGA Hello World Face Detection Exercise](https://github.com/fritzboyle/openvino-with-fpga-hello-world-face-detection) to learn more about how the software and hardware work together.

## Additional Resources

* Intel® Distribution of OpenVINO™ toolkit home page: [https://software.intel.com/en-us/openvino-toolkit](https://software.intel.com/en-us/openvino-toolkit).
* Intel® Distribution of OpenVINO™ toolkit documentation: [https://docs.openvinotoolkit.org](https://docs.openvinotoolkit.org).
* [Inference Engine FPGA plugin documentation](../IE_DG/supported_plugins/FPGA.md).
>>>>>>> e364271c
<|MERGE_RESOLUTION|>--- conflicted
+++ resolved
@@ -18,320 +18,4 @@
 
 Intel® Distribution of OpenVINO™ toolkit 2020.3.X LTS release will continue to support Intel® Vision Accelerator Design with an Intel® Arria® 10 FPGA and the Intel® Programmable Acceleration Card with Intel® Arria® 10 GX FPGA. For questions about next-generation programmable deep-learning solutions based on FPGAs, please talk to your sales representative or contact us to get the latest FPGA updates.
 
-<<<<<<< HEAD
-For documentation for previous releases of Intel® Distribution of OpenVINO™ toolkit for Linux* with FPGA Support, see documentation for the [2020.4 version](https://docs.openvinotoolkit.org/2020.4/openvino_docs_install_guides_VisionAcceleratorFPGA_Configure.html) and lower.
-=======
-   a. Switch to superuser:
-```sh
-sudo su
-```
-   b. Use the `fpga_install.sh` script from `/home/<user>` to install your FPGA card (default is SG2).
-```sh
-source /home/<user>/fpga_install.sh
-```
-   c. To know more about the fpga_install options, invoke the script with `-h` command.
-```sh
-source /home/<user>/fpga_install.sh -h
-```   
-   d. Follow the `fpga_install.sh` script prompts to finish installing your FPGA card.
-   
-   e. After reboot launch the script again with same options as in step 2.b.
-   
-   f. The `fpga_install.sh` script creates an initialization script `/home/<user>/init_openvino.sh` that should be used to setup proper environment variables.
-   
-   g. To test if FPGA card was installed succesfully run `aocl diagnose`:
-```sh
-aocl diagnose
-```
-You should see `DIAGNOSTIC_PASSED` before proceeding to the next steps.
-
-   h. If you prefer to install the FPGA card manually, follow the steps 3-17 in this section and [Steps to Flash the FPGA Card](#steps-to-flash-the-fpga-card), otherwise you can skip to "Program a Bitstream".
-
-3. Check if /etc/udev/rules.d/51-usbblaster.rules file exists and content matches with 3.b, if it does skip to next step.
-
-   a. Switch to superuser:
-```sh
-sudo su
-```
-
-   b. Create a file named /etc/udev/rules.d/51-usbblaster.rules and add the following lines to it (Red Hat Enterprise 5 and above):
-```sh
-# Intel FPGA Download Cable
-SUBSYSTEM=="usb", ATTR{idVendor}=="09fb", ATTR{idProduct}=="6001", MODE="0666"
-SUBSYSTEM=="usb", ATTR{idVendor}=="09fb", ATTR{idProduct}=="6002", MODE="0666" 
-SUBSYSTEM=="usb", ATTR{idVendor}=="09fb", ATTR{idProduct}=="6003", MODE="0666"   
-
-# Intel FPGA Download Cable II
-SUBSYSTEM=="usb", ATTR{idVendor}=="09fb", ATTR{idProduct}=="6010", MODE="0666"
-SUBSYSTEM=="usb", ATTR{idVendor}=="09fb", ATTR{idProduct}=="6810", MODE="0666"
-```
->  **CAUTION**: Do not add extra line breaks to the .rules file.
-
-   c. Reload udev rules without reboot:
-```sh
-udevadm control --reload-rules
-udevadm trigger
-```
-
-   d. You can exit superuser if you wish.
-
-
-4. Unpack the BSP for your Intel® Vision Accelerator Design with an Intel® Arria® 10 FPGA SG2:
-> **NOTE**: If you installed OpenVINO™ as root you will need to switch to superuser
-```sh
-cd /opt/intel/openvino/bitstreams/a10_vision_design_sg2_bitstreams/BSP/
-sudo su
-tar -xvzf a10_1150_sg2_r4.1.tgz
-chmod -R 755 /opt/intel/openvino/bitstreams/a10_vision_design_sg2_bitstreams
-```
-> **NOTE**: If you do not know which version of the board you have, please refer to the product label on the fan cover side or by the product SKU: Mustang-F100-A10E-R10 => SG2
-
-5. Create an initialization script `/home/<user>/init_openvino.sh` with the following content that can be run upon opening a new terminal or rebooting. This will setup your proper environment variables.
-```sh
-export IOCL_BOARD_PACKAGE_ROOT=/opt/intel/openvino/bitstreams/a10_vision_design_sg2_bitstreams/BSP/a10_1150_sg2
-export AOCL_BOARD_PACKAGE_ROOT=/opt/intel/openvino/bitstreams/a10_vision_design_sg2_bitstreams/BSP/a10_1150_sg2
-export QUARTUS_DIR=/home/<user>/intelFPGA/18.1/qprogrammer
-export QUARTUS_ROOTDIR=/home/<user>/intelFPGA/18.1/qprogrammer
-export INTELFPGAOCLSDKROOT=/opt/altera/aocl-pro-rte/aclrte-linux64
-source $INTELFPGAOCLSDKROOT/init_opencl.sh
-export PATH=$PATH:$INTELFPGAOCLSDKROOT/host/linux64/bin:$QUARTUS_ROOTDIR/bin
-export CL_CONTEXT_COMPILER_MODE_INTELFPGA=3
-source /opt/intel/openvino/bin/setupvars.sh 
-```
-
-6. Source the script. (This assumes you already have installed the Intel® FPGA Runtime Environment for OpenCL Linux x86-64 Pro Edition 19.1)
-```sh
-source /home/<user>/init_openvino.sh
-```
-
-7. Uninstall any previous BSP before installing the OpenCL BSP for the 2020.4 BSP. Enter **Y** when prompted to uninstall (Enter sudo credentials when prompted):
-```sh
-aocl uninstall
-```
-
-8. Install the new BSP. Enter **Y** when prompted to install (Enter sudo credentials when prompted):
-```sh
-aocl install
-```
-
-9. Set up the USB Blaster:
-		
-    1. Connect the cable between the board and the host system. Use the letter codes in the diagram below for the connection points:
-				
-    2. Connect the B end of the cable to point B on the board.
-
-    3. Connect the F end of the cable to point F on the FPGA download cable.
-				
-    4. From point F end of the cable to point F on the FPGA download cable, the connection is as shown:
-![](../img/VisionAcceleratorJTAG.png)
-
-10. Run `jtagconfig` to ensure that your Intel FPGA Download Cable driver is ready to use:
-```sh
-jtagconfig
-```
-Your output is similar to:
-```sh
-1) USB-Blaster [1-6]
-02E660DD   10AX115H1(.|E2|ES)/10AX115H2/.. 
-```
-or:
-```sh
-1) USB-BlasterII [3-3]                        
-  02E660DD   10AX115H1(.|E2|ES)/10AX115H2/..
-```
-
-11. Use `jtagconfig` to slow the clock. The message "No parameter named JtagClock" can be safely ignored.
-```sh
-jtagconfig --setparam 1 JtagClock 6M
-```
-	
-12. (OPTIONAL) Confirm the clock is set to 6M:
-```sh
-jtagconfig --getparam 1 JtagClock
-```
-You should see the following:
-```sh
-6M
-```
-
-13. Go to `/opt/intel/openvino/bitstreams/a10_vision_design_sg2_bitstreams/BSP/a10_1150_sg2/bringup`, where `sg2_boardtest_2ddr_base.sof`is located:
-```sh
-cd /opt/intel/openvino/bitstreams/a10_vision_design_sg2_bitstreams/BSP/a10_1150_sg2/bringup
-```
-	
-14. Program the new sof file to the board:
-```sh
-quartus_pgm -c 1 -m JTAG -o "p;sg2_boardtest_2ddr_base.sof"
-```
-
-15. Soft reboot:
-```sh
-reboot
-```
-
-16. Source the environment variable script you made.
-```sh
-source /home/<user>/init_openvino.sh
-```
-
-17. Run `aocl diagnose`:
-```sh
-aocl diagnose
-```
-Your screen displays `DIAGNOSTIC_PASSED`.
-
-> **NOTE**: at this point if you do not want to flash the FPGA Card you can go to "Program a Bitstream"
-
-### <a name="steps-to-flash-the-fpga-card"></a>Steps to Flash the FPGA Card
-
-> **NOTE**:
->	- To avoid having to reprogram the board after a power down, a bitstream will be programmed to permanent memory on the Intel® Vision Accelerator Design with Intel® Arria® 10 FPGA. This will take about 20 minutes.
->	- The steps can be followed below in this guide to do this.
-
-18. Use `jtagconfig` to slow the clock. The message "No parameter named JtagClock" can be safely ignored.
-```sh
-jtagconfig --setparam 1 JtagClock 6M
-```
-
-19. Check if $QUARTUS_ROOTDIR/linux64/perl/bin exists
-```sh
-ls $QUARTUS_ROOTDIR/linux64/perl/bin
-```
-
-20. If you see message "ls: cannot access /home/<user>/intelFPGA/18.1/qprogrammer/linux64/perl/bin: No such file or directory" create perl/bin directory and a symbolic link to perl
-```sh
-mkdir -p $QUARTUS_ROOTDIR/linux64/perl/bin
-ln -s /usr/bin/perl $QUARTUS_ROOTDIR/linux64/perl/bin/perl
-```
-
-21. If you see message "perl" go to the next step
-	
-22. Go to `/opt/intel/openvino/bitstreams/a10_vision_design_sg2_bitstreams/BSP/a10_1150_sg2/bringup`, where `sg2_boardtest_2ddr_top.aocx` is located:
-```sh
-cd /opt/intel/openvino/bitstreams/a10_vision_design_sg2_bitstreams/BSP/a10_1150_sg2/bringup
-```
-	
-23. Program the `sg2_boardtest_2ddr_top.aocx` file to the flash to be made permanently available even after power cycle:
-```sh
-sudo su
-aocl flash acl0 sg2_boardtest_2ddr_top.aocx
-```
-> **NOTE**: You will need the USB Blaster for this.
-
-24. Hard reboot the host system including powering off.
-
-25. Source the environment variable script you made.
-```sh
-source /home/<user>/init_openvino.sh
-```
-
-26. Check if the host system recognizes the Intel® Vision Accelerator Design with Intel® Arria® 10 FPGA board. Confirm you can detect the PCIe card:
-```sh
-lspci | grep -i Altera
-```
-Your output is similar to:
-```sh
-01:00.0 Processing accelerators: Altera Corporation Device 2494 (rev 01)
-```
-
-27. Run `aocl diagnose`:
-```sh
-aocl diagnose
-```
-You should see `DIAGNOSTIC_PASSED` before proceeding to the next steps.
-
-## 2. Program a Bitstream
-
-The bitstream you program should correspond to the topology you want to deploy. In this section, you program a SqueezeNet bitstream and deploy the classification sample with a SqueezeNet model that you used the Model Optimizer to convert in the steps before.
-
-> **IMPORTANT**: Only use bitstreams from the installed version of the Intel® Distribution of OpenVINO™ toolkit. Bitstreams from older versions of the Intel® Distribution of OpenVINO™ toolkit are incompatible with later versions of the Intel® Distribution of OpenVINO™ toolkit. For example, you cannot use the `2019R4_PL2_FP11_AlexNet_GoogleNet_Generic` bitstream, when the Intel® Distribution of OpenVINO™ toolkit supports the `2020-2_PL2_FP11_AlexNet_GoogleNet_Generic` bitstream.
-
-Depending on how many bitstreams you selected, there are different folders for each FPGA card type which were downloaded in the Intel® Distribution of OpenVINO™ toolkit package:
-
-1. For the Intel® Vision Accelerator Design with Intel® Arria® 10 FPGA SG2, the pre-trained bitstreams are in `/opt/intel/openvino/bitstreams/a10_vision_design_sg2_bitstreams/`. This example uses a SqueezeNet bitstream with low precision for the classification sample.
-
-2. Source the environment variable script you made.
-```sh
-source /home/<user>/init_openvino.sh
-```
-	
-3. Change to your home directory:
-```sh
-cd /home/<user>
-```
-	
-4. Program the bitstream for the Intel® Vision Accelerator Design with Intel® Arria® 10 FPGA SG2:
-```sh
-aocl program acl0 /opt/intel/openvino/bitstreams/a10_vision_design_sg2_bitstreams/2020-4_PL2_FP16_SqueezeNet_TinyYolo_VGG.aocx
-```
-
-## 3. Set up a Sample Neural Network Model for FPGA
-
-> **NOTE**: The SqueezeNet Caffe* model was already downloaded and converted to an FP16 IR when you ran the Image Classification Verification Script while [installing the Intel® Distribution of OpenVINO™ toolkit for Linux* with FPGA Support](installing-openvino-linux-fpga.md). Read this section only if you want to convert the model manually, otherwise skip and go to the next section to run the Image Classification sample application.
-
-In this section, you will create an FP16 model suitable for hardware accelerators. For more information, see the [FPGA plugin](../IE_DG/supported_plugins/FPGA.md) section in the Inference Engine Developer Guide.
-
-
-1. Create a directory for the FP16 SqueezeNet Model:
-```sh
-mkdir ~/squeezenet1.1_FP16
-```
-	
-2. Go to `~/squeezenet1.1_FP16`:
-```sh
-cd ~/squeezenet1.1_FP16
-```
-
-3. Use the Model Optimizer to convert the FP16 SqueezeNet Caffe* model into an FP16 optimized Intermediate Representation (IR). The model files were downloaded when you ran the the Image Classification verification script while [installing the Intel® Distribution of OpenVINO™ toolkit for Linux* with FPGA Support](installing-openvino-linux-fpga.md). To convert, run the Model Optimizer script with the following arguments:	
-```sh
-python3 /opt/intel/openvino/deployment_tools/model_optimizer/mo.py --input_model ~/openvino_models/models/public/squeezenet1.1/squeezenet1.1.caffemodel --data_type FP16 --output_dir .
-```
-	
-4. The `squeezenet1.1.labels` file contains the classes `ImageNet` uses. This file is included so that the inference results show text instead of classification numbers. Copy `squeezenet1.1.labels` to the your optimized model location:
-```sh
-cp /opt/intel/openvino/deployment_tools/demo/squeezenet1.1.labels  .
-```
-	
-5. Copy a sample image to the release directory. You will use this with your optimized model:
-```sh
-cp /opt/intel/openvino/deployment_tools/demo/car.png ~/inference_engine_samples_build/intel64/Release
-```
-	
-## 4. Run the Image Classification Sample Application
-
-In this section you will run the Image Classification sample application, with the Caffe* Squeezenet1.1 model on your Intel® Vision Accelerator Design with an Intel® Arria® 10 FPGA. 
-
-Image Classification sample application binary file was automatically built and the FP16 model IR files are created when you ran the Image Classification Verification Script while [installing the Intel® Distribution of OpenVINO™ toolkit for Windows* with FPGA Support](installing-openvino-windows-fpga.md):
-* Compiled sample Application binaries are located in the `~/inference_engine_samples_build/intel64/Release` directory.
-* Generated IR files are in the `~/openvino_models/ir/public/squeezenet1.1/FP16/` directory.
-
-
-1. Go to the samples directory
-```sh
-cd ~/inference_engine_samples_build/intel64/Release
-```
-
-2. Use an Inference Engine sample to run a sample inference on the CPU:
-```sh
-./classification_sample_async -i car.png -m ~/openvino_models/ir/public/squeezenet1.1/FP16/squeezenet1.1.xml
-```
-Note the CPU throughput in Frames Per Second (FPS). This tells you how quickly the inference is done on the hardware. Now run the inference using the FPGA.
-
-3. Add the `-d` option to target the FPGA:
-```sh
-./classification_sample_async -i car.png -m ~/openvino_models/ir/public/squeezenet1.1/FP16/squeezenet1.1.xml -d HETERO:FPGA,CPU
-```
-The throughput on FPGA is listed and may show a lower FPS. This may be due to the initialization time. To account for that, increase the number of iterations or batch size when deploying to get a better sense of the speed the FPGA can run inference at.
-
-Congratulations, you are done with the Intel® Distribution of OpenVINO™ toolkit installation for FPGA. To learn more about how the Intel® Distribution of OpenVINO™ toolkit works, the Hello World tutorial and are other resources are provided below.
-
-## Hello World Face Detection Tutorial
-
-Use the [Intel® Distribution of OpenVINO™ toolkit with FPGA Hello World Face Detection Exercise](https://github.com/fritzboyle/openvino-with-fpga-hello-world-face-detection) to learn more about how the software and hardware work together.
-
-## Additional Resources
-
-* Intel® Distribution of OpenVINO™ toolkit home page: [https://software.intel.com/en-us/openvino-toolkit](https://software.intel.com/en-us/openvino-toolkit).
-* Intel® Distribution of OpenVINO™ toolkit documentation: [https://docs.openvinotoolkit.org](https://docs.openvinotoolkit.org).
-* [Inference Engine FPGA plugin documentation](../IE_DG/supported_plugins/FPGA.md).
->>>>>>> e364271c
+For documentation for previous releases of Intel® Distribution of OpenVINO™ toolkit for Linux* with FPGA Support, see documentation for the [2020.4 version](https://docs.openvinotoolkit.org/2020.4/openvino_docs_install_guides_VisionAcceleratorFPGA_Configure.html) and lower.