--- conflicted
+++ resolved
@@ -12,15 +12,6 @@
 
 **Operating Systems**
 
-<<<<<<< HEAD
-| Supported Operating System                                   | [Python Version (64-bit)](https://www.python.org/)  |
-| :------------------------------------------------------------| :---------------------------------------------------|
-|   Ubuntu 18.04 long-term support (LTS), 64-bit               | 3.7, 3.8, 3.9                                       |
-|   Ubuntu 20.04 long-term support (LTS), 64-bit               | 3.7, 3.8, 3.9                                       |
-|   Red Hat Enterprise Linux 8, 64-bit                         | 3.7, 3.8, 3.9                                       |
-|   macOS 10.15                                                | 3.7, 3.8, 3.9                                       |
-|   Windows 10, 64-bit                                         | 3.7, 3.8, 3.9                                       |
-=======
 | Supported Operating System                                   | [Python Version (64-bit)](https://www.python.org/) |
 | :------------------------------------------------------------| :--------------------------------------------------|
 |   Ubuntu 18.04 long-term support (LTS), 64-bit               | 3.6, 3.7, 3.8, 3.9, 3.10                           |
@@ -28,7 +19,6 @@
 |   Red Hat Enterprise Linux 8, 64-bit                         | 3.6, 3.7, 3.8, 3.9, 3.10                           |
 |   macOS 10.15                                                | 3.6, 3.7, 3.8, 3.9, 3.10                           |
 |   Windows 10, 64-bit                                         | 3.6, 3.7, 3.8, 3.9, 3.10                           |
->>>>>>> 3e60cfb9
 
 ## Install OpenVINO Runtime Using the Anaconda Package Manager
 
