# Troubleshooting Steps for OpenVINO™ Installation and Configurations {#openvino_docs_get_started_guide_troubleshooting_steps}

If you run into issues while installing or configuring OpenVINO™, you can try the following methods to do some quick checks first. 

## Check the version of OpenVINO Runtime and Developement Tools

* To check the version of OpenVINO Development Tools, use the following command:
   ```sh
   mo --version
   ```
* To check the version of OpenVINO Runtime, use the following command:
   ```sh
   from openvino.runtime import get_version get_version()
   ```

## Check the Python and PIP versions

To check your Python version, run `python -VV` or `python --version`. The supported Python versions should be 64-bit and between 3.7 and 3.9. Note that Python 3.6 is not supported anymore.

If your Python version does not meet the requirements, update Python:

* For Windows, **do not install Python from a Windows Store** as it can cause issues. You are highly recommended to install Python from <https://www.python.org/>.
* For Ubuntu and other Linux systems, use the Python version comes with the system, or install the `libpython3.X` libraries via the following commands (taking Python 3.7 as an example):
```sh
sudo apt-get install libpython3.7
sudo apt-get install libpython3-dev
```
* For macOS, download a proper Python version from <https://www.python.org/> and install it. Note that macOS 10.x comes with python 2.7 installed, which is not supported, so you still need install Python from its official website.

<<<<<<< HEAD
For PIP, make sure that you have installed the latest version. To check and upgrade your PIP version, run the following command:
'''sh
python -m pip install --upgrade pip
'''
=======
For PIP, make sure that you have installed the latest version. To check and upgrade your PIP version, run the following command after activating the virtual environment:

@sphinxdirective

.. tab:: Linux and macOS

   .. code-block:: sh
   
      pip install --upgrade pip
   
.. tab:: Windows

   .. code-block:: sh
   
      python -m pip install --upgrade pip


@endsphinxdirective

>>>>>>> b8bb8135

<!--## Check the special tips for Anaconda installation-->

<!--missing part-->


## Check if required external dependencies is installed

For Ubuntu and RHEL 8 systems, if you installed OpenVINO Runtime via the installer, APT, or YUM repository, and decided to [install OpenVINO Development Tools](installing-model-dev-tools.md), make sure that you <a href="openvino_docs_install_guides_installing_openvino_linux.html#install-external-dependencies">Install External Software Dependencies</a> first. 

For C++ developers on Windows systems, make sure that Microsoft Visual Studio 2019 with MSBuild and CMake 3.14 or higher (64-bit) are installed. While installing Microsoft Visual Studio 2019, make sure that you have selected **Desktop development with C++** in the **Workloads** tab. If not, launch the installer again to select that option. For more information on modifying the installation options for Microsoft Visual Studio, see its [official support page](https://docs.microsoft.com/en-us/visualstudio/install/modify-visual-studio?view=vs-2019).

## Check if environment variables are set correctly 

- If you have installed OpenVINO before, you probably have added `setupvars` to your `PATH /.bashrc` or Windows environment variables. After restarting your environment, you should see similar information as below:
```sh
[setupvars.sh] OpenVINO™ environment initialized
```
   - If you don't see the information, your PATH variable may be configured incorrectly. Check if you have written the correct <INSTALL_DIR> or tried to activate it in the right folder.
   - If you added it to a `.bashrc` file, make sure that the command is correctly written and the file is found in the `~/.bashrc` folder.

- For Python developers, if you installed OpenVINO using the installer previously, and now are installing OpenVINO with PIP, remove all the PATH settings and the lines with `setupvars` from `.bashrc`.

## Verify if OpenVINO is correctly installed

For Python developers, to verify if OpenVINO is correctly installed, use the following command:
```sh
python -c "from openvino.runtime import Core"
```
If OpenVINO was successfully installed, nothing will happen. If not, an error will be displayed. 

## Check if GPU drvier is installed

[Additional configurations](configurations-header.md) are required in order to use OpenVINO on different hardware.

To run inference on GPU, make sure that you have installed the correct GPU driver. To check that, see [additional configurations for GPU](configurations-for-intel-gpu.md).

## Firewall/Network Issues

Make sure that your firewall and network settings are working as expected. For issues caused by this reason, see <a href="openvino_docs_get_started_guide_troubleshooting_issues.html#install-for-prc">Errors with Installing via PIP for PRC Users</a> and <a href="openvino_docs_get_started_guide_troubleshooting_issues.html#proxy-issues">proxy issues with installing OpenVINO on Linux from Docker</a>.<|MERGE_RESOLUTION|>--- conflicted
+++ resolved
@@ -27,32 +27,10 @@
 ```
 * For macOS, download a proper Python version from <https://www.python.org/> and install it. Note that macOS 10.x comes with python 2.7 installed, which is not supported, so you still need install Python from its official website.
 
-<<<<<<< HEAD
 For PIP, make sure that you have installed the latest version. To check and upgrade your PIP version, run the following command:
 '''sh
 python -m pip install --upgrade pip
 '''
-=======
-For PIP, make sure that you have installed the latest version. To check and upgrade your PIP version, run the following command after activating the virtual environment:
-
-@sphinxdirective
-
-.. tab:: Linux and macOS
-
-   .. code-block:: sh
-   
-      pip install --upgrade pip
-   
-.. tab:: Windows
-
-   .. code-block:: sh
-   
-      python -m pip install --upgrade pip
-
-
-@endsphinxdirective
-
->>>>>>> b8bb8135
 
 <!--## Check the special tips for Anaconda installation-->
 
@@ -63,7 +41,7 @@
 
 For Ubuntu and RHEL 8 systems, if you installed OpenVINO Runtime via the installer, APT, or YUM repository, and decided to [install OpenVINO Development Tools](installing-model-dev-tools.md), make sure that you <a href="openvino_docs_install_guides_installing_openvino_linux.html#install-external-dependencies">Install External Software Dependencies</a> first. 
 
-For C++ developers on Windows systems, make sure that Microsoft Visual Studio 2019 with MSBuild and CMake 3.14 or higher (64-bit) are installed. While installing Microsoft Visual Studio 2019, make sure that you have selected **Desktop development with C++** in the **Workloads** tab. If not, launch the installer again to select that option. For more information on modifying the installation options for Microsoft Visual Studio, see its [official support page](https://docs.microsoft.com/en-us/visualstudio/install/modify-visual-studio?view=vs-2019).
+For C++ developers with Windows systems, make sure that Microsoft Visual Studio 2019 with MSBuild and CMake 3.14 or higher (64-bit) are installed. While installing Microsoft Visual Studio 2019, make sure that you have selected **Desktop development with C++** in the **Workloads** tab. If not, launch the installer again to select that option. For more information on modifying the installation options for Microsoft Visual Studio, see its [official support page](https://docs.microsoft.com/en-us/visualstudio/install/modify-visual-studio?view=vs-2019).
 
 ## Check if environment variables are set correctly 
 
