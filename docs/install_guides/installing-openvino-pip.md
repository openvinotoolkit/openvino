# Install Intel® Distribution of OpenVINO™ Toolkit from PyPI Repository {#openvino_docs_install_guides_installing_openvino_pip}

This guide provides installation steps for the Intel® distribution of OpenVINO™ toolkit distributed through the PyPI repository.

## System Requirements

* [Python* distribution](https://www.python.org/) 3.6 or 3.7
* Operating Systems:
  - Ubuntu* 18.04 long-term support (LTS), 64-bit
  - macOS* 10.15.x versions
  - Windows 10*, 64-bit Pro, Enterprise or Education (1607 Anniversary Update, Build 14393 or higher) editions
  - Windows Server* 2016 or higher

## Install the Runtime Package Using the PyPI Repository

1. Set up and update pip to the highest version:
   ```sh
   python3 -m pip install --upgrade pip
   ```
2. Install the Intel® distribution of OpenVINO™ toolkit:
   ```sh
   pip install openvino-python
   ```

3. Add PATH to environment variables.
   - Ubuntu* 18.04 and macOS*:
   ```sh
   export LD_LIBRARY_PATH=<library_dir>:${LD_LIBRARY_PATH}
   ```
<<<<<<< HEAD
   - Windows* 10:
   ```sh
   set PATH=<python_dir>/Library/bin;%PATH%
=======
 - Windows* 10:
    ```sh
   set PATH=<library_dir>;%PATH%
>>>>>>> f050de86
   ```
  How to find `library_dir`:
 - Ubuntu\*, macOS\*:
   - standard user:
     ```sh
     echo $(python3 -m site --user-base)/lib
     ```
   - root or sudo user:
     ```sh
     /usr/local/lib
     ```
   - virtual environments or custom Python installations (from sources or tarball):
     ```sh
     echo $(which python3)/../../lib
     ```
 - Windows\*:
   - standard Python:
     ```sh
      python -c "import os, sys; print((os.path.dirname(sys.executable))+'\Library\\bin')"
     ```
   - virtual environments or custom Python installations (from sources or tarball):
     ```sh
      python -c "import os, sys; print((os.path.dirname(sys.executable))+'\..\Library\\bin')"
     ```
4. Verify that the package is installed:
   ```sh
   python3 -c "import openvino"
   ```
   
Now you are ready to develop and run your application.


## Additional Resources

- [Intel® Distribution of OpenVINO™ toolkit](https://software.intel.com/en-us/openvino-toolkit).
- [OpenVINO™ toolkit online documentation](https://docs.openvinotoolkit.org).
- [Model Optimizer Developer Guide](../MO_DG/Deep_Learning_Model_Optimizer_DevGuide.md).
- [Inference Engine Developer Guide](../IE_DG/Deep_Learning_Inference_Engine_DevGuide.md).
- For more information on Sample Applications, see the [Inference Engine Samples Overview](../IE_DG/Samples_Overview.md).
- [Intel® Distribution of OpenVINO™ toolkit PIP home page](https://pypi.org/project/openvino-python/)
<|MERGE_RESOLUTION|>--- conflicted
+++ resolved
@@ -27,36 +27,30 @@
    ```sh
    export LD_LIBRARY_PATH=<library_dir>:${LD_LIBRARY_PATH}
    ```
-<<<<<<< HEAD
    - Windows* 10:
    ```sh
-   set PATH=<python_dir>/Library/bin;%PATH%
-=======
- - Windows* 10:
-    ```sh
    set PATH=<library_dir>;%PATH%
->>>>>>> f050de86
    ```
   How to find `library_dir`:
  - Ubuntu\*, macOS\*:
-   - standard user:
+   - Standard user:
      ```sh
      echo $(python3 -m site --user-base)/lib
      ```
-   - root or sudo user:
+   - Root or sudo user:
      ```sh
      /usr/local/lib
      ```
-   - virtual environments or custom Python installations (from sources or tarball):
+   - Virtual environments or custom Python installations (from sources or tarball):
      ```sh
      echo $(which python3)/../../lib
      ```
  - Windows\*:
-   - standard Python:
+   - Standard Python:
      ```sh
       python -c "import os, sys; print((os.path.dirname(sys.executable))+'\Library\\bin')"
      ```
-   - virtual environments or custom Python installations (from sources or tarball):
+   - Virtual environments or custom Python installations (from sources or tarball):
      ```sh
       python -c "import os, sys; print((os.path.dirname(sys.executable))+'\..\Library\\bin')"
      ```
