--- conflicted
+++ resolved
@@ -14,12 +14,8 @@
 OpenVINO™ is not just one tool. It is an expansive ecosystem of utilities, providing a comprehensive workflow for deep learning solution development. Learn more about each of them to reach the full potential of OpenVINO™ Toolkit.
 
 
-<<<<<<< HEAD
-Neural Network Compression Framework (NNCF)
-###########################################
-=======
+
 **Neural Network Compression Framework (NNCF)**
->>>>>>> ad5c0808
 
 A suite of advanced algorithms for Neural Network inference optimization with minimal accuracy drop. NNCF applies quantization, filter pruning, binarization and sparsity algorithms to PyTorch and TensorFlow models during training.
 
@@ -40,13 +36,8 @@
 * `GitHub <https://github.com/openvinotoolkit/training_extensions>`__
 * `Documentation <https://openvinotoolkit.github.io/training_extensions/stable/guide/get_started/introduction.html>`__
 
-<<<<<<< HEAD
 
-OpenVINO™ Security Add-on
-#########################
-=======
 **OpenVINO™ Security Add-on**
->>>>>>> ad5c0808
 
 A solution for Model Developers and Independent Software Vendors to use secure packaging and secure model execution.	 
 
@@ -95,26 +86,4 @@
 
 OpenVINO™ Integration with TensorFlow will no longer be supported as of OpenVINO release 2023.0. As part of the 2023.0 release, OpenVINO will feature a significantly enhanced TensorFlow user experience within native OpenVINO without needing offline model conversions. :doc:`Learn more <openvino_docs_MO_DG_TensorFlow_Frontend>`.
 
-Compile Tool 
-#############
-
-Compile tool is deprecated since the 2023.0 OpenVINO release. If you need to compile a model for inference on a specific device, use the following script: 
-
-.. tab:: python
-
-    .. doxygensnippet:: docs/snippets/export_compiled_model.py
-       :language: python
-       :fragment: [export_compiled_model]
-
-.. tab:: cpp
-
-    .. doxygensnippet:: docs/snippets/export_compiled_model.cpp
-       :language: cpp
-       :fragment: [export_compiled_model]
-
-
-To learn which device supports the import / export functionality, see the :doc:`feature support matrix <openvino_docs_OV_UG_Working_with_devices>`.
-
-For more details on preprocessing steps, refer to the :doc:`Optimize Preprocessing <openvino_docs_OV_UG_Preprocessing_Overview>`. To compile the model with advanced preprocessing capabilities, refer to the :doc:`Use Case - Integrate and Save Preprocessing Steps Into OpenVINO IR <openvino_docs_OV_UG_Preprocess_Usecase_save>`, which shows how to have all the preprocessing in the compiled blob. 
-
 @endsphinxdirective
