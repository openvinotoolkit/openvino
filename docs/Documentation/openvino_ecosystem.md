--- conflicted
+++ resolved
@@ -11,11 +11,6 @@
    ovsa_get_started
    openvino_inference_engine_tools_compile_tool_README
    openvino_docs_tuning_utilities
-<<<<<<< HEAD
-=======
-
-@endsphinxdirective
->>>>>>> a9cc52b4
 
 
 OpenVINO™ is not just one tool. It is an expansive ecosystem of utilities, providing a comprehensive workflow for deep learning solution development. Learn more about each of them to reach the full potential of OpenVINO™ Toolkit.
@@ -27,26 +22,25 @@
 
 More resources:
 
-<<<<<<< HEAD
 * :doc:`Documentation <tmo_introduction>`  
 * `GitHub <https://github.com/openvinotoolkit/nncf>`__  
 * `PyPI <https://pypi.org/project/nncf/>`__  
 
-OpenVINO™ Security Add-on
-#########################
 
-=======
-### OpenVINO™ Training Extensions
+OpenVINO™ Training Extensions
+#############################
+
 A convenient environment to train Deep Learning models and convert them using the OpenVINO™ toolkit for optimized inference.
 
 More resources:
 
-* [Overview](@ref ote_documentation)
-* [GitHub](https://github.com/openvinotoolkit/training_extensions)
-* [Documentation](https://openvinotoolkit.github.io/training_extensions/stable/guide/get_started/introduction.html)
+* :doc:`Overview <ote_documentation>`
+* `GitHub <https://github.com/openvinotoolkit/training_extensions>`__
+* `Documentation <https://openvinotoolkit.github.io/training_extensions/stable/guide/get_started/introduction.html>`__
 
-### OpenVINO™ Security Add-on	 
->>>>>>> a9cc52b4
+OpenVINO™ Security Add-on
+#########################
+
 A solution for Model Developers and Independent Software Vendors to use secure packaging and secure model execution.	 
 
 More resources:
@@ -73,42 +67,23 @@
 
 More resources:
 
-<<<<<<< HEAD
 * `Documentation on GitHub <https://dlstreamer.github.io/index.html>`__  
 * `Installation Guide on GitHub <https://github.com/openvinotoolkit/dlstreamer_gst/wiki/Install-Guide>`__  
 
 DL Workbench
 ############
 
-A web-based tool for deploying deep learning models. Built on the core of OpenVINO and equipped with a graphics user interface, DL Workbench is a great way to explore the possibilities of the OpenVINO workflow, import, analyze, optimize, and build your pre-trained models. You can do all that by visiting `Intel® DevCloud for the Edge <https://software.intel.com/content/www/us/en/develop/tools/devcloud.html>`__ and launching DL Workbench online.
-=======
-
-### DL Workbench
-A web-based tool for deploying deep learning models. Built on the core of OpenVINO and equipped with a graphics user interface, DL Workbench is a great way to explore the possibilities of the OpenVINO workflow, import, analyze, optimize, and build your pre-trained models. You can do all that by visiting [Intel® Developer Cloud](https://software.intel.com/content/www/us/en/develop/tools/devcloud.html) and launching DL Workbench online.
->>>>>>> a9cc52b4
+A web-based tool for deploying deep learning models. Built on the core of OpenVINO and equipped with a graphics user interface, DL Workbench is a great way to explore the possibilities of the OpenVINO workflow, import, analyze, optimize, and build your pre-trained models. You can do all that by visiting `Intel® Developer Cloud <https://software.intel.com/content/www/us/en/develop/tools/devcloud.html>`__ and launching DL Workbench online.
 
 More resources:
 
-<<<<<<< HEAD
-* :doc:`Documentation <workbench_docs_Workbench_DG_Introduction>`  
+* `Documentation <https://docs.openvino.ai/2022.3/workbench_docs_Workbench_DG_Introduction.html>`__  
 * `Docker Hub <https://hub.docker.com/r/openvino/workbench>`__  
-* `PyPI <https://pypi.org/project/openvino-workbench/>`__  
-
-OpenVINO™ Training Extensions 
-###################################
-
-A convenient environment to train Deep Learning models and convert them using the OpenVINO™ toolkit for optimized inference.
-
-More resources:
-
-* `GitHub <https://github.com/openvinotoolkit/training_extensions>`__  
+* `PyPI <https://pypi.org/project/openvino-workbench/>`__   
 
 Computer Vision Annotation Tool (CVAT)
 ######################################
 
-=======
-### Computer Vision Annotation Tool (CVAT)
->>>>>>> a9cc52b4
 An online, interactive video and image annotation tool for computer vision purposes.
 
 More resources:
