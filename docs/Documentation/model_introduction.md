# Model Preparation {#openvino_docs_model_processing_introduction}

@sphinxdirective

.. meta::
   :description: Preparing models for OpenVINO Runtime. Learn about the methods 
                 used to read, convert and compile models from different frameworks.

.. toctree::
   :maxdepth: 1
   :hidden:

   openvino_docs_OV_Converter_UG_Deep_Learning_Model_Optimizer_DevGuide
   Supported_Model_Formats
   openvino_docs_OV_Converter_UG_prepare_model_convert_model_MO_OVC_transition
   openvino_docs_MO_DG_Deep_Learning_Model_Optimizer_DevGuide

Every deep learning workflow begins with obtaining a model. You can choose to prepare a custom one, use a ready-made solution and adjust it to your needs, or even download and run a pre-trained network from an online database, such as `TensorFlow Hub <https://tfhub.dev/>`__, `Hugging Face <https://huggingface.co/>`__, or `Torchvision models <https://pytorch.org/hub/>`__.

<<<<<<< HEAD
OpenVINO™ :doc:`supports several model representations <Supported_Model_Formats>` and allows converting them to it's own representation, `openvino.Model <api/ie_python_api/_autosummary/openvino.Model.html>`__ (`ov.Model <api/ie_python_api/_autosummary/openvino.runtime.Model.html>`__ ), providing a conversion API to this task. Converted model can be used for inference using one or multiple OpenVINO Hardware plugins. This chapter describes two variants of using conversion API: using a Python program or calling `ovc` command line tool.

.. note::

   Prior OpenVINO 2023.1 release, model conversion API was exposed as `openvino.tools.mo.convert_model` function and `mo` command line tool.
   Starting from 2023.1 release, a new simplified API was introduced: `openvino.convert_model` function and `ovc` command line tool as a replacement for `openvino.tools.mo.convert_model`
   and `mo` correspondingly, which are considered to be legacy now. All new users are recommended to use these new methods instead of the old methods. Please note that the new API and old API do not
   provide the same level of features, that means the new tools are not always backward compatible with the old ones. Please consult with `Model Conversion API Transition Guide <openvino_docs_OV_Converter_UG_prepare_model_convert_model_MO_OVC_transition>`.

Convert a model in Python: `convert_model`
##########################################

Model conversion API is exposed in Python by means of ``openvino.convert_model`` function which converts a model from original framework representation, for example Pytorch or TensorFlow, to the object of type ``openvino.Model``. The resulting ``openvino.Model`` can be inferred in the same application (Python script or Jupiter Notebook) or saved into a file with `openvino.save_model` for later use. There are several examples of using ``openvino.convert_model`` below based on popular public model repositories:

.. tab-set::

   .. tab-item:: Torchvision

      .. code-block:: py
         :force:

            import torch
            from torchvision.models import resnet50
            import openvino as ov

            model = resnet50(pretrained=True)
            ov_model = ov.convert_model(model, example_input=torch.rand(1, 3, 224, 224))

            ###### Option 1: Save to OpenVINO IR:

            # save model to OpenVINO IR for later use
            ov.save_model(ov_model, 'model.xml')

            ###### Option 2: Compile and infer with OpenVINO:

            # compile model
            compiled_model = ov.compile_model(ov_model)

            # prepare input_data your way
            import numpy as np
            input_data = np.random.rand(1, 3, 224, 224)

            # run the inference
            result = compiled_model(input_data)

   .. tab-item:: HuggingFace Transformers

      .. code-block:: py

            from transformers import BertTokenizer, BertModel

            tokenizer = BertTokenizer.from_pretrained('bert-base-uncased')
            model = BertModel.from_pretrained("bert-base-uncased")
            text = "Replace me by any text you'd like."
            encoded_input = tokenizer(text, return_tensors='pt')

            import openvino as ov
            ov_model = ov.convert_model(model, example_input={**encoded_input})

            ###### Option 1: Save to OpenVINO IR:

            # save model to OpenVINO IR for later use
            ov.save_model(ov_model, 'model.xml')

            ###### Option 2: Compile and infer with OpenVINO:

            # compile model
            compiled_model = ov.compile_model(ov_model)

            # prepare input_data your way using HF tokenizer or your own tokenizer
            # encoded_input is reused here for simplicity

            # run the inference
            result = compiled_model({**encoded_input})

   .. tab-item:: Keras Applications

      .. code-block:: py

         import tensorflow_hub as tf
         import openvino as ov

         tf_model = model = tf.keras.applications.ResNet50(weights="imagenet")
         ov_model = ov.convert_model(tf_model)

         ###### Option 1: Save to OpenVINO IR:

         # save model to OpenVINO IR for later use
         ov.save_model(ov_model, 'model.xml')

         ###### Option 2: Compile and infer with OpenVINO:

         # compile model
         compiled_model = ov.compile_model(ov_model)

         # prepare input_data your way
         import numpy as np
         input_data = np.random.rand(1, 224, 224, 3)

         # run the inference
         result = compiled_model(input_data)

   .. tab-item:: TensorFlow Hub

      .. code-block:: py
=======
Import a model using ``read_model()``
#################################################

Model files (not Python objects) from :doc:`ONNX, PaddlePaddle, TensorFlow and TensorFlow Lite <Supported_Model_Formats>`  (check :doc:`TensorFlow Frontend Capabilities and Limitations <openvino_docs_MO_DG_TensorFlow_Frontend>`) do not require a separate step for model conversion, that is ``mo.convert_model``.

The ``read_model()`` method reads a model from a file and produces `openvino.runtime.Model <api/ie_python_api/_autosummary/openvino.runtime.Model.html>`__. If the file is in one of the supported original framework :doc:`file formats <Supported_Model_Formats>`, the method runs internal conversion to an OpenVINO model format. If the file is already in the :doc:`OpenVINO IR format <openvino_ir>`, it is read "as-is", without any conversion involved.

You can also convert a model from original framework to `openvino.runtime.Model <api/ie_python_api/_autosummary/openvino.runtime.Model.html>`__ using ``convert_model()`` method. More details about ``convert_model()`` are provided in :doc:`model conversion guide <openvino_docs_MO_DG_Deep_Learning_Model_Optimizer_DevGuide>` .

``ov.Model`` can be saved to IR using the ``ov.save_model()`` method. The saved IR can be further optimized using :doc:`Neural Network Compression Framework (NNCF) <ptq_introduction>` that applies post-training quantization methods.

.. note::

   ``convert_model()`` also allows you to perform input/output cut, add pre-processing or add custom Python conversion extensions.

Convert a model with Python using ``mo.convert_model()``
###########################################################

Model conversion API, specifically, the ``mo.convert_model()`` method converts a model from original framework to ``ov.Model``. ``mo.convert_model()`` returns ``ov.Model`` object in memory so the ``read_model()`` method is not required. The resulting ``ov.Model`` can be inferred in the same training environment (python script or Jupiter Notebook). ``mo.convert_model()`` provides a convenient way to quickly switch from framework-based code to OpenVINO-based code in your inference application. 

In addition to model files, ``mo.convert_model()`` can take OpenVINO extension objects constructed directly in Python for easier conversion of operations that are not supported in OpenVINO. The ``mo.convert_model()`` method also has a set of parameters to :doc:`cut the model <openvino_docs_MO_DG_prepare_model_convert_model_Cutting_Model>`, :doc:`set input shapes or layout <openvino_docs_MO_DG_prepare_model_convert_model_Converting_Model>`, :doc:`add preprocessing <openvino_docs_MO_DG_Additional_Optimization_Use_Cases>`, etc.

The figure below illustrates the typical workflow for deploying a trained deep learning model, where IR is a pair of files describing the model:
>>>>>>> 3c7ea04c

            import tensorflow as tf
            import tensorflow_hub as hub
            import openvino as ov

            model = tf.keras.Sequential([
                hub.KerasLayer("https://tfhub.dev/google/imagenet/mobilenet_v1_100_224/classification/5")
            ])
            model.build([None, 224, 224, 3])
            model.save('mobilenet_v1_100_224')  # use temporary directory
            ov_model = ov.convert_model('mobilenet_v1_100_224')

            ###### Option 1: Save to OpenVINO IR:

            ov.save_model(ov_model, 'model.xml')

            ###### Option 2: Compile and infer with OpenVINO:

            compiled_model = ov.compile_model(ov_model)

            # prepare input_data your way
            import numpy as np
            input_data = np.random.rand(1, 224, 224, 3)

            # run the inference
            result = compiled_model(input_data)

   .. tab-item:: ONNX Model Hub

      .. code-block:: py

         import onnx

         model = onnx.hub.load("resnet50")
         onnx.save(model, 'resnet50.onnx')  # use a temporary file for model

         import openvino as ov
         ov_model = ov.convert_model('resnet50.onnx')

         ###### Option 1: Save to OpenVINO IR:

         # save model to OpenVINO IR for later use
         ov.save_model(ov_model, 'model.xml')

         ###### Option 2: Compile and infer with OpenVINO:

         # compile model
         compiled_model = ov.compile_model(ov_model)

         # prepare input_data your way
         import numpy as np
         input_data = np.random.rand(1, 3, 224, 224)

         # run the inference
         result = compiled_model(input_data)

In Option 1, where `openvino.save_model` function is used, an OpenVINO model will be serialized in the file system as a pair of files with extensions `.xml` and `.bin`. This pair of files is called OpenVINO Intermediate Representation format (OpenVINO IR, or just IR) and useful for efficient model deployment. OpenVINO IR is intended to be loaded in another application with the `openvino.Core.read_model` for inference, please see details in :doc:`OpenVINO™ Runtime documentation <openvino_docs_OV_UG_OV_Runtime_User_Guide>`.

Option 2, where ``openvino.compile_model`` is used, provides a convenient way to quickly switch from framework-based code to OpenVINO-based code in your already existing Python inference application. In this case, the converted model isn't saved to the IR, instead, the model is compiled and used for inference in the same application.

Following option 1 means separating the model conversion and the model inference into two different applications. This approach addresses deployment scenarios where it is required to minimize extra dependencies and speed up model loading in the end inference application. For example, to convert a PyTorch model to OpenVINO, `torch` Python module is required as a dependency and the conversion must be performed in Python. It takes extra time and memory that wouldn't be required for inference of the converted model. But when the converted model is saved into the IR files with `openvino.save_model`, it can be loaded in a separate application without `torch` dependency and without the need to spend time for model conversion. Also, the inference application can be written in other programming languages supported by OpenVINO, for example, in C++, and Python is not required to be installed for the inference application in this case.

.. image:: _static/images/model_conversion_diagram.svg
   :alt: model conversion diagram

Convert a model in CLI: ``ovc``
###############################

Another option to convert a model is to use ``ovc`` command-line tool. `ovc` stands for OpenVINO Model Converter and combines both `openvino.convert_model` and `openvino.save_model` together. It is convenient to use if the original model is ready for inference and represented in a file of one of the supported formats: ONNX, TensorFlow, TensorFlow Lite, or PaddlePaddle. As the result of the conversion, `ovc` produces OpenVINO IR as a pair of `.xml` and `.bin` files, which needs to be read with the ``ov.read_model()`` method. Then, you can compile and infer the ``ov.Model`` later with :doc:`OpenVINO™ Runtime <openvino_docs_OV_UG_OV_Runtime_User_Guide>`

.. note::
   PyTorch models cannot be converted with `ovc`, use `openvino.convert_model` instead.

The figure below illustrates the typical workflow for deploying a trained deep-learning model:

**TODO: Update BASIC_FLOW_MO_simplified.svg and replace 'mo' with 'ovc'**
.. image:: _static/images/BASIC_FLOW_MO_simplified.svg

<<<<<<< HEAD
The results of both ``ovc`` and ``openvino.convert_model``/``openvino.save_model`` conversion methods described above are the same. You can choose one of them, depending on what is most convenient for you. Keep in mind that there should not be any differences in the results of model conversion if the same set of parameters is used and the model is saved into OpenVINO IR.

Cases When Model Preparation is Not Required
############################################
=======
.. image:: _static/images/model_conversion_diagram.svg
   :alt: model conversion diagram


Convert a model using ``mo`` command-line tool
#################################################

Another option to convert a model is to use ``mo`` command-line tool. ``mo`` is a cross-platform tool that facilitates the transition between training and deployment environments, performs static model analysis, and adjusts deep learning models for optimal execution on end-point target devices in the same measure, as the ``mo.convert_model()`` method.

``mo`` requires the use of a pre-trained deep learning model in one of the supported formats: TensorFlow, TensorFlow Lite, PaddlePaddle, or ONNX. ``mo`` converts the model to the OpenVINO Intermediate Representation format (IR), which needs to be read with the ``ov.read_model()`` method. Then, you can compile and infer the ``ov.Model`` later with :doc:`OpenVINO™ Runtime <openvino_docs_OV_UG_OV_Runtime_User_Guide>`.
>>>>>>> 3c7ea04c

If a model is represented as a single file from ONNX, PaddlePaddle, TensorFlow and TensorFlow Lite (check :doc:`TensorFlow Frontend Capabilities and Limitations <openvino_docs_MO_DG_TensorFlow_Frontend>`), then it doesn't require a separate step for model conversion and saving to IR, that is ``openvino.convert_model`` and ``openvino.save_model``, or `ovc`. OpenVINO provides C++ and Python APIs for reading such models by just calling the ``openvino.Core.read_model`` or ``openvino.Core.compile_model`` methods. These methods perform conversion of the model from the original representation. Besides this conversion takes some extra time in comparison to reading the same model from prepared OpenVINO IR, it may be convenient in cases when it is required to read a model in the original format in C++ as `openvino.convert_model` is available in Python only. Preparing OpenVINO IR as a dedicated step and then using this IR in an application dedicated to inference is still the recommended way for the efficient model deployment for OpenVINO runtime.

This section describes how to obtain and prepare your model for work with OpenVINO to get the best inference results:

* :doc:`See the supported formats and how to use them in your project <Supported_Model_Formats>`.
* :doc:`Convert different model formats to the ov.Model format <openvino_docs_OV_Converter _UG_Deep_Learning_Model_Optimizer_DevGuide>`.
* :doc:`Transition guide from mo / ov.tools.mo.convert_model to OVC / openvino.convert_model <openvino_docs_OV_Converter_UG_prepare_model_convert_model_MO_OVC_transition>`

@endsphinxdirective<|MERGE_RESOLUTION|>--- conflicted
+++ resolved
@@ -3,7 +3,7 @@
 @sphinxdirective
 
 .. meta::
-   :description: Preparing models for OpenVINO Runtime. Learn about the methods 
+   :description: Preparing models for OpenVINO Runtime. Learn about the methods
                  used to read, convert and compile models from different frameworks.
 
 .. toctree::
@@ -17,7 +17,6 @@
 
 Every deep learning workflow begins with obtaining a model. You can choose to prepare a custom one, use a ready-made solution and adjust it to your needs, or even download and run a pre-trained network from an online database, such as `TensorFlow Hub <https://tfhub.dev/>`__, `Hugging Face <https://huggingface.co/>`__, or `Torchvision models <https://pytorch.org/hub/>`__.
 
-<<<<<<< HEAD
 OpenVINO™ :doc:`supports several model representations <Supported_Model_Formats>` and allows converting them to it's own representation, `openvino.Model <api/ie_python_api/_autosummary/openvino.Model.html>`__ (`ov.Model <api/ie_python_api/_autosummary/openvino.runtime.Model.html>`__ ), providing a conversion API to this task. Converted model can be used for inference using one or multiple OpenVINO Hardware plugins. This chapter describes two variants of using conversion API: using a Python program or calling `ovc` command line tool.
 
 .. note::
@@ -123,31 +122,6 @@
    .. tab-item:: TensorFlow Hub
 
       .. code-block:: py
-=======
-Import a model using ``read_model()``
-#################################################
-
-Model files (not Python objects) from :doc:`ONNX, PaddlePaddle, TensorFlow and TensorFlow Lite <Supported_Model_Formats>`  (check :doc:`TensorFlow Frontend Capabilities and Limitations <openvino_docs_MO_DG_TensorFlow_Frontend>`) do not require a separate step for model conversion, that is ``mo.convert_model``.
-
-The ``read_model()`` method reads a model from a file and produces `openvino.runtime.Model <api/ie_python_api/_autosummary/openvino.runtime.Model.html>`__. If the file is in one of the supported original framework :doc:`file formats <Supported_Model_Formats>`, the method runs internal conversion to an OpenVINO model format. If the file is already in the :doc:`OpenVINO IR format <openvino_ir>`, it is read "as-is", without any conversion involved.
-
-You can also convert a model from original framework to `openvino.runtime.Model <api/ie_python_api/_autosummary/openvino.runtime.Model.html>`__ using ``convert_model()`` method. More details about ``convert_model()`` are provided in :doc:`model conversion guide <openvino_docs_MO_DG_Deep_Learning_Model_Optimizer_DevGuide>` .
-
-``ov.Model`` can be saved to IR using the ``ov.save_model()`` method. The saved IR can be further optimized using :doc:`Neural Network Compression Framework (NNCF) <ptq_introduction>` that applies post-training quantization methods.
-
-.. note::
-
-   ``convert_model()`` also allows you to perform input/output cut, add pre-processing or add custom Python conversion extensions.
-
-Convert a model with Python using ``mo.convert_model()``
-###########################################################
-
-Model conversion API, specifically, the ``mo.convert_model()`` method converts a model from original framework to ``ov.Model``. ``mo.convert_model()`` returns ``ov.Model`` object in memory so the ``read_model()`` method is not required. The resulting ``ov.Model`` can be inferred in the same training environment (python script or Jupiter Notebook). ``mo.convert_model()`` provides a convenient way to quickly switch from framework-based code to OpenVINO-based code in your inference application. 
-
-In addition to model files, ``mo.convert_model()`` can take OpenVINO extension objects constructed directly in Python for easier conversion of operations that are not supported in OpenVINO. The ``mo.convert_model()`` method also has a set of parameters to :doc:`cut the model <openvino_docs_MO_DG_prepare_model_convert_model_Cutting_Model>`, :doc:`set input shapes or layout <openvino_docs_MO_DG_prepare_model_convert_model_Converting_Model>`, :doc:`add preprocessing <openvino_docs_MO_DG_Additional_Optimization_Use_Cases>`, etc.
-
-The figure below illustrates the typical workflow for deploying a trained deep learning model, where IR is a pair of files describing the model:
->>>>>>> 3c7ea04c
 
             import tensorflow as tf
             import tensorflow_hub as hub
@@ -226,23 +200,10 @@
 **TODO: Update BASIC_FLOW_MO_simplified.svg and replace 'mo' with 'ovc'**
 .. image:: _static/images/BASIC_FLOW_MO_simplified.svg
 
-<<<<<<< HEAD
 The results of both ``ovc`` and ``openvino.convert_model``/``openvino.save_model`` conversion methods described above are the same. You can choose one of them, depending on what is most convenient for you. Keep in mind that there should not be any differences in the results of model conversion if the same set of parameters is used and the model is saved into OpenVINO IR.
 
 Cases When Model Preparation is Not Required
 ############################################
-=======
-.. image:: _static/images/model_conversion_diagram.svg
-   :alt: model conversion diagram
-
-
-Convert a model using ``mo`` command-line tool
-#################################################
-
-Another option to convert a model is to use ``mo`` command-line tool. ``mo`` is a cross-platform tool that facilitates the transition between training and deployment environments, performs static model analysis, and adjusts deep learning models for optimal execution on end-point target devices in the same measure, as the ``mo.convert_model()`` method.
-
-``mo`` requires the use of a pre-trained deep learning model in one of the supported formats: TensorFlow, TensorFlow Lite, PaddlePaddle, or ONNX. ``mo`` converts the model to the OpenVINO Intermediate Representation format (IR), which needs to be read with the ``ov.read_model()`` method. Then, you can compile and infer the ``ov.Model`` later with :doc:`OpenVINO™ Runtime <openvino_docs_OV_UG_OV_Runtime_User_Guide>`.
->>>>>>> 3c7ea04c
 
 If a model is represented as a single file from ONNX, PaddlePaddle, TensorFlow and TensorFlow Lite (check :doc:`TensorFlow Frontend Capabilities and Limitations <openvino_docs_MO_DG_TensorFlow_Frontend>`), then it doesn't require a separate step for model conversion and saving to IR, that is ``openvino.convert_model`` and ``openvino.save_model``, or `ovc`. OpenVINO provides C++ and Python APIs for reading such models by just calling the ``openvino.Core.read_model`` or ``openvino.Core.compile_model`` methods. These methods perform conversion of the model from the original representation. Besides this conversion takes some extra time in comparison to reading the same model from prepared OpenVINO IR, it may be convenient in cases when it is required to read a model in the original format in C++ as `openvino.convert_model` is available in Python only. Preparing OpenVINO IR as a dedicated step and then using this IR in an application dedicated to inference is still the recommended way for the efficient model deployment for OpenVINO runtime.
 
