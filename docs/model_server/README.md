--- conflicted
+++ resolved
@@ -26,11 +26,7 @@
 - [Model reshaping](https://github.com/openvinotoolkit/model_server/blob/main/docs/docker_container.md#model-reshaping). The server supports reshaping models in runtime. 
 - [Model ensemble](https://github.com/openvinotoolkit/model_server/blob/main/docs/ensemble_scheduler.md) (preview). Connect multiple models to deploy complex processing solutions and reduce overhead of sending data back and forth.
 
-<<<<<<< HEAD
-> **NOTE**: OVMS has been tested on CentOS\* and Ubuntu\*. Publicly released Docker images are based on CentOS.
-=======
 > **NOTE**: OVMS has been tested on CentOS\* and Ubuntu\*. Publically released [Docker images](https://hub.docker.com/r/openvino/model_server) are based on CentOS.
->>>>>>> c0f64e77
 
 ## Build OpenVINO Model Server
 
