# Performance Benchmarks {#openvino_docs_performance_benchmarks}

The [Intel® Distribution of OpenVINO™ toolkit](https://software.intel.com/content/www/us/en/develop/tools/openvino-toolkit.html) helps accelerate deep learning inference across a variety of Intel® processors and accelerators.  

The benchmarks below demonstrate high performance gains on several public neural networks on multiple Intel® CPUs, GPUs and VPUs covering a broad performance range. Use this data to help you decide which hardware is best for your applications and solutions, or to plan your AI workload on the Intel computing already included in your solutions. 

Use the links below to review the benchmarking results for each alternative: 

<<<<<<< HEAD
1. **Throughput** - Measures the number of inferences delivered within a latency threshold. (for example, number of Frames Per Second - FPS). When deploying a system with deep learning inference, select the throughput that delivers the best trade-off between latency and power for the price and performance that meets your requirements.
2. **Value** - While throughput is important, what is more critical in edge AI deployments is the performance efficiency or performance-per-cost. Application performance in throughput per dollar of system cost is the best measure of value.
3. **Efficiency** - System power is a key consideration from the edge to the data center. When selecting deep learning solutions, power efficiency (throughput/watt) is a critical factor to consider. Intel designs provide excellent power efficiency for running deep learning workloads.
4. **Latency** - This measures the synchronous execution of inference requests and is reported in milliseconds. Each inference request (for example: preprocess, infer, postprocess) is allowed to complete before the next is started. This performance metric is relevant in usage scenarios where a single image input needs to be acted upon as soon as possible. An example would be the healthcare sector where medical personnel only request analysis of a single ultra sound scanning image or in real-time or near real-time applications for example an industrial robot's response to actions in its environment or obstacle avoidance for autonomous vehicles.   

Performance for a particular application can also be evaluated virtually using [Intel® DevCloud for the Edge](https://devcloud.intel.com/edge/), a remote development environment with access to Intel® hardware and the latest versions of the Intel® Distribution of the OpenVINO™ Toolkit. [Learn more](https://devcloud.intel.com/edge/get_started/devcloud/) or [Register here](https://inteliot.force.com/DevcloudForEdge/s/).

\htmlonly
<!-- these CDN links and scripts are required.  Add them to the <head> of your website -->
<link href="https://fonts.googleapis.com/css2?family=Roboto:wght@100;300;400;500;600;700;900&display=swap" rel="stylesheet" type="text/css">
<link rel="stylesheet" href="https://maxcdn.bootstrapcdn.com/font-awesome/4.7.0/css/font-awesome.min.css" type="text/css">
<script src="https://cdn.jsdelivr.net/npm/chart.js@2.9.3/dist/Chart.min.js"></script>
<script src="https://cdn.jsdelivr.net/npm/chartjs-plugin-datalabels"></script>
<script src="https://cdnjs.cloudflare.com/ajax/libs/chartjs-plugin-annotation/0.5.7/chartjs-plugin-annotation.min.js"></script> 
<script src="https://cdn.jsdelivr.net/npm/chartjs-plugin-barchart-background@1.3.0/build/Plugin.Barchart.Background.min.js"></script>
<script src="https://cdn.jsdelivr.net/npm/chartjs-plugin-deferred@1"></script>
<!-- download this file and place on your server (or include the styles inline) -->
<link rel="stylesheet" href="ovgraphs.css" type="text/css">
\endhtmlonly


\htmlonly
<script src="bert-large-uncased-whole-word-masking-squad-int8-0001-ov-2021-2-185.js" id="bert-large-uncased-whole-word-masking-squad-int8-0001-ov-2021-2-185"></script>
\endhtmlonly

\htmlonly
<script src="deeplabv3-tf-ov-2021-2-185.js" id="deeplabv3-tf-ov-2021-2-185"></script>
\endhtmlonly

\htmlonly
<script src="densenet-121-tf-ov-2021-2-185.js" id="densenet-121-tf-ov-2021-2-185"></script>
\endhtmlonly

\htmlonly
<script src="faster-rcnn-resnet50-coco-tf-ov-2021-2-185.js" id="faster-rcnn-resnet50-coco-tf-ov-2021-2-185"></script>
\endhtmlonly

\htmlonly
<script src="googlenet-v1-tf-ov-2021-2-185.js" id="googlenet-v1-tf-ov-2021-2-185"></script>
\endhtmlonly

\htmlonly
<script src="inception-v3-tf-ov-2021-2-185.js" id="inception-v3-tf-ov-2021-2-185"></script>
\endhtmlonly

\htmlonly
<script src="mobilenet-ssd-cf-ov-2021-2-185.js" id="mobilenet-ssd-cf-ov-2021-2-185"></script>
\endhtmlonly

\htmlonly
<script src="mobilenet-v1-1-0-224-tf-ov-2021-2-185.js" id="mobilenet-v1-1-0-224-tf-ov-2021-2-185"></script>
\endhtmlonly

\htmlonly
<script src="mobilenet-v2-pytorch-ov-2021-2-185.js" id="mobilenet-v2-pytorch-ov-2021-2-185"></script>
\endhtmlonly

\htmlonly
<script src="resnet-18-pytorch-ov-2021-2-185.js" id="resnet-18-pytorch-ov-2021-2-185"></script>
\endhtmlonly

\htmlonly
<script src="resnet-50-tf-ov-2021-2-185.js" id="resnet-50-tf-ov-2021-2-185"></script>
\endhtmlonly


\htmlonly
<script src="se-resnext-50-cf-ov-2021-2-185.js" id="se-resnext-50-cf-ov-2021-2-185"></script>
\endhtmlonly

\htmlonly
<script src="squeezenet1-1-cf-ov-2021-2-185.js" id="squeezenet1-1-cf-ov-2021-2-185"></script>
\endhtmlonly


\htmlonly
<script src="ssd300-cf-ov-2021-2-185.js" id="ssd300-cf-ov-2021-2-185"></script>
\endhtmlonly

\htmlonly
<script src="yolo-v3-tf-ov-2021-2-185.js" id="yolo-v3-tf-ov-2021-2-185"></script>
\endhtmlonly


## Platform Configurations

Intel® Distribution of OpenVINO™ toolkit performance benchmark numbers are based on release 2021.2. 

Intel technologies’ features and benefits depend on system configuration and may require enabled hardware, software or service activation. Learn more at intel.com, or from the OEM or retailer. Performance results are based on testing as of December 9, 2020 and may not reflect all publicly available updates. See configuration disclosure for details. No product can be absolutely secure. 

Performance varies by use, configuration and other factors. Learn more at [www.intel.com/PerformanceIndex](https://www.intel.com/PerformanceIndex).

Your costs and results may vary. 

© Intel Corporation. Intel, the Intel logo, and other Intel marks are trademarks of Intel Corporation or its subsidiaries. Other names and brands may be claimed as the property of others.

Intel optimizations, for Intel compilers or other products, may not optimize to the same degree for non-Intel products.

Testing by Intel done on: see test date for each HW platform below.

**CPU Inference Engines**

|                                 | Intel® Xeon® E-2124G               | Intel® Xeon® W1290P                | Intel® Xeon® Silver 4216R               | 
| ------------------------------- | ----------------------             | ---------------------------        | ----------------------------            |
| Motherboard                     | ASUS* WS C246 PRO                  | ASUS* WS W480-ACE                  | Intel® Server Board S2600STB            |
| CPU                             | Intel® Xeon® E-2124G CPU @ 3.40GHz | Intel® Xeon® W-1290P CPU @ 3.70GHz | Intel® Xeon® Silver 4216R CPU @ 2.20GHz |
| Hyper Threading                 | OFF                                | ON                                 | ON                                      |
| Turbo Setting                   | ON                                 | ON                                 | ON                                      |
| Memory                          | 2 x 16 GB DDR4 2666MHz             | 4 x 16 GB DDR4 @ 2666MHz           |12 x 32 GB DDR4 2666MHz                  | 
| Operating System                | Ubuntu* 18.04 LTS                  | Ubuntu* 18.04 LTS                  | Ubuntu* 18.04 LTS                       |
| Kernel Version                  | 5.3.0-24-generic                   | 5.3.0-24-generic                   | 5.3.0-24-generic                        | 
| BIOS Vendor                     | American Megatrends Inc.*          | American Megatrends Inc.           | Intel Corporation                       |
| BIOS Version                    | 0904                               | 607                                | SE5C620.86B.02.01.<br>0009.092820190230 |
| BIOS Release                    | April 12, 2019                     | May 29, 2020                       | September 28, 2019                      |
| BIOS Settings                   | Select optimized default settings, <br>save & exit | Select optimized default settings, <br>save & exit | Select optimized default settings, <br>change power policy <br>to "performance", <br>save & exit |
| Batch size                      | 1                                  | 1                                  | 1                            
| Precision                       | INT8                               | INT8                               | INT8                         
| Number of concurrent inference requests | 4                          | 5                                  | 32                           
| Test Date                       | December 9, 2020                   | December 9, 2020                   | December 9, 2020             
| Power dissipation, TDP in Watt  | [71](https://ark.intel.com/content/www/us/en/ark/products/134854/intel-xeon-e-2124g-processor-8m-cache-up-to-4-50-ghz.html#tab-blade-1-0-1)                    | [125](https://ark.intel.com/content/www/us/en/ark/products/199336/intel-xeon-w-1290p-processor-20m-cache-3-70-ghz.html)                          | [125](https://ark.intel.com/content/www/us/en/ark/products/193394/intel-xeon-silver-4216-processor-22m-cache-2-10-ghz.html#tab-blade-1-0-1) |
| CPU Price on September 29, 2020, USD<br>Prices may vary  | [213](https://ark.intel.com/content/www/us/en/ark/products/134854/intel-xeon-e-2124g-processor-8m-cache-up-to-4-50-ghz.html)     | [539](https://ark.intel.com/content/www/us/en/ark/products/199336/intel-xeon-w-1290p-processor-20m-cache-3-70-ghz.html)     |[1,002](https://ark.intel.com/content/www/us/en/ark/products/193394/intel-xeon-silver-4216-processor-22m-cache-2-10-ghz.html)                 | 

**CPU Inference Engines (continue)**

|                                 | Intel® Xeon® Gold 5218T                 | Intel® Xeon® Platinum 8270               | 
| ------------------------------- | ----------------------------            | ----------------------------             |
| Motherboard                     | Intel® Server Board S2600STB            | Intel® Server Board S2600STB             |
| CPU                             | Intel® Xeon® Gold 5218T CPU @ 2.10GHz   | Intel® Xeon® Platinum 8270 CPU @ 2.70GHz |
| Hyper Threading                 | ON                                      | ON                                       |
| Turbo Setting                   | ON                                      | ON                                       |
| Memory                          | 12 x 32 GB DDR4 2666MHz                 | 12 x 32 GB DDR4 2933MHz                  |
| Operating System                | Ubuntu* 18.04 LTS                       | Ubuntu* 18.04 LTS                        |
| Kernel Version                  | 5.3.0-24-generic                        | 5.3.0-24-generic                         |
| BIOS Vendor                     | Intel Corporation                       | Intel Corporation                        |
| BIOS Version                    | SE5C620.86B.02.01.<br>0009.092820190230 | SE5C620.86B.02.01.<br>0009.092820190230  |
| BIOS Release                    | September 28, 2019                      | September 28, 2019                       |
| BIOS Settings                   | Select optimized default settings, <br>change power policy to "performance", <br>save & exit | Select optimized default settings, <br>change power policy to "performance", <br>save & exit |
| Batch size                      | 1                                       | 1                                        |
| Precision                       | INT8                                    | INT8                                     |
| Number of concurrent inference requests |32                               | 52                                       |
| Test Date                       | December 9, 2020                        | December 9, 2020                         |
| Power dissipation, TDP in Watt  | [105](https://ark.intel.com/content/www/us/en/ark/products/193953/intel-xeon-gold-5218t-processor-22m-cache-2-10-ghz.html#tab-blade-1-0-1)             | [205](https://ark.intel.com/content/www/us/en/ark/products/192482/intel-xeon-platinum-8270-processor-35-75m-cache-2-70-ghz.html#tab-blade-1-0-1)                          |
| CPU Price on September 29, 2020, USD<br>Prices may vary  | [1,349](https://ark.intel.com/content/www/us/en/ark/products/193953/intel-xeon-gold-5218t-processor-22m-cache-2-10-ghz.html)                        | [7,405](https://ark.intel.com/content/www/us/en/ark/products/192482/intel-xeon-platinum-8270-processor-35-75m-cache-2-70-ghz.html)                        |


**CPU Inference Engines (continue)**

|                      | Intel® Core™ i7-8700T               | Intel® Core™ i9-10920X               | Intel® Core™ i9-10900TE<br>(iEi Flex BX210AI)| 11th Gen Intel® Core™ i7-1185G7 |
| -------------------- | ----------------------------------- |--------------------------------------| ---------------------------------------------|---------------------------------|
| Motherboard          | GIGABYTE* Z370M DS3H-CF             | ASUS* PRIME X299-A II                | iEi / B595                                   | Intel Corporation<br>internal/Reference<br>Validation Platform |
| CPU                  | Intel® Core™ i7-8700T CPU @ 2.40GHz | Intel® Core™ i9-10920X CPU @ 3.50GHz | Intel® Core™ i9-10900TE CPU @ 1.80GHz        | 11th Gen Intel® Core™ i7-1185G7 @ 3.00GHz |
| Hyper Threading      | ON                                  | ON                                   | ON                                           | ON                                        |
| Turbo Setting        | ON                                  | ON                                   | ON                                           | ON                                        |
| Memory               | 4 x 16 GB DDR4 2400MHz              | 4 x 16 GB DDR4 2666MHz               | 2 x 8 GB DDR4 @ 2400MHz                      | 2 x 8 GB DDR4 3200MHz                     |
| Operating System     | Ubuntu* 18.04 LTS                   | Ubuntu* 18.04 LTS                    | Ubuntu* 18.04 LTS                            | Ubuntu* 18.04 LTS                         |
| Kernel Version       | 5.3.0-24-generic                    | 5.3.0-24-generic                     | 5.8.0-05-generic                             | 5.8.0-05-generic                          |
| BIOS Vendor          | American Megatrends Inc.*           | American Megatrends Inc.*            | American Megatrends Inc.*                    | Intel Corporation                         |
| BIOS Version         | F11                                 | 505                                  | Z667AR10                                     | TGLSFWI1.R00.3425.<br>A00.2010162309      |
| BIOS Release         | March 13, 2019                      | December 17, 2019                    | July 15, 2020                                | October 16, 2020                          |
| BIOS Settings        | Select optimized default settings, <br>set OS type to "other", <br>save & exit | Default Settings | Default Settings      | Default Settings                          |
| Batch size           | 1                                   | 1                                    | 1                                            | 1                                         |
| Precision            | INT8                                | INT8                                 | INT8                                         | INT8                                      |
| Number of concurrent inference requests |4                 | 24                                   | 5                                            | 4                                         |
| Test Date            | December 9, 2020                    | December 9, 2020                     | December 9, 2020                             | December 9, 2020                          |
| Power dissipation, TDP in Watt                             | [35](https://ark.intel.com/content/www/us/en/ark/products/129948/intel-core-i7-8700t-processor-12m-cache-up-to-4-00-ghz.html#tab-blade-1-0-1) | [165](https://ark.intel.com/content/www/us/en/ark/products/198012/intel-core-i9-10920x-x-series-processor-19-25m-cache-3-50-ghz.html) | [35](https://ark.intel.com/content/www/us/en/ark/products/203901/intel-core-i9-10900te-processor-20m-cache-up-to-4-60-ghz.html)  | [28](https://ark.intel.com/content/www/us/en/ark/products/208664/intel-core-i7-1185g7-processor-12m-cache-up-to-4-80-ghz-with-ipu.html#tab-blade-1-0-1) |
| CPU Price on September 29, 2020, USD<br>Prices may vary    | [303](https://ark.intel.com/content/www/us/en/ark/products/129948/intel-core-i7-8700t-processor-12m-cache-up-to-4-00-ghz.html)                | [700](https://ark.intel.com/content/www/us/en/ark/products/198012/intel-core-i9-10920x-x-series-processor-19-25m-cache-3-50-ghz.html) | [444](https://ark.intel.com/content/www/us/en/ark/products/203901/intel-core-i9-10900te-processor-20m-cache-up-to-4-60-ghz.html) | [426](https://ark.intel.com/content/www/us/en/ark/products/208664/intel-core-i7-1185g7-processor-12m-cache-up-to-4-80-ghz-with-ipu.html#tab-blade-1-0-0)             |


**CPU Inference Engines (continue)**

|                      | Intel® Core™ i5-8500               | Intel® Core™ i5-10500TE               | Intel® Core™ i5-10500TE<br>(iEi Flex-BX210AI)|
| -------------------- | ---------------------------------- | -----------------------------------   |-------------------------------------- |
| Motherboard          | ASUS* PRIME Z370-A                 | GIGABYTE* Z490 AORUS PRO AX           | iEi / B595                            |
| CPU                  | Intel® Core™ i5-8500 CPU @ 3.00GHz | Intel® Core™ i5-10500TE CPU @ 2.30GHz | Intel® Core™ i5-10500TE CPU @ 2.30GHz |
| Hyper Threading      | OFF                                | ON                                    | ON                                    |
| Turbo Setting        | ON                                 | ON                                    | ON                                    |
| Memory               | 2 x 16 GB DDR4 2666MHz             | 2 x 16 GB DDR4 @ 2666MHz              | 1 x 8 GB DDR4 @ 2400MHz               |
| Operating System     | Ubuntu* 18.04 LTS                  | Ubuntu* 18.04 LTS                     | Ubuntu* 18.04 LTS                     |
| Kernel Version       | 5.3.0-24-generic                   | 5.3.0-24-generic                      | 5.3.0-24-generic                      |
| BIOS Vendor          | American Megatrends Inc.*          | American Megatrends Inc.*             | American Megatrends Inc.*             |
| BIOS Version         | 2401                               | F3                                    | Z667AR10                              |
| BIOS Release         | July 12, 2019                      | March 25, 2020                        | July 17, 2020                         |
| BIOS Settings        | Select optimized default settings, <br>save & exit | Select optimized default settings, <br>set OS type to "other", <br>save & exit | Default Settings |
| Batch size           | 1                                  | 1                                     | 1                                     |
| Precision            | INT8                               | INT8                                  | INT8                                  |
| Number of concurrent inference requests | 3               | 4                                     | 4                                    |
| Test Date            | December 9, 2020                   | December 9, 2020                      | December 9, 2020                      |
| Power dissipation, TDP in Watt                            | [65](https://ark.intel.com/content/www/us/en/ark/products/129939/intel-core-i5-8500-processor-9m-cache-up-to-4-10-ghz.html#tab-blade-1-0-1)| [35](https://ark.intel.com/content/www/us/en/ark/products/203891/intel-core-i5-10500te-processor-12m-cache-up-to-3-70-ghz.html)  | [35](https://ark.intel.com/content/www/us/en/ark/products/203891/intel-core-i5-10500te-processor-12m-cache-up-to-3-70-ghz.html) |
| CPU Price on September 29, 2020, USD<br>Prices may vary   | [192](https://ark.intel.com/content/www/us/en/ark/products/129939/intel-core-i5-8500-processor-9m-cache-up-to-4-10-ghz.html)               | [195](https://ark.intel.com/content/www/us/en/ark/products/203891/intel-core-i5-10500te-processor-12m-cache-up-to-3-70-ghz.html) | [195](https://ark.intel.com/content/www/us/en/ark/products/203891/intel-core-i5-10500te-processor-12m-cache-up-to-3-70-ghz.html) |


**CPU Inference Engines (continue)**

|                      | Intel Atom® x5-E3940                  | Intel® Core™ i3-8100               | 
| -------------------- | ----------------------------------    |----------------------------------- |
| Motherboard          |                                       | GIGABYTE* Z390 UD                  |
| CPU                  | Intel Atom® Processor E3940 @ 1.60GHz | Intel® Core™ i3-8100 CPU @ 3.60GHz |
| Hyper Threading      | OFF                                   | OFF                                |
| Turbo Setting        | ON                                    | OFF                                |
| Memory               | 1 x 8 GB DDR3 1600MHz                 | 4 x 8 GB DDR4 2400MHz              |
| Operating System     | Ubuntu* 18.04 LTS                     | Ubuntu* 18.04 LTS                  |
| Kernel Version       | 5.3.0-24-generic                      | 5.3.0-24-generic                   |
| BIOS Vendor          | American Megatrends Inc.*             | American Megatrends Inc.*          |
| BIOS Version         | 5.12                                  | F8                                 |
| BIOS Release         | September 6, 2017                     | May 24, 2019                       |
| BIOS Settings        | Default settings                      | Select optimized default settings, <br> set OS type to "other", <br>save & exit |
| Batch size           | 1                                     | 1                                  |
| Precision            | INT8                                  | INT8                               |
| Number of concurrent inference requests | 4                  | 4                                  |
| Test Date            | December 9, 2020                         | December 9, 2020                      |
| Power dissipation, TDP in Watt | [9.5](https://ark.intel.com/content/www/us/en/ark/products/96485/intel-atom-x5-e3940-processor-2m-cache-up-to-1-80-ghz.html)                                                              | [65](https://ark.intel.com/content/www/us/en/ark/products/126688/intel-core-i3-8100-processor-6m-cache-3-60-ghz.html#tab-blade-1-0-1)|
| CPU Price on September 29, 2020, USD<br>Prices may vary  | [34](https://ark.intel.com/content/www/us/en/ark/products/96485/intel-atom-x5-e3940-processor-2m-cache-up-to-1-80-ghz.html)                                                        | [117](https://ark.intel.com/content/www/us/en/ark/products/126688/intel-core-i3-8100-processor-6m-cache-3-60-ghz.html)       |



**Accelerator Inference Engines**

|                                         | Intel® Neural Compute Stick 2         | Intel® Vision Accelerator Design<br>with Intel® Movidius™ VPUs (Mustang-V100-MX8) | 
| --------------------------------------- | ------------------------------------- | ------------------------------------- |
| VPU                                     | 1 X Intel® Movidius™ Myriad™ X MA2485 | 8 X Intel® Movidius™ Myriad™ X MA2485 |
| Connection                              | USB 2.0/3.0                           | PCIe X4                               |
| Batch size                              | 1                                     | 1                                     |
| Precision                               | FP16                                  | FP16                                  |
| Number of concurrent inference requests | 4                                     | 32                                    |
| Power dissipation, TDP in Watt          | 2.5                                   | [30](https://www.mouser.com/ProductDetail/IEI/MUSTANG-V100-MX8-R10?qs=u16ybLDytRaZtiUUvsd36w%3D%3D)          |
| CPU Price, USD<br>Prices may vary | [69](https://ark.intel.com/content/www/us/en/ark/products/140109/intel-neural-compute-stick-2.html) (from December 9, 2020) | [214](https://www.arrow.com/en/products/mustang-v100-mx8-r10/iei-technology?gclid=Cj0KCQiA5bz-BRD-ARIsABjT4ng1v1apmxz3BVCPA-tdIsOwbEjTtqnmp_rQJGMfJ6Q2xTq6ADtf9OYaAhMUEALw_wcB) (from December 9, 2020)                           |
| Host Computer                           | Intel® Core™ i7                       | Intel® Core™ i5                       |
| Motherboard                             | ASUS* Z370-A II                       | Uzelinfo* / US-E1300                  |
| CPU                                     | Intel® Core™ i7-8700 CPU @ 3.20GHz    | Intel® Core™ i5-6600 CPU @ 3.30GHz    |
| Hyper Threading                         | ON                                    | OFF                                   |
| Turbo Setting                           | ON                                    | ON                                    |
| Memory                                  | 4 x 16 GB DDR4 2666MHz                | 2 x 16 GB DDR4 2400MHz                |
| Operating System                        | Ubuntu* 18.04 LTS                     | Ubuntu* 18.04 LTS                     |
| Kernel Version                          | 5.0.0-23-generic                      | 5.0.0-23-generic                      |
| BIOS Vendor                             | American Megatrends Inc.*             | American Megatrends Inc.*             |
| BIOS Version                            | 411                                   | 5.12                                  |
| BIOS Release                            | September 21, 2018                    | September 21, 2018                    |
| Test Date                               | December 9, 2020                      | December 9, 2020                      |        

Please follow this link for more detailed configuration descriptions: [Configuration Details](https://docs.openvinotoolkit.org/resources/benchmark_files/system_configurations_2021.2.html)

\htmlonly
<style>
    .footer {
        display: none;
    }
</style>
<div class="opt-notice-wrapper">
<p class="opt-notice">
\endhtmlonly
Results may vary. For workloads and configurations visit: [www.intel.com/PerformanceIndex](https://www.intel.com/PerformanceIndex) and [Legal Information](../Legal_Information.md).
\htmlonly
</p>
</div>
\endhtmlonly
=======
* [Intel® Distribution of OpenVINO™ toolkit Benchmark Results](performance_benchmarks_openvino.md)  
* [OpenVINO™ Model Server Benchmark Results](performance_benchmarks_ovms.md)  
>>>>>>> 8db14b98
<|MERGE_RESOLUTION|>--- conflicted
+++ resolved
@@ -6,11 +6,8 @@
 
 Use the links below to review the benchmarking results for each alternative: 
 
-<<<<<<< HEAD
-1. **Throughput** - Measures the number of inferences delivered within a latency threshold. (for example, number of Frames Per Second - FPS). When deploying a system with deep learning inference, select the throughput that delivers the best trade-off between latency and power for the price and performance that meets your requirements.
-2. **Value** - While throughput is important, what is more critical in edge AI deployments is the performance efficiency or performance-per-cost. Application performance in throughput per dollar of system cost is the best measure of value.
-3. **Efficiency** - System power is a key consideration from the edge to the data center. When selecting deep learning solutions, power efficiency (throughput/watt) is a critical factor to consider. Intel designs provide excellent power efficiency for running deep learning workloads.
-4. **Latency** - This measures the synchronous execution of inference requests and is reported in milliseconds. Each inference request (for example: preprocess, infer, postprocess) is allowed to complete before the next is started. This performance metric is relevant in usage scenarios where a single image input needs to be acted upon as soon as possible. An example would be the healthcare sector where medical personnel only request analysis of a single ultra sound scanning image or in real-time or near real-time applications for example an industrial robot's response to actions in its environment or obstacle avoidance for autonomous vehicles.   
+* [Intel® Distribution of OpenVINO™ toolkit Benchmark Results](performance_benchmarks_openvino.md)  
+* [OpenVINO™ Model Server Benchmark Results](performance_benchmarks_ovms.md)  
 
 Performance for a particular application can also be evaluated virtually using [Intel® DevCloud for the Edge](https://devcloud.intel.com/edge/), a remote development environment with access to Intel® hardware and the latest versions of the Intel® Distribution of the OpenVINO™ Toolkit. [Learn more](https://devcloud.intel.com/edge/get_started/devcloud/) or [Register here](https://inteliot.force.com/DevcloudForEdge/s/).
 
@@ -261,8 +258,4 @@
 \htmlonly
 </p>
 </div>
-\endhtmlonly
-=======
-* [Intel® Distribution of OpenVINO™ toolkit Benchmark Results](performance_benchmarks_openvino.md)  
-* [OpenVINO™ Model Server Benchmark Results](performance_benchmarks_ovms.md)  
->>>>>>> 8db14b98
+\endhtmlonly