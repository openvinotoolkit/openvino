--- conflicted
+++ resolved
@@ -173,9 +173,8 @@
 
 **Accelerator Inference Engines**
 
-<<<<<<< HEAD
-|              | Intel® Neural Compute Stick 2 | Intel® Vision Accelerator Design<br>with Intel® Movidius™ VPUs (Uzel* UI-AR8) | 
-| --------------------                    | ------------------------------------- | ------------------------------------- |
+|                                         | Intel® Neural Compute Stick 2         | Intel® Vision Accelerator Design<br>with Intel® Movidius™ VPUs (Uzel* UI-AR8) | 
+| --------------------------------------- | ------------------------------------- | ------------------------------------- |
 | VPU                                     | 1 X Intel® Movidius™ Myriad™ X MA2485 | 8 X Intel® Movidius™ Myriad™ X MA2485 |
 | Connection                              | USB 2.0/3.0                           | PCIe X4                               |
 | Batch size                              | 1                                     | 1                                     |
@@ -195,29 +194,6 @@
 | BIOS Version                            | 411                                   | 5.12                                  |
 | BIOS Release                            | September 21, 2018                    | September 21, 2018                    |
 | Test Date                               | September 25, 2020                    | September 25, 2020                    |        
-=======
-|              | Intel® Neural Compute Stick 2 | Intel® Vision Accelerator Design<br>with Intel® Movidius™ VPUs (Uzel* UI-AR8) | Intel® Vision Accelerator Design<br>with Intel® Arria® 10 FPGA - IEI/SAF3*| 
-| --------------------                    | ------------------------------------- | ------------------------------------- | ------------------------- |
-| VPU                                     | 1 X Intel® Movidius™ Myriad™ X MA2485 | 8 X Intel® Movidius™ Myriad™ X MA2485 | 1 X Intel® Arria® 10 FPGA |
-| Connection                              | USB 2.0/3.0                           | PCIe X4                               | PCIe X8                   |
-| Batch size                              | 1                                     | 1                                     | 1                         |
-| Precision                               | FP16                                  | FP16                                  | FP11                      |
-| Number of concurrent inference requests | 4                                     | 32                                    | 5                         |
-| Power dissipation, TDP in Watt          | 2.5                                   | [30](https://www.mouser.com/ProductDetail/IEI/MUSTANG-V100-MX8-R10?qs=u16ybLDytRaZtiUUvsd36w%3D%3D)                                    | [60](https://www.mouser.com/ProductDetail/IEI/MUSTANG-F100-A10-R10?qs=sGAEpiMZZMtNlGR3Dbecs5Qs0RmP5oxxCbTJPjyRuMXthliRUwiVGw%3D%3D) |
-| CPU Price, USD<br>Prices may vary | [69](https://ark.intel.com/content/www/us/en/ark/products/140109/intel-neural-compute-stick-2.html) (from July 8, 2020)                                | [768](https://www.mouser.com/ProductDetail/IEI/MUSTANG-V100-MX8-R10?qs=u16ybLDytRaZtiUUvsd36w%3D%3D) (from May 15, 2020)               | [1,650](https://www.bhphotovideo.com/c/product/1477989-REG/qnap_mustang_f100_a10_r10_pcie_fpga_highest_performance.html/?ap=y&ap=y&smp=y&msclkid=371b373256dd1a52beb969ecf5981bf8) (from July 8, 2020)                    |
-| Host Computer                           | Intel® Core™ i7                       | Intel® Core™ i5                       | Intel® Xeon® E3        |
-| Motherboard                             | ASUS* Z370-A II                       | Uzelinfo* / US-E1300                  | IEI/SAF3*              |
-| CPU                                     | Intel® Core™ i7-8700 CPU @ 3.20GHz    | Intel® Core™ i5-6600 CPU @ 3.30GHz    | Intel® Xeon® CPU E3-1268L v5 @ 2.40GHz |
-| Hyper Threading                         | ON                                    | OFF                                   | OFF                       |
-| Turbo Setting                           | ON                                    | ON                                    | ON                        |
-| Memory                                  | 4 x 16 GB DDR4 2666MHz                | 2 x 16 GB DDR4 2400MHz                | 2 x 16 GB DDR4 2666MHz    |
-| Operating System                        | Ubuntu* 18.04 LTS                     | Ubuntu* 18.04 LTS                     | Ubuntu* 16.04 LTS         |
-| Kernel Version                          | 5.0.0-23-generic                      | 5.0.0-23-generic                      | 4.13.0-45-generic         |
-| BIOS Vendor                             | American Megatrends Inc.*             | American Megatrends Inc.*             | American Megatrends Inc.* |
-| BIOS Version                            | 411                                   | 5.12                                  | V2RMAR15                  |
-| BIOS Release                            | September 21, 2018                    | September 21, 2018                    | December 03, 2019         |
-| Test Date                               | July 8, 2020                         | July 8, 2020                         | July 8, 2020          |
->>>>>>> c88f838d
 
 Please follow this link for more detailed configuration descriptions: [Configuration Details](https://docs.openvinotoolkit.org/resources/benchmark_files/system_configurations_2021.1.html)
 
