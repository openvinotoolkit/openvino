// Copyright (C) 2018-2021 Intel Corporation
// SPDX-License-Identifier: Apache-2.0
//

#include <utility>
#include <algorithm>
#include <memory>
#include <string>
#include <map>

#include <ie_blob.h>
#include <description_buffer.hpp>
#include <debug.h>
#include <ie_layouts.h>
#include <threading/ie_executor_manager.hpp>
#include <blob_transform.hpp>
#include <ie_parallel.hpp>
#include <ie_memcpy.h>
#include <precision_utils.h>

#include <ie_ngraph_utils.hpp>

#include "template/template_config.hpp"
#include "template_infer_request.hpp"
#include "template_executable_network.hpp"
#include "template_plugin.hpp"
#include "template_itt.hpp"

using namespace TemplatePlugin;
using namespace InferenceEngine;

using Time = std::chrono::high_resolution_clock;

// ! [infer_request:ctor]
TemplateInferRequest::TemplateInferRequest(const InferenceEngine::InputsDataMap&                     networkInputs,
                                           const InferenceEngine::OutputsDataMap&                    networkOutputs,
                                           const std::shared_ptr<TemplatePlugin::ExecutableNetwork>& executableNetwork) :
    InferRequestInternal(networkInputs, networkOutputs),
    _executableNetwork(executableNetwork) {
    // TODO: allocate infer request device and host buffers if needed, fill actual list of profiling tasks

    auto requestID = std::to_string(_executableNetwork->_requestId.fetch_add(1));

    std::string name = _executableNetwork->_function->get_friendly_name() + "_Req" + requestID;
    _profilingTask = {
        openvino::itt::handle("Template" + std::to_string(_executableNetwork->_cfg.deviceId) + "_" + name + "_Preprocess"),
        openvino::itt::handle("Template" + std::to_string(_executableNetwork->_cfg.deviceId) + "_" + name + "_Postprocess"),
        openvino::itt::handle("Template" + std::to_string(_executableNetwork->_cfg.deviceId) + "_" + name + "_StartPipline"),
        openvino::itt::handle("Template" + std::to_string(_executableNetwork->_cfg.deviceId) + "_" + name + "_WaitPipline"),
    };

    _executable = _executableNetwork->_plugin->_backend->compile(_executableNetwork->_function);
    _parameters = _executableNetwork->_function->get_parameters();
    _results = _executableNetwork->_function->get_results();

    allocateDeviceBuffers();
    allocateBlobs();
}
// ! [infer_request:ctor]

// ! [infer_request:dtor]
TemplateInferRequest::~TemplateInferRequest() {
    _executableNetwork->_requestId--;
}
// ! [infer_request:dtor]

void TemplateInferRequest::allocateDeviceBuffers() {
    // Allocate plugin backend specific memory handles
    _inputTensors.resize(_networkInputs.size());
    _outputTensors.resize(_networkOutputs.size());
}

template<typename BlobData, typename GetNetworkPrecisionF>
static void AllocateImplSingle(
                         BlobMap& blobMap,
                         BlobMap& networkBlobMap,
                         BlobData& blobData,
                         GetNetworkPrecisionF&& GetNetworkPrecision,
                         const SizeVector& dims) {
    auto& precision = blobData.second->getTensorDesc().getPrecision();
    auto layout = blobData.second->getTensorDesc().getLayout();
    Blob::Ptr blob;
    blob = make_blob_with_precision({precision, dims, layout});
    blob->allocate();
    blobMap[blobData.first] = blob;

    auto networkPresion = GetNetworkPrecision(blobData.first);
    Blob::Ptr networkBlob;
    if (InferenceEngine::details::convertPrecision(precision) == networkPresion) {
        networkBlob = blob;
    } else {
        networkBlob = make_blob_with_precision({InferenceEngine::details::convertPrecision(networkPresion), dims, layout});
        networkBlob->allocate();
    }
    networkBlobMap[blobData.first] = networkBlob;
}

template<typename BlobDataMap, typename GetNetworkPrecisionF>
static void AllocateImpl(const BlobDataMap& blobDataMap,
                         BlobMap& blobMap,
                         BlobMap& networkBlobMap,
                         GetNetworkPrecisionF&& GetNetworkPrecision) {
    for (auto&& blobData : blobDataMap) {
<<<<<<< HEAD
        if (blobData.second->getTensorDesc().getPartialShape().is_dynamic()) {
            // Cannot pre-allocate blob for a tensor with unknown dimensions
            continue;
=======
        auto& dims = blobData.second->getTensorDesc().getDims();
        auto& precision = blobData.second->getTensorDesc().getPrecision();
        auto layout = blobData.second->getTensorDesc().getLayout();
        Blob::Ptr blob;
        switch (precision) {
        case Precision::U8: {
            blob = InferenceEngine::make_shared_blob<std::uint8_t>({precision, dims, layout});
        } break;
        case Precision::FP32 : {
            blob = InferenceEngine::make_shared_blob<float>({precision, dims, layout});
        } break;
        default: IE_THROW() << "Template Plugin: Unsupported Input/Output Presision";
        }
        blob->allocate();
        blobMap[blobData.first] = blob;

        auto networkPresion = GetNetworkPrecision(blobData.first);
        Blob::Ptr networkBlob;
        switch (networkPresion) {
        case ngraph::element::Type_t::f32 : {
            if (precision == Precision::FP32) {
                networkBlob = blob;
            } else {
                networkBlob = InferenceEngine::make_shared_blob<float>({Precision::FP32, dims, layout});
            }
        } break;
        default: IE_THROW() << "Template Plugin: Unsupported network Input/Output Presision";
        }
        if (blob != networkBlob) {
            networkBlob->allocate();
>>>>>>> a748c26f
        }
        auto& dims = blobData.second->getTensorDesc().getDims();
        AllocateImplSingle(blobMap, networkBlobMap, blobData, GetNetworkPrecision, dims);
    }
}

void TemplateInferRequest::allocateBlobs() {
    auto&& parameters = _executableNetwork->_function->get_parameters();
    AllocateImpl(_networkInputs, _inputs, _deviceInputs, [&] (const std::string& blobName) {
        return parameters.at(_executableNetwork->_inputIndex.at(blobName))->get_element_type();
    });
    auto&& results = _executableNetwork->_function->get_results();
    AllocateImpl(_networkOutputs, _outputs, _networkOutputBlobs, [&] (const std::string& blobName) {
        return results.at(_executableNetwork->_outputIndex.at(blobName))->get_element_type();
    });
}

// ! [infer_request:infer_impl]
void TemplateInferRequest::InferImpl() {
    // TODO: fill with actual list of pipeline stages, which are executed synchronously for sync infer requests
    inferPreprocess();
    startPipeline();
    waitPipeline();  // does nothing in current implementation
    inferPostprocess();
}
// ! [infer_request:infer_impl]

template<typename SrcT, typename DstT>
static void blobCopy(const Blob::Ptr& src, const Blob::Ptr& dst) {
    std::copy_n(InferenceEngine::as<InferenceEngine::MemoryBlob>(src)->rmap().as<const SrcT*>(),
                src->size(),
                InferenceEngine::as<InferenceEngine::MemoryBlob>(dst)->wmap().as<DstT*>());
}

#if 0
static void blobCopy(const Blob::Ptr& src, const Blob::Ptr& dst) {
    switch (src->getTensorDesc().getPrecision()) {
        case Precision::U8 : {
            switch (dst->getTensorDesc().getPrecision()) {
                case Precision::U8 : break;
                case Precision::FP32 : {
                    blobCopy<std::uint8_t, float>(src, dst);
                } break;
                default : {
                    IE_THROW() << "Unsupported precision conversion from "
                        << src->getTensorDesc().getPrecision() <<" to " << dst->getTensorDesc().getPrecision();
                }
            }
        } break;
        case Precision::FP32 : {
            switch (dst->getTensorDesc().getPrecision()) {
                case Precision::FP32 : break;
                case Precision::U8 : {
                    blobCopy<float, std::uint8_t>(src, dst);
                } break;
                default : {
                    IE_THROW() << "Unsupported precision conversion from "
                        << src->getTensorDesc().getPrecision() <<" to " << dst->getTensorDesc().getPrecision();
                }
            }
        } break;
        default : {
            IE_THROW() << "Unsupported precision conversion from " << src->getTensorDesc().getPrecision();
        }
    }
}
#endif

// ! [infer_request:infer_preprocess]
void TemplateInferRequest::inferPreprocess() {
    OV_ITT_SCOPED_TASK(itt::domains::TemplatePlugin, _profilingTask[Preprocess]);
    auto start = Time::now();
    // NOTE: After InferRequestInternal::execDataPreprocessing call
    //       input can points to other memory region than it was allocated in constructor.
    InferRequestInternal::execDataPreprocessing(_deviceInputs);
    for (auto&& networkInput : _deviceInputs) {
        auto index = _executableNetwork->_inputIndex[networkInput.first];
        const auto& parameter = _parameters[index];
        auto parameterShape = m_realShapes.find(networkInput.first) != m_realShapes.end() ?
                ngraph::Shape(m_realShapes.at(networkInput.first)) :
                parameter->get_shape();
        const auto& parameterType = parameter->get_element_type();
        _inputTensors[index] = _executableNetwork->_plugin->_backend->create_tensor(parameterType, parameterShape,
            InferenceEngine::as<InferenceEngine::MemoryBlob>(networkInput.second)->rmap().as<void*>());
    }
    // Go over all outputs in the model, not over all allocated blobs because for a part of the outputs
    // blobs may not be yet allocated due to unknown dimensions
    // TODO: should we really go over all results in the network, or it is better to go over _networkOutputs?
    for (size_t index = 0; index < _results.size(); ++index) {
        _outputTensors[index] = _executableNetwork->_plugin->_backend->create_tensor();
    }
    _durations[Preprocess] = Time::now() - start;
}
// ! [infer_request:infer_preprocess]

// ! [infer_request:start_pipeline]
void TemplateInferRequest::startPipeline() {
    OV_ITT_SCOPED_TASK(itt::domains::TemplatePlugin, _profilingTask[StartPipeline])
    auto start = Time::now();
    _executable->call(_outputTensors, _inputTensors);
    _durations[StartPipeline] = Time::now() - start;
}
// ! [infer_request:start_pipeline]

void TemplateInferRequest::waitPipeline() {
    OV_ITT_SCOPED_TASK(itt::domains::TemplatePlugin, _profilingTask[WaitPipeline])
    auto start = Time::now();
    // TODO: Wait pipeline using driver API or other synchronizations methods
    // NOTE: not used in current implementation since `startPipeline` executes pipiline synchronously
    _durations[WaitPipeline] = Time::now() - start;
}

// ! [infer_request:infer_postprocess]
void TemplateInferRequest::inferPostprocess() {
    OV_ITT_SCOPED_TASK(itt::domains::TemplatePlugin, _profilingTask[Postprocess]);
    auto start = Time::now();
    for (auto&& networkOutput : _networkOutputs) {
        {
            // Touch blob to allocate it
            Blob::Ptr blob;
            GetBlob(networkOutput.first);
        }
        auto outputBlob = _outputs.at(networkOutput.first);
        auto networkOutputBlob = _networkOutputBlobs[networkOutput.first];
        // perform precision conversion of network output's precision and computational
        // graph output's precision are different
        //if (outputBlob->getTensorDesc().getPrecision() != networkOutputBlob->getTensorDesc().getPrecision()) {
        //    blobCopy(networkOutputBlob, outputBlob);
        //}
        // TODO: Copy to source blob only if necessary (like commented out statements above but also consider shapes)
        if (outputBlob->getTensorDesc().getPrecision() != networkOutputBlob->getTensorDesc().getPrecision()) {
            THROW_IE_EXCEPTION << "Disabled any precision conversion for output blobs due to dynamic shape limited implementation";
        }
        auto tensor = _outputTensors[_executableNetwork->_outputIndex.at(networkOutput.first)];
        tensor->read(InferenceEngine::as<InferenceEngine::MemoryBlob>(outputBlob)->wmap().as<char*>(), tensor->get_size_in_bytes());
    }
    _durations[Postprocess] = Time::now() - start;
}
// ! [infer_request:infer_postprocess]

Blob::Ptr TemplateInferRequest::GetBlob(const std::string& name) {
    OV_ITT_SCOPED_TASK(itt::domains::TemplatePlugin, "GetBlob");
    InputInfo::Ptr foundInput;
    DataPtr foundOutput;
    Blob::Ptr data;
    const SizeVector oneVector = { 1 };
    if (findInputAndOutputBlobByName(name, foundInput, foundOutput)) {
        // ROI blob is returned only if it was set previously. Otherwise default blob is returned.
        auto it = _preProcData.find(name);
        if (it != _preProcData.end()) {
            data = it->second->getRoiBlob();
        } else {
            data = _inputs[name];
            const auto& dims = m_realShapes.find(name) != m_realShapes.end() ? m_realShapes[name] : foundInput->getTensorDesc().getDims();
            if (data) {
                if (data->getTensorDesc().getDims() != dims) {
                    // TODO: implement something smart here instead of raw re-allocation
                    data.reset();
                }
            }
            if (!data) {
                auto&& parameters = _executableNetwork->_function->get_parameters();
                AllocateImplSingle(_inputs, _deviceInputs, *_networkInputs.find(name), [&] (const std::string& blobName) {
                    return parameters.at(_executableNetwork->_inputIndex.at(blobName))->get_element_type();
                }, dims);
                data = _inputs[name];
            }
            checkBlob(data, name, true,
                      foundInput->getTensorDesc().getLayout() != SCALAR
                      ? dims
                      : oneVector);
        }
    } else {
        data = _outputs[name];
        SizeVector dims;
        if (foundOutput->getTensorDesc().getPartialShape().is_static()) {
            dims = foundOutput->getTensorDesc().getDims();
        } else if (_outputTensors[_executableNetwork->_outputIndex.at(name)]->get_partial_shape().is_static()) {
            dims = _outputTensors[_executableNetwork->_outputIndex.at(name)]->get_shape();
        } else {
            THROW_IE_EXCEPTION << "Output blob dimensions are not all known for output name " <<
                name << " with partial shape: " << foundOutput->getTensorDesc().getPartialShape();
        }

        if (data) {
            if (data->getTensorDesc().getDims() != dims) {
                // TODO: implement something smart here instead of raw re-allocation
                data.reset();
            }
        }

        if (!data) {
            auto &&results = _executableNetwork->_function->get_results();
            AllocateImplSingle(_outputs, _networkOutputBlobs, *_networkOutputs.find(name),
                               [&](const std::string &blobName) {
                                   return results.at(_executableNetwork->_outputIndex.at(blobName))->get_element_type();
                               }, dims);
            data = _outputs[name];
        }
        checkBlob(data, name, false,
                  foundOutput->getTensorDesc().getLayout() != SCALAR
                  ? dims
                  : oneVector);
    }
    return data;
}

// ! [infer_request:get_performance_counts]
std::map<std::string, InferenceEngineProfileInfo> TemplateInferRequest::GetPerformanceCounts() const {
    std::map<std::string, InferenceEngineProfileInfo> perfMap;
    InferenceEngineProfileInfo info;
    info.execution_index = 0;
    info.status = InferenceEngineProfileInfo::EXECUTED;

    info.cpu_uSec = info.realTime_uSec = _durations[Preprocess].count();
    perfMap["1. input preprocessing"] = info;
    info.cpu_uSec = info.realTime_uSec = 0;
    perfMap["2. input transfer to a device"] = info;
    info.cpu_uSec = info.realTime_uSec = _durations[StartPipeline].count();
    perfMap["3. execution time"] = info;
    info.cpu_uSec = info.realTime_uSec = 0;
    perfMap["4. output transfer from a device"] = info;
    info.cpu_uSec = info.realTime_uSec = _durations[Postprocess].count();
    perfMap["5. output postprocessing"] = info;
    return perfMap;
}
// ! [infer_request:get_performance_counts]<|MERGE_RESOLUTION|>--- conflicted
+++ resolved
@@ -101,42 +101,9 @@
                          BlobMap& networkBlobMap,
                          GetNetworkPrecisionF&& GetNetworkPrecision) {
     for (auto&& blobData : blobDataMap) {
-<<<<<<< HEAD
         if (blobData.second->getTensorDesc().getPartialShape().is_dynamic()) {
             // Cannot pre-allocate blob for a tensor with unknown dimensions
             continue;
-=======
-        auto& dims = blobData.second->getTensorDesc().getDims();
-        auto& precision = blobData.second->getTensorDesc().getPrecision();
-        auto layout = blobData.second->getTensorDesc().getLayout();
-        Blob::Ptr blob;
-        switch (precision) {
-        case Precision::U8: {
-            blob = InferenceEngine::make_shared_blob<std::uint8_t>({precision, dims, layout});
-        } break;
-        case Precision::FP32 : {
-            blob = InferenceEngine::make_shared_blob<float>({precision, dims, layout});
-        } break;
-        default: IE_THROW() << "Template Plugin: Unsupported Input/Output Presision";
-        }
-        blob->allocate();
-        blobMap[blobData.first] = blob;
-
-        auto networkPresion = GetNetworkPrecision(blobData.first);
-        Blob::Ptr networkBlob;
-        switch (networkPresion) {
-        case ngraph::element::Type_t::f32 : {
-            if (precision == Precision::FP32) {
-                networkBlob = blob;
-            } else {
-                networkBlob = InferenceEngine::make_shared_blob<float>({Precision::FP32, dims, layout});
-            }
-        } break;
-        default: IE_THROW() << "Template Plugin: Unsupported network Input/Output Presision";
-        }
-        if (blob != networkBlob) {
-            networkBlob->allocate();
->>>>>>> a748c26f
         }
         auto& dims = blobData.second->getTensorDesc().getDims();
         AllocateImplSingle(blobMap, networkBlobMap, blobData, GetNetworkPrecision, dims);
