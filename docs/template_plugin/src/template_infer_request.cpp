// Copyright (C) 2018-2021 Intel Corporation
// SPDX-License-Identifier: Apache-2.0
//

#include <utility>
#include <algorithm>
#include <memory>
#include <string>
#include <map>

#include <ie_blob.h>
#include <description_buffer.hpp>
#include <debug.h>
#include <ie_layouts.h>
#include <threading/ie_executor_manager.hpp>
#include <blob_transform.hpp>
#include <ie_parallel.hpp>
#include <ie_memcpy.h>
#include <precision_utils.h>

#include <ie_ngraph_utils.hpp>

#include "template/template_config.hpp"
#include "template_infer_request.hpp"
#include "template_executable_network.hpp"
#include "template_plugin.hpp"
#include "template_itt.hpp"

using namespace TemplatePlugin;
using namespace InferenceEngine;

using Time = std::chrono::high_resolution_clock;

// ! [infer_request:ctor]
TemplateInferRequest::TemplateInferRequest(const InferenceEngine::InputsDataMap&                     networkInputs,
                                           const InferenceEngine::OutputsDataMap&                    networkOutputs,
                                           const std::shared_ptr<TemplatePlugin::ExecutableNetwork>& executableNetwork) :
    InferRequestInternal(networkInputs, networkOutputs),
    _executableNetwork(executableNetwork) {
    // TODO: allocate infer request device and host buffers if needed, fill actual list of profiling tasks

    auto requestID = std::to_string(_executableNetwork->_requestId.fetch_add(1));

    std::string name = _executableNetwork->_function->get_friendly_name() + "_Req" + requestID;
    _profilingTask = {
        openvino::itt::handle("Template" + std::to_string(_executableNetwork->_cfg.deviceId) + "_" + name + "_Preprocess"),
        openvino::itt::handle("Template" + std::to_string(_executableNetwork->_cfg.deviceId) + "_" + name + "_Postprocess"),
        openvino::itt::handle("Template" + std::to_string(_executableNetwork->_cfg.deviceId) + "_" + name + "_StartPipline"),
        openvino::itt::handle("Template" + std::to_string(_executableNetwork->_cfg.deviceId) + "_" + name + "_WaitPipline"),
    };

    _executable = _executableNetwork->_plugin->_backend->compile(_executableNetwork->_function);
    _parameters = _executableNetwork->_function->get_parameters();
    _results = _executableNetwork->_function->get_results();

    allocateDeviceBuffers();
    allocateBlobs();
}
// ! [infer_request:ctor]

// ! [infer_request:dtor]
TemplateInferRequest::~TemplateInferRequest() {
    _executableNetwork->_requestId--;
}
// ! [infer_request:dtor]

void TemplateInferRequest::allocateDeviceBuffers() {
    // Allocate plugin backend specific memory handles
    _inputTensors.resize(_networkInputs.size());
    _outputTensors.resize(_networkOutputs.size());
}

template<typename BlobData, typename GetNetworkPrecisionF>
static void AllocateImplSingle(
                         BlobMap& blobMap,
                         BlobMap& networkBlobMap,
                         BlobData& blobData,
                         GetNetworkPrecisionF&& GetNetworkPrecision,
                         const SizeVector& dims) {
    auto& precision = blobData.second->getTensorDesc().getPrecision();
    auto layout = blobData.second->getTensorDesc().getLayout();
    Blob::Ptr blob;
    blob = make_blob_with_precision({precision, dims, layout});
    blob->allocate();
    blobMap[blobData.first] = blob;

    auto networkPresion = GetNetworkPrecision(blobData.first);
    Blob::Ptr networkBlob;
    if (InferenceEngine::details::convertPrecision(precision) == networkPresion) {
        networkBlob = blob;
    } else {
        networkBlob = make_blob_with_precision({InferenceEngine::details::convertPrecision(networkPresion), dims, layout});
        networkBlob->allocate();
    }
    networkBlobMap[blobData.first] = networkBlob;
}

template<typename BlobDataMap, typename GetNetworkPrecisionF>
static void AllocateImpl(const BlobDataMap& userDataMap,
                         BlobMap& userBlobMap,
                         BlobMap& deviceBlobMap,
                         GetNetworkPrecisionF&& GetNetworkPrecision) {
<<<<<<< HEAD
    for (auto&& blobData : blobDataMap) {
        if (blobData.second->getTensorDesc().getPartialShape().is_dynamic()) {
            // Cannot pre-allocate blob for a tensor with unknown dimensions
            continue;
        }
        auto& dims = blobData.second->getTensorDesc().getDims();
        AllocateImplSingle(blobMap, networkBlobMap, blobData, GetNetworkPrecision, dims);
=======
    for (auto&& userData : userDataMap) {
        auto& dims = userData.second->getTensorDesc().getDims();
        const auto devicePrecision = Precision::FP32;
        const auto deviceLayout = TensorDesc::getLayoutByDims(dims);
        auto userPrecision = userData.second->getTensorDesc().getPrecision();
        auto userLayout = userData.second->getTensorDesc().getLayout();

        Blob::Ptr userBlob;
        switch (userPrecision) {
            case Precision::U8: {
                userBlob = InferenceEngine::make_shared_blob<std::uint8_t>({userPrecision, dims, userLayout});
            } break;
            case Precision::FP32 : {
                userBlob = InferenceEngine::make_shared_blob<float>({userPrecision, dims, userLayout});
            } break;
            default: IE_THROW() << "Template Plugin: Unsupported Input/Output Precision";
        }
        userBlob->allocate();
        userBlobMap[userData.first] = userBlob;

        auto networkPrecision = GetNetworkPrecision(userData.first);
        Blob::Ptr deviceBlob;
        switch (networkPrecision) {
            case ngraph::element::Type_t::f32 : {
                if (userPrecision == devicePrecision && userLayout == deviceLayout) {
                    deviceBlob = userBlob;
                } else {
                    deviceBlob = InferenceEngine::make_shared_blob<float>({devicePrecision, dims, deviceLayout});
                }
            } break;
            default: IE_THROW() << "Template Plugin: Unsupported network Input/Output Presision";
        }
        // preprocessing converts user input blob to desired device input blob automatically
        // NOTE: this is not supported for output user blobs yet
        if (userBlob != deviceBlob) {
            deviceBlob->allocate();
        }
        deviceBlobMap[userData.first] = deviceBlob;
>>>>>>> d314a7c3
    }
}

void TemplateInferRequest::allocateBlobs() {
    auto&& parameters = _executableNetwork->_function->get_parameters();
    AllocateImpl(_networkInputs, _inputs, _deviceInputs, [&] (const std::string& blobName) {
        return parameters.at(_executableNetwork->_inputIndex.at(blobName))->get_element_type();
    });
    auto&& results = _executableNetwork->_function->get_results();
    AllocateImpl(_networkOutputs, _outputs, _networkOutputBlobs, [&] (const std::string& blobName) {
        return results.at(_executableNetwork->_outputIndex.at(blobName))->get_element_type();
    });
}

// ! [infer_request:infer_impl]
void TemplateInferRequest::InferImpl() {
    // TODO: fill with actual list of pipeline stages, which are executed synchronously for sync infer requests
    inferPreprocess();
    startPipeline();
    waitPipeline();  // does nothing in current implementation
    inferPostprocess();
}
// ! [infer_request:infer_impl]

template<typename SrcT, typename DstT>
static void blobCopy(const Blob::Ptr& src, const Blob::Ptr& dst) {
    std::copy_n(InferenceEngine::as<InferenceEngine::MemoryBlob>(src)->rmap().as<const SrcT*>(),
                src->size(),
                InferenceEngine::as<InferenceEngine::MemoryBlob>(dst)->wmap().as<DstT*>());
}

#if 0
static void blobCopy(const Blob::Ptr& src, const Blob::Ptr& dst) {
    switch (src->getTensorDesc().getPrecision()) {
        case Precision::U8 : {
            switch (dst->getTensorDesc().getPrecision()) {
                case Precision::U8 : break;
                case Precision::FP32 : {
                    blobCopy<std::uint8_t, float>(src, dst);
                } break;
                default : {
                    IE_THROW() << "Unsupported precision conversion from "
                        << src->getTensorDesc().getPrecision() <<" to " << dst->getTensorDesc().getPrecision();
                }
            }
        } break;
        case Precision::FP32 : {
            switch (dst->getTensorDesc().getPrecision()) {
                case Precision::FP32 : break;
                case Precision::U8 : {
                    blobCopy<float, std::uint8_t>(src, dst);
                } break;
                default : {
                    IE_THROW() << "Unsupported precision conversion from "
                        << src->getTensorDesc().getPrecision() <<" to " << dst->getTensorDesc().getPrecision();
                }
            }
        } break;
        default : {
            IE_THROW() << "Unsupported precision conversion from " << src->getTensorDesc().getPrecision();
        }
    }
}
#endif

// ! [infer_request:infer_preprocess]
void TemplateInferRequest::inferPreprocess() {
    OV_ITT_SCOPED_TASK(itt::domains::TemplatePlugin, _profilingTask[Preprocess]);
    auto start = Time::now();
    // NOTE: After InferRequestInternal::execDataPreprocessing call
    //       input can points to other memory region than it was allocated in constructor.
    InferRequestInternal::execDataPreprocessing(_deviceInputs);
    for (auto&& networkInput : _deviceInputs) {
        auto index = _executableNetwork->_inputIndex[networkInput.first];
        const auto& parameter = _parameters[index];
        auto parameterShape = m_realShapes.find(networkInput.first) != m_realShapes.end() ?
                ngraph::Shape(m_realShapes.at(networkInput.first)) :
                parameter->get_shape();
        const auto& parameterType = parameter->get_element_type();
        _inputTensors[index] = _executableNetwork->_plugin->_backend->create_tensor(parameterType, parameterShape,
            InferenceEngine::as<InferenceEngine::MemoryBlob>(networkInput.second)->rmap().as<void*>());
    }
    // Go over all outputs in the model, not over all allocated blobs because for a part of the outputs
    // blobs may not be yet allocated due to unknown dimensions
    // TODO: should we really go over all results in the network, or it is better to go over _networkOutputs?
    for (size_t index = 0; index < _results.size(); ++index) {
        _outputTensors[index] = _executableNetwork->_plugin->_backend->create_tensor();
    }
    _durations[Preprocess] = Time::now() - start;
}
// ! [infer_request:infer_preprocess]

// ! [infer_request:start_pipeline]
void TemplateInferRequest::startPipeline() {
    OV_ITT_SCOPED_TASK(itt::domains::TemplatePlugin, _profilingTask[StartPipeline])
    auto start = Time::now();
    _executable->call(_outputTensors, _inputTensors);
    _durations[StartPipeline] = Time::now() - start;
}
// ! [infer_request:start_pipeline]

void TemplateInferRequest::waitPipeline() {
    OV_ITT_SCOPED_TASK(itt::domains::TemplatePlugin, _profilingTask[WaitPipeline])
    auto start = Time::now();
    // TODO: Wait pipeline using driver API or other synchronizations methods
    // NOTE: not used in current implementation since `startPipeline` executes pipiline synchronously
    _durations[WaitPipeline] = Time::now() - start;
}

// ! [infer_request:infer_postprocess]
void TemplateInferRequest::inferPostprocess() {
    OV_ITT_SCOPED_TASK(itt::domains::TemplatePlugin, _profilingTask[Postprocess]);
    auto start = Time::now();
    for (auto&& networkOutput : _networkOutputs) {
        {
            // Touch blob to allocate it
            Blob::Ptr blob;
            GetBlob(networkOutput.first);
        }
        auto outputBlob = _outputs.at(networkOutput.first);
        auto networkOutputBlob = _networkOutputBlobs[networkOutput.first];
        // perform precision conversion of network output's precision and computational
        // graph output's precision are different
        //if (outputBlob->getTensorDesc().getPrecision() != networkOutputBlob->getTensorDesc().getPrecision()) {
        //    blobCopy(networkOutputBlob, outputBlob);
        //}
        // TODO: Copy to source blob only if necessary (like commented out statements above but also consider shapes)
        if (outputBlob->getTensorDesc().getPrecision() != networkOutputBlob->getTensorDesc().getPrecision()) {
            THROW_IE_EXCEPTION << "Disabled any precision conversion for output blobs due to dynamic shape limited implementation";
        }
        auto tensor = _outputTensors[_executableNetwork->_outputIndex.at(networkOutput.first)];
        tensor->read(InferenceEngine::as<InferenceEngine::MemoryBlob>(outputBlob)->wmap().as<char*>(), tensor->get_size_in_bytes());
    }
    _durations[Postprocess] = Time::now() - start;
}
// ! [infer_request:infer_postprocess]

Blob::Ptr TemplateInferRequest::GetBlob(const std::string& name) {
    OV_ITT_SCOPED_TASK(itt::domains::TemplatePlugin, "GetBlob");
    InputInfo::Ptr foundInput;
    DataPtr foundOutput;
    Blob::Ptr data;
    const SizeVector oneVector = { 1 };
    if (findInputAndOutputBlobByName(name, foundInput, foundOutput)) {
        // ROI blob is returned only if it was set previously. Otherwise default blob is returned.
        auto it = _preProcData.find(name);
        if (it != _preProcData.end()) {
            data = it->second->getRoiBlob();
        } else {
            data = _inputs[name];
            const auto& dims = m_realShapes.find(name) != m_realShapes.end() ? m_realShapes[name] : foundInput->getTensorDesc().getDims();
            if (data) {
                if (data->getTensorDesc().getDims() != dims) {
                    // TODO: implement something smart here instead of raw re-allocation
                    data.reset();
                }
            }
            if (!data) {
                auto&& parameters = _executableNetwork->_function->get_parameters();
                AllocateImplSingle(_inputs, _deviceInputs, *_networkInputs.find(name), [&] (const std::string& blobName) {
                    return parameters.at(_executableNetwork->_inputIndex.at(blobName))->get_element_type();
                }, dims);
                data = _inputs[name];
            }
            checkBlob(data, name, true,
                      foundInput->getTensorDesc().getLayout() != SCALAR
                      ? dims
                      : oneVector);
        }
    } else {
        data = _outputs[name];
        SizeVector dims;
        if (foundOutput->getTensorDesc().getPartialShape().is_static()) {
            dims = foundOutput->getTensorDesc().getDims();
        } else if (_outputTensors[_executableNetwork->_outputIndex.at(name)]->get_partial_shape().is_static()) {
            dims = _outputTensors[_executableNetwork->_outputIndex.at(name)]->get_shape();
        } else {
            THROW_IE_EXCEPTION << "Output blob dimensions are not all known for output name " <<
                name << " with partial shape: " << foundOutput->getTensorDesc().getPartialShape();
        }

        if (data) {
            if (data->getTensorDesc().getDims() != dims) {
                // TODO: implement something smart here instead of raw re-allocation
                data.reset();
            }
        }

        if (!data) {
            auto &&results = _executableNetwork->_function->get_results();
            AllocateImplSingle(_outputs, _networkOutputBlobs, *_networkOutputs.find(name),
                               [&](const std::string &blobName) {
                                   return results.at(_executableNetwork->_outputIndex.at(blobName))->get_element_type();
                               }, dims);
            data = _outputs[name];
        }
        checkBlob(data, name, false,
                  foundOutput->getTensorDesc().getLayout() != SCALAR
                  ? dims
                  : oneVector);
    }
    return data;
}

// ! [infer_request:get_performance_counts]
std::map<std::string, InferenceEngineProfileInfo> TemplateInferRequest::GetPerformanceCounts() const {
    std::map<std::string, InferenceEngineProfileInfo> perfMap;
    InferenceEngineProfileInfo info;
    info.execution_index = 0;
    info.status = InferenceEngineProfileInfo::EXECUTED;

    info.cpu_uSec = info.realTime_uSec = _durations[Preprocess].count();
    perfMap["1. input preprocessing"] = info;
    info.cpu_uSec = info.realTime_uSec = 0;
    perfMap["2. input transfer to a device"] = info;
    info.cpu_uSec = info.realTime_uSec = _durations[StartPipeline].count();
    perfMap["3. execution time"] = info;
    info.cpu_uSec = info.realTime_uSec = 0;
    perfMap["4. output transfer from a device"] = info;
    info.cpu_uSec = info.realTime_uSec = _durations[Postprocess].count();
    perfMap["5. output postprocessing"] = info;
    return perfMap;
}
// ! [infer_request:get_performance_counts]<|MERGE_RESOLUTION|>--- conflicted
+++ resolved
@@ -72,27 +72,28 @@
 
 template<typename BlobData, typename GetNetworkPrecisionF>
 static void AllocateImplSingle(
-                         BlobMap& blobMap,
-                         BlobMap& networkBlobMap,
-                         BlobData& blobData,
+                         BlobMap& userBlobMap,
+                         BlobMap& deviceBlobMap,
+                         BlobData& userData,
                          GetNetworkPrecisionF&& GetNetworkPrecision,
                          const SizeVector& dims) {
-    auto& precision = blobData.second->getTensorDesc().getPrecision();
-    auto layout = blobData.second->getTensorDesc().getLayout();
-    Blob::Ptr blob;
-    blob = make_blob_with_precision({precision, dims, layout});
-    blob->allocate();
-    blobMap[blobData.first] = blob;
-
-    auto networkPresion = GetNetworkPrecision(blobData.first);
-    Blob::Ptr networkBlob;
-    if (InferenceEngine::details::convertPrecision(precision) == networkPresion) {
-        networkBlob = blob;
+    auto userPrecision = userData.second->getTensorDesc().getPrecision();
+    auto userLayout = userData.second->getTensorDesc().getLayout();
+
+    Blob::Ptr userBlob;
+    userBlob = make_blob_with_precision({userPrecision, dims, userLayout});
+    userBlob->allocate();
+    userBlobMap[userData.first] = userBlob;
+
+    auto networkPrecision = GetNetworkPrecision(userData.first);
+    Blob::Ptr deviceBlob;
+    if (InferenceEngine::details::convertPrecision(userPrecision) == networkPrecision) {
+        deviceBlob = userBlob;
     } else {
-        networkBlob = make_blob_with_precision({InferenceEngine::details::convertPrecision(networkPresion), dims, layout});
-        networkBlob->allocate();
-    }
-    networkBlobMap[blobData.first] = networkBlob;
+        deviceBlob = make_blob_with_precision({InferenceEngine::details::convertPrecision(networkPrecision), dims, userLayout});
+        deviceBlob->allocate();
+    }
+    deviceBlobMap[userData.first] = deviceBlob;
 }
 
 template<typename BlobDataMap, typename GetNetworkPrecisionF>
@@ -100,54 +101,13 @@
                          BlobMap& userBlobMap,
                          BlobMap& deviceBlobMap,
                          GetNetworkPrecisionF&& GetNetworkPrecision) {
-<<<<<<< HEAD
-    for (auto&& blobData : blobDataMap) {
-        if (blobData.second->getTensorDesc().getPartialShape().is_dynamic()) {
-            // Cannot pre-allocate blob for a tensor with unknown dimensions
+    for (auto&& userData : userDataMap) {
+        if (userData.second->getTensorDesc().getPartialShape().is_dynamic()) {
+            // Cannot pre-allocate userBlob for a tensor with unknown dimensions
             continue;
         }
-        auto& dims = blobData.second->getTensorDesc().getDims();
-        AllocateImplSingle(blobMap, networkBlobMap, blobData, GetNetworkPrecision, dims);
-=======
-    for (auto&& userData : userDataMap) {
         auto& dims = userData.second->getTensorDesc().getDims();
-        const auto devicePrecision = Precision::FP32;
-        const auto deviceLayout = TensorDesc::getLayoutByDims(dims);
-        auto userPrecision = userData.second->getTensorDesc().getPrecision();
-        auto userLayout = userData.second->getTensorDesc().getLayout();
-
-        Blob::Ptr userBlob;
-        switch (userPrecision) {
-            case Precision::U8: {
-                userBlob = InferenceEngine::make_shared_blob<std::uint8_t>({userPrecision, dims, userLayout});
-            } break;
-            case Precision::FP32 : {
-                userBlob = InferenceEngine::make_shared_blob<float>({userPrecision, dims, userLayout});
-            } break;
-            default: IE_THROW() << "Template Plugin: Unsupported Input/Output Precision";
-        }
-        userBlob->allocate();
-        userBlobMap[userData.first] = userBlob;
-
-        auto networkPrecision = GetNetworkPrecision(userData.first);
-        Blob::Ptr deviceBlob;
-        switch (networkPrecision) {
-            case ngraph::element::Type_t::f32 : {
-                if (userPrecision == devicePrecision && userLayout == deviceLayout) {
-                    deviceBlob = userBlob;
-                } else {
-                    deviceBlob = InferenceEngine::make_shared_blob<float>({devicePrecision, dims, deviceLayout});
-                }
-            } break;
-            default: IE_THROW() << "Template Plugin: Unsupported network Input/Output Presision";
-        }
-        // preprocessing converts user input blob to desired device input blob automatically
-        // NOTE: this is not supported for output user blobs yet
-        if (userBlob != deviceBlob) {
-            deviceBlob->allocate();
-        }
-        deviceBlobMap[userData.first] = deviceBlob;
->>>>>>> d314a7c3
+        AllocateImplSingle(userBlobMap, deviceBlobMap, userData, GetNetworkPrecision, dims);
     }
 }
 
