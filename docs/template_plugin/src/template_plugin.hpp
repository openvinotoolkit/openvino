// Copyright (C) 2018-2021 Intel Corporation
// SPDX-License-Identifier: Apache-2.0
//

#pragma once

#include <cpp_interfaces/impl/ie_plugin_internal.hpp>

#include "backend.hpp"
#include "template_config.hpp"
#include "template_executable_network.hpp"

//! [plugin:header]
namespace TemplatePlugin {

class Plugin : public InferenceEngine::InferencePluginInternal {
public:
    using Ptr = std::shared_ptr<Plugin>;

    Plugin();
    ~Plugin();

    void SetConfig(const std::map<std::string, std::string>& config) override;
    InferenceEngine::QueryNetworkResult QueryNetwork(const InferenceEngine::CNNNetwork& network,
                                                     const std::map<std::string, std::string>& config) const override;
    InferenceEngine::ExecutableNetworkInternal::Ptr LoadExeNetworkImpl(const InferenceEngine::CNNNetwork& network,
                                                                       const std::map<std::string, std::string>& config) override;
    void AddExtension(InferenceEngine::IExtensionPtr extension) override;
<<<<<<< HEAD
    InferenceEngine::Parameter GetConfig(const std::string& name, const std::map<std::string, InferenceEngine::Parameter> & options) const override;
    InferenceEngine::Parameter GetMetric(const std::string& name, const std::map<std::string, InferenceEngine::Parameter> & options) const override;
    InferenceEngine::IExecutableNetworkInternal::Ptr ImportNetwork(std::istream& model, const std::map<std::string, std::string>& config) override;
=======
    InferenceEngine::Parameter GetConfig(const std::string& name, const std::map<std::string, InferenceEngine::Parameter>& options) const override;
    InferenceEngine::Parameter GetMetric(const std::string& name, const std::map<std::string, InferenceEngine::Parameter>& options) const override;
    InferenceEngine::ExecutableNetworkInternal::Ptr ImportNetworkImpl(std::istream& model, const std::map<std::string, std::string>& config) override;
>>>>>>> cc810297

private:
    friend class ExecutableNetwork;
    friend class TemplateInferRequest;

    std::shared_ptr<ngraph::runtime::Backend> _backend;
    Configuration _cfg;
    InferenceEngine::ITaskExecutor::Ptr _waitExecutor;
};

}  // namespace TemplatePlugin
   //! [plugin:header]<|MERGE_RESOLUTION|>--- conflicted
+++ resolved
@@ -26,15 +26,9 @@
     InferenceEngine::ExecutableNetworkInternal::Ptr LoadExeNetworkImpl(const InferenceEngine::CNNNetwork& network,
                                                                        const std::map<std::string, std::string>& config) override;
     void AddExtension(InferenceEngine::IExtensionPtr extension) override;
-<<<<<<< HEAD
-    InferenceEngine::Parameter GetConfig(const std::string& name, const std::map<std::string, InferenceEngine::Parameter> & options) const override;
-    InferenceEngine::Parameter GetMetric(const std::string& name, const std::map<std::string, InferenceEngine::Parameter> & options) const override;
-    InferenceEngine::IExecutableNetworkInternal::Ptr ImportNetwork(std::istream& model, const std::map<std::string, std::string>& config) override;
-=======
     InferenceEngine::Parameter GetConfig(const std::string& name, const std::map<std::string, InferenceEngine::Parameter>& options) const override;
     InferenceEngine::Parameter GetMetric(const std::string& name, const std::map<std::string, InferenceEngine::Parameter>& options) const override;
-    InferenceEngine::ExecutableNetworkInternal::Ptr ImportNetworkImpl(std::istream& model, const std::map<std::string, std::string>& config) override;
->>>>>>> cc810297
+    InferenceEngine::IExecutableNetworkInternal::Ptr ImportNetwork(std::istream& model, const std::map<std::string, std::string>& config) override;
 
 private:
     friend class ExecutableNetwork;
