// Copyright (C) 2018-2021 Intel Corporation
// SPDX-License-Identifier: Apache-2.0
//

<<<<<<< HEAD
=======
#include <ngraph/ngraph.hpp>
>>>>>>> 6bd0873a
#include "openvino/core/shape.hpp"
#include "openvino/runtime/allocator.hpp"
#include "openvino/runtime/tensor.hpp"
#include "openvino/runtime/core.hpp"
#include "openvino/core/type/element_type.hpp"

<<<<<<< HEAD
#include "shared_test_classes/base/layer_test_utils.hpp"
=======
#include <shared_test_classes/base/layer_test_utils.hpp>
>>>>>>> 6bd0873a

namespace reference_tests {

class CommonReferenceTest {
public:
    CommonReferenceTest();

    void Exec();
    void LoadNetwork();
    void FillInputs();
    void Infer();
    void Validate();

private:
    void ValidateBlobs(const ov::runtime::Tensor& refBlob, const ov::runtime::Tensor& outBlob);

protected:
    const std::string targetDevice;
    std::shared_ptr<ov::runtime::Core> core;
    std::shared_ptr<ov::Function> function;

    ov::runtime::ExecutableNetwork executableNetwork;
    ov::runtime::InferRequest inferRequest;
    std::vector<ov::runtime::Tensor> inputData;
    std::vector<ov::runtime::Tensor> refOutData;
    float threshold = 1e-2f;
};

template <class T>
<<<<<<< HEAD
ov::runtime::Tensor CreateTensor(const ov::element::Type& element_type, const std::vector<T>& values, size_t size = 0) {
=======
ov::runtime::Tensor CreateBlob(const ov::element::Type& element_type, const std::vector<T>& values, size_t size = 0) {
>>>>>>> 6bd0873a
    size_t real_size = size ? size : values.size() * sizeof(T) / element_type.size();
    ov::runtime::Tensor tensor { element_type, {real_size} };
    std::memcpy(tensor.data(), values.data(), std::min(real_size * element_type.size(), sizeof(T) * values.size()));

    return tensor;
}

///
/// Class which should help to build data for single input
///
struct Tensor {
    Tensor() = default;

    Tensor(const ov::Shape& shape, ov::element::Type type, const ov::runtime::Tensor& data): shape {shape}, type {type}, data {data} {}

    template <typename T>
    Tensor(const ov::Shape& shape, ov::element::Type type, const std::vector<T>& data_elements)
<<<<<<< HEAD
        : Tensor {shape, type, CreateTensor(type, data_elements)} {}
=======
        : Tensor {shape, type, CreateBlob(type, data_elements)} {}
>>>>>>> 6bd0873a

    ov::Shape shape;
    ov::element::Type type;
    ov::runtime::Tensor data;
};

///
/// Class which should helps build test parameters.
///
/// e.g.:
/// struct Params {
///     Tensor i,o;
///     int mul;
/// };
/// struct TestParamsBuilder : ParamsBuilder<Params>
///     REFERENCE_TESTS_ADD_SET_PARAM(TestParamsBuilder, i);
///     REFERENCE_TESTS_ADD_SET_PARAM(TestParamsBuilder, o);
///     REFERENCE_TESTS_ADD_SET_PARAM(TestParamsBuilder, mul);
/// };
///
/// const Params p = TestParamsBuilder{}
///                  .i(Tensor{{0}, i32, {1}})
///                  .o(Tensor{{0}, i32, {1}})
///                  .mul(10);
template <typename Params>
class ParamsBuilder {
protected:
    Params params;

public:
    operator Params() const {
        return params;
    }
};
#define REFERENCE_TESTS_ADD_SET_PARAM(builder_type, param_to_set) \
    builder_type& param_to_set(decltype(params.param_to_set) t) { \
        params.param_to_set = std::move(t);                       \
        return *this;                                             \
    }

}  // namespace reference_tests<|MERGE_RESOLUTION|>--- conflicted
+++ resolved
@@ -2,21 +2,11 @@
 // SPDX-License-Identifier: Apache-2.0
 //
 
-<<<<<<< HEAD
-=======
-#include <ngraph/ngraph.hpp>
->>>>>>> 6bd0873a
 #include "openvino/core/shape.hpp"
 #include "openvino/runtime/allocator.hpp"
 #include "openvino/runtime/tensor.hpp"
 #include "openvino/runtime/core.hpp"
 #include "openvino/core/type/element_type.hpp"
-
-<<<<<<< HEAD
-#include "shared_test_classes/base/layer_test_utils.hpp"
-=======
-#include <shared_test_classes/base/layer_test_utils.hpp>
->>>>>>> 6bd0873a
 
 namespace reference_tests {
 
@@ -46,11 +36,7 @@
 };
 
 template <class T>
-<<<<<<< HEAD
 ov::runtime::Tensor CreateTensor(const ov::element::Type& element_type, const std::vector<T>& values, size_t size = 0) {
-=======
-ov::runtime::Tensor CreateBlob(const ov::element::Type& element_type, const std::vector<T>& values, size_t size = 0) {
->>>>>>> 6bd0873a
     size_t real_size = size ? size : values.size() * sizeof(T) / element_type.size();
     ov::runtime::Tensor tensor { element_type, {real_size} };
     std::memcpy(tensor.data(), values.data(), std::min(real_size * element_type.size(), sizeof(T) * values.size()));
@@ -68,11 +54,7 @@
 
     template <typename T>
     Tensor(const ov::Shape& shape, ov::element::Type type, const std::vector<T>& data_elements)
-<<<<<<< HEAD
         : Tensor {shape, type, CreateTensor(type, data_elements)} {}
-=======
-        : Tensor {shape, type, CreateBlob(type, data_elements)} {}
->>>>>>> 6bd0873a
 
     ov::Shape shape;
     ov::element::Type type;
