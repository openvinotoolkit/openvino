--- conflicted
+++ resolved
@@ -36,13 +36,9 @@
 };
 
 template <class T>
-<<<<<<< HEAD
-ov::runtime::Tensor CreateBlob(const ov::element::Type& element_type,
+ov::runtime::Tensor CreateTensor(const ov::element::Type& element_type,
                                const std::vector<T>& values,
                                size_t size = 0) {
-=======
-ov::runtime::Tensor CreateTensor(const ov::element::Type& element_type, const std::vector<T>& values, size_t size = 0) {
->>>>>>> 1e6fd56e
     size_t real_size = size ? size : values.size() * sizeof(T) / element_type.size();
     ov::runtime::Tensor tensor { element_type, {real_size} };
     std::memcpy(tensor.data(), values.data(), std::min(real_size * element_type.size(), sizeof(T) * values.size()));
@@ -52,7 +48,7 @@
 
 // Create blob with correct input shape (not 1-dimensional). Will be used in tests with dynamic input shapes
 template <class T>
-ov::runtime::Tensor CreateBlob(const ov::Shape& shape,
+ov::runtime::Tensor CreateTensor(const ov::Shape& shape,
                                const ov::element::Type& element_type,
                                const std::vector<T>& values) {
     ov::runtime::Tensor tensor { element_type, shape };
@@ -76,7 +72,7 @@
     // Temporary constructor to create blob with passed input shape (not 1-dimensional)
     template <typename T>
     Tensor(ov::element::Type type, const ov::Shape& shape, const std::vector<T>& data_elements)
-            : Tensor {shape, type, CreateBlob(shape, type, data_elements)} {}
+            : Tensor {shape, type, CreateTensor(shape, type, data_elements)} {}
 
     ov::Shape shape;
     ov::element::Type type;
