--- conflicted
+++ resolved
@@ -30,17 +30,14 @@
         // TODO: Round with f16 is not supported
         R"(.*smoke_Hetero_BehaviorTests.*OVExecNetwork.*readFromV10IR.*)",
 
-<<<<<<< HEAD
         // CVS-63948
         R"(.*ReferenceConstantLayerTest.*_tensor_2constant)",
         R"(.*ReferenceConstantLayerTest.*_constant_equality_bool)",
         R"(.*ReferenceConstantLayerTest.*_constant_multi_use)",
-=======
         // CVS-64094
         R"(.*ReferenceLogSoftmaxLayerTest.*4.*iType=f16.*axis=.*1.*)",
         // CVS-64080
         R"(.*ReferenceMishLayerTest.*dimensionDynamic.*)",
->>>>>>> d4820b1b
     };
 
 #ifdef _WIN32
