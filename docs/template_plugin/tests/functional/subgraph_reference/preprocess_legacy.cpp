// Copyright (C) 2021 Intel Corporation
// SPDX-License-Identifier: Apache-2.0
//

#include <gtest/gtest.h>

#include <ie_ngraph_utils.hpp>
#include <openvino/core/preprocess/pre_post_process.hpp>
#include <shared_test_classes/base/layer_test_utils.hpp>
#include <shared_test_classes/single_layer/convert_color_i420.hpp>
#include <shared_test_classes/single_layer/convert_color_nv12.hpp>
#include <vector>

#include "base_reference_cnn_test.hpp"
#include "ngraph_functions/builders.hpp"

#ifdef ENABLE_GAPI_PREPROCESSING

using namespace ov;
using namespace ov::preprocess;
using namespace reference_tests;
namespace {

class ReferencePreprocessLegacyTest : public testing::Test, public ReferenceCNNTest {
public:
    void SetUp() override {
        SKIP_IF_CURRENT_TEST_IS_DISABLED()
    }
};

} // namespace

static std::shared_ptr<Function> create_simple_function(element::Type type, const PartialShape& shape) {
    auto data1 = std::make_shared<op::v0::Parameter>(type, shape);
    data1->set_friendly_name("input1");
    data1->get_output_tensor(0).set_names({"tensor_input1", "input1"});
    auto c = op::v0::Constant::create(type, {1}, {0});
    auto op = std::make_shared<op::v1::Add>(data1, c);
    op->set_friendly_name("Add0");
    auto res = std::make_shared<op::v0::Result>(op);
    res->set_friendly_name("Result1");
    res->get_output_tensor(0).set_names({"tensor_output1", "Result1", "Add0"});
    return std::make_shared<ov::Function>(ResultVector{res}, ParameterVector{data1});
}

static std::shared_ptr<Function> create_simple_function_yuv(const PartialShape& shape) {
    auto data1 = std::make_shared<op::v0::Parameter>(element::u8, shape);
    data1->set_friendly_name("input1");
    data1->get_output_tensor(0).set_names({"tensor_input1", "input1"});
    auto op = std::make_shared<op::v0::Convert>(data1, element::f32);
    op->set_friendly_name("Convert1");
    auto res = std::make_shared<op::v0::Result>(op);
    res->set_friendly_name("Result1");
    res->get_output_tensor(0).set_names({"tensor_output1", "Result1", "Convert1"});
    return std::make_shared<ov::Function>(ResultVector{res}, ParameterVector{data1});
}

TEST_F(ReferencePreprocessLegacyTest, mean) {
    function = create_simple_function(element::f32, Shape{1, 3, 2, 2});
    function = PrePostProcessor(function).input(InputInfo().preprocess(PreProcessSteps().mean(1.f))).build();

    auto f2 = create_simple_function(element::f32, Shape{1, 3, 2, 2});
    legacy_network = InferenceEngine::CNNNetwork(f2);
    auto &preProcess = legacy_network.getInputsInfo().begin()->second->getPreProcess();
    preProcess.init(3);
    preProcess[0]->meanValue = 1;
    preProcess[1]->meanValue = 1;
    preProcess[2]->meanValue = 1;
    preProcess[0]->stdScale = 1;
    preProcess[1]->stdScale = 1;
    preProcess[2]->stdScale = 1;
    preProcess.setVariant(InferenceEngine::MEAN_VALUE);
    Exec();
}

TEST_F(ReferencePreprocessLegacyTest, mean_scale) {
    function = create_simple_function(element::f32, Shape{1, 3, 20, 20});
    function = PrePostProcessor(function).input(InputInfo().preprocess(PreProcessSteps().scale(2.f))).build();

    auto f2 = create_simple_function(element::f32, Shape{1, 3, 20, 20});
    legacy_network = InferenceEngine::CNNNetwork(f2);
    auto &preProcess = legacy_network.getInputsInfo().begin()->second->getPreProcess();
    preProcess.init(3);
    preProcess[0]->meanValue = 0;
    preProcess[1]->meanValue = 0;
    preProcess[2]->meanValue = 0;
    preProcess[0]->stdScale = 2;
    preProcess[1]->stdScale = 2;
    preProcess[2]->stdScale = 2;
    preProcess.setVariant(InferenceEngine::MEAN_VALUE);
    Exec();
}

TEST_F(ReferencePreprocessLegacyTest, resize) {
    function = create_simple_function(element::f32, Shape{1, 3, 5, 5});
    auto f2 = create_simple_function(element::f32, Shape{1, 3, 5, 5});
    legacy_network = InferenceEngine::CNNNetwork(f2);

    function = PrePostProcessor(function).input(InputInfo()
            .tensor(InputTensorInfo().set_layout("NCHW").set_spatial_static_shape(42, 30))
            .preprocess(PreProcessSteps().resize(ResizeAlgorithm::RESIZE_LINEAR))
            .network(InputNetworkInfo().set_layout("NCHW")))
                    .build();

    auto &preProcess = legacy_network.getInputsInfo().begin()->second->getPreProcess();
    preProcess.setResizeAlgorithm(InferenceEngine::ResizeAlgorithm::RESIZE_BILINEAR);
    Exec();
}

class ConvertNV12WithLegacyTest: public ReferencePreprocessLegacyTest {
public:
    // Create OV20 function with pre-processing +  legacy network + reference NV12 inputs
    void SetupAndExec(size_t height, size_t width, std::vector<uint8_t>& ov20_input_yuv) {
        function = create_simple_function_yuv(Shape{1, 3, height, width});
        auto f2 = create_simple_function_yuv(Shape{1, 3, height, width});
        legacy_network = InferenceEngine::CNNNetwork(f2);
        inputData.clear();
        legacy_input_blobs.clear();

        function = PrePostProcessor(function).input(InputInfo()
                                                    .tensor(InputTensorInfo().set_color_format(
                                                            ColorFormat::NV12_SINGLE_PLANE))
                                                    .preprocess(PreProcessSteps().convert_color(ColorFormat::BGR))
                                                    .network(InputNetworkInfo().set_layout("NCHW")))
                .build();

        const auto &param = function->get_parameters()[0];
        inputData.emplace_back(param->get_element_type(), param->get_shape(), ov20_input_yuv.data());

        // Legacy way
        legacy_network.getInputsInfo().begin()->second->setLayout(InferenceEngine::Layout::NCHW);
        legacy_network.getInputsInfo().begin()->second->setPrecision(InferenceEngine::Precision::U8);

        auto &preProcess = legacy_network.getInputsInfo().begin()->second->getPreProcess();
        preProcess.setColorFormat(InferenceEngine::NV12);
        // Fill legacy blob
        auto legacy_input_y = std::vector<uint8_t>(ov20_input_yuv.begin(),
                                                   ov20_input_yuv.begin() + ov20_input_yuv.size() * 2 / 3);
        auto legacy_input_uv = std::vector<uint8_t>(ov20_input_yuv.begin() + ov20_input_yuv.size() * 2 / 3,
                                                    ov20_input_yuv.end());
        const InferenceEngine::TensorDesc y_plane_desc(InferenceEngine::Precision::U8,
                                                       {1, 1, height, width},
                                                       InferenceEngine::Layout::NHWC);
        const InferenceEngine::TensorDesc uv_plane_desc(InferenceEngine::Precision::U8,
                                                        {1, 2, height / 2, width / 2},
                                                        InferenceEngine::Layout::NHWC);

        auto y_blob = InferenceEngine::make_shared_blob<uint8_t>(y_plane_desc, legacy_input_y.data());
        auto uv_blob = InferenceEngine::make_shared_blob<uint8_t>(uv_plane_desc, legacy_input_uv.data());
        legacy_input_blobs["input1"] = InferenceEngine::make_shared_blob<InferenceEngine::NV12Blob>(y_blob, uv_blob);

        // Exec now
        Exec();
    }

    void Validate() override {
        threshold = 1.f;
        abs_threshold = 1.f;
        // No pixels with deviation of more than 1 color step
        ReferencePreprocessLegacyTest::Validate();

        // Less than 2% of deviations with 1 color step. 2% is experimental value
        // For very precise (acceptable) float calculations - 1.4% deviation with G-API/OpenCV is observed
        LayerTestsDefinitions::NV12TestUtils::ValidateColors(outputs_legacy[0].data<float>(),
                                            outputs_ov20[0].data<float>(), outputs_legacy[0].get_size(), 0.02);
    }
};

TEST_F(ConvertNV12WithLegacyTest, convert_nv12_full_color_range) {
    size_t height = 128;
    size_t width = 128;
    int b_step = 5;
    int b_dim = 255 / b_step + 1;

    // Test various possible r/g/b values within dimensions
    auto ov20_input_yuv = LayerTestsDefinitions::NV12TestUtils::color_test_image(height, width, b_step);

    SetupAndExec(height * b_dim, width, ov20_input_yuv);
}

TEST_F(ConvertNV12WithLegacyTest, convert_nv12_colored) {
    auto input_yuv = std::vector<uint8_t> {235, 81, 235, 81, 109, 184};
    SetupAndExec(2, 2, input_yuv);
}

<<<<<<< HEAD
//------------ I420 Legacy tests --------------
class ConvertI420WithLegacyTest: public ReferencePreprocessLegacyTest {
public:
    // Create OV20 function with pre-processing +  legacy network + reference I420 inputs
    void SetupAndExec(size_t height, size_t width, std::vector<uint8_t>& ov20_input_yuv) {
        function = create_simple_function_yuv(Shape{1, 3, height, width});
        auto f2 = create_simple_function_yuv(Shape{1, 3, height, width});
        legacy_network = InferenceEngine::CNNNetwork(f2);
        inputData.clear();
        legacy_input_blobs.clear();

        auto p = PrePostProcessor(function);
        auto& input_info = p.input();
        input_info.tensor().set_color_format(ColorFormat::I420_SINGLE_PLANE);
        input_info.preprocess().convert_color(ColorFormat::BGR);
        input_info.network().set_layout("NCHW");
        function = p.build();

        const auto &param = function->get_parameters()[0];
        inputData.emplace_back(param->get_element_type(), param->get_shape(), ov20_input_yuv.data());

        // Legacy way
        legacy_network.getInputsInfo().begin()->second->setLayout(InferenceEngine::Layout::NCHW);
        legacy_network.getInputsInfo().begin()->second->setPrecision(InferenceEngine::Precision::U8);

        auto &preProcess = legacy_network.getInputsInfo().begin()->second->getPreProcess();
        preProcess.setColorFormat(InferenceEngine::I420);
        // Fill legacy blob
        auto legacy_input_y = std::vector<uint8_t>(ov20_input_yuv.begin(),
                                                   ov20_input_yuv.begin() + ov20_input_yuv.size() * 2 / 3);
        auto legacy_input_u = std::vector<uint8_t>(ov20_input_yuv.begin() + ov20_input_yuv.size() * 2 / 3,
                                                   ov20_input_yuv.begin() + ov20_input_yuv.size() * 5 / 6);
        auto legacy_input_v = std::vector<uint8_t>(ov20_input_yuv.begin() + ov20_input_yuv.size() * 5 / 6,
                                                    ov20_input_yuv.end());
        const InferenceEngine::TensorDesc y_plane_desc(InferenceEngine::Precision::U8,
                                                       {1, 1, height, width},
                                                       InferenceEngine::Layout::NHWC);
        const InferenceEngine::TensorDesc uv_plane_desc(InferenceEngine::Precision::U8,
                                                        {1, 1, height / 2, width / 2},
                                                        InferenceEngine::Layout::NHWC);

        auto y_blob = InferenceEngine::make_shared_blob<uint8_t>(y_plane_desc, legacy_input_y.data());
        auto u_blob = InferenceEngine::make_shared_blob<uint8_t>(uv_plane_desc, legacy_input_u.data());
        auto v_blob = InferenceEngine::make_shared_blob<uint8_t>(uv_plane_desc, legacy_input_v.data());
        legacy_input_blobs["input1"] = InferenceEngine::make_shared_blob<InferenceEngine::I420Blob>(y_blob, u_blob, v_blob);

        // Exec now
        Exec();
    }

    void Validate() override {
        threshold = 1.f;
        abs_threshold = 1.f;
        // No pixels with deviation of more than 1 color step
        ReferencePreprocessLegacyTest::Validate();

        // Less than 2% of deviations with 1 color step. 2% is experimental value
        // For very precise (acceptable) float calculations - 1.4% deviation with G-API/OpenCV is observed
        LayerTestsDefinitions::I420TestUtils::ValidateColors(outputs_legacy[0].data<float>(),
                                                             outputs_ov20[0].data<float>(), outputs_legacy[0].get_size(), 0.02);
    }
};

TEST_F(ConvertI420WithLegacyTest, convert_i420_full_color_range) {
    size_t height = 128;
    size_t width = 128;
    int b_step = 5;
    int b_dim = 255 / b_step + 1;

    // Test various possible r/g/b values within dimensions
    auto ov20_input_yuv = LayerTestsDefinitions::I420TestUtils::color_test_image(height, width, b_step);

    SetupAndExec(height * b_dim, width, ov20_input_yuv);
}
=======
#endif // ENABLE_GAPI_PREPROCESSING
>>>>>>> be786ee7
<|MERGE_RESOLUTION|>--- conflicted
+++ resolved
@@ -183,7 +183,6 @@
     SetupAndExec(2, 2, input_yuv);
 }
 
-<<<<<<< HEAD
 //------------ I420 Legacy tests --------------
 class ConvertI420WithLegacyTest: public ReferencePreprocessLegacyTest {
 public:
@@ -258,6 +257,5 @@
 
     SetupAndExec(height * b_dim, width, ov20_input_yuv);
 }
-=======
-#endif // ENABLE_GAPI_PREPROCESSING
->>>>>>> be786ee7
+
+#endif // ENABLE_GAPI_PREPROCESSING