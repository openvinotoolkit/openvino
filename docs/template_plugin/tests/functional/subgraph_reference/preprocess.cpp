--- conflicted
+++ resolved
@@ -532,20 +532,6 @@
     return res;
 }
 
-<<<<<<< HEAD
-static RefPreprocessParams postprocess_2_inputs_basic() {
-    RefPreprocessParams res("postprocess_2_inputs_basic");
-    res.function = []() {
-        auto f = create_2inputs(element::f32, Shape{1, 3, 1, 2});
-        f = PrePostProcessor()
-                .output(OutputInfo("tensor_output1")
-                                .network(OutputNetworkInfo().set_layout("NCHW"))
-                                .postprocess(PostProcessSteps().convert_layout())
-                                .tensor(OutputTensorInfo().set_layout("NHWC")))
-                .output(OutputInfo("tensor_output2")
-                                .postprocess(PostProcessSteps().convert_element_type())
-                                .tensor(OutputTensorInfo().set_element_type(element::u8)))
-=======
 static RefPreprocessParams convert_color_nv12_to_bgr_two_planes() {
     RefPreprocessParams res("convert_color_nv12_to_bgr_two_planes");
     res.abs_threshold = 2.f; // Allow small color conversion deviations
@@ -558,20 +544,10 @@
                                                .set_color_format(ColorFormat::NV12_TWO_PLANES))
                                .preprocess(PreProcessSteps()
                                                    .convert_color(ColorFormat::BGR)))
->>>>>>> f57dc05c
-                .build(f);
-        return f;
-    };
-
-<<<<<<< HEAD
-    res.inputs.emplace_back(Shape{1, 3, 1, 2}, element::f32, std::vector<float>{1.1, 2.1, 3.1, 4.1, 5.1, 6.1});
-    res.inputs.emplace_back(Shape{1, 3, 1, 2}, element::f32, std::vector<float>{1.1, 2.1, 3.1, 4.1, 5.1, 6.1});
-    res.expected.emplace_back(Shape{1, 1, 2, 3}, element::f32, std::vector<float>{1.1, 3.1, 5.1, 2.1, 4.1, 6.1});
-    res.expected.emplace_back(Shape{1, 3, 1, 2}, element::u8, std::vector<uint8_t>{1, 2, 3, 4, 5, 6});
-    return res;
-}
-
-=======
+                .build(f);
+        return f;
+    };
+
     // clang-format off
     auto input_y = std::vector<uint8_t> {81, 81, 145, 145,      // RRGG
                                          81, 81, 145, 145,      // RRGG
@@ -702,7 +678,28 @@
     res.expected.emplace_back(out_shape, element::f32, exp_out);
     return res;
 }
->>>>>>> f57dc05c
+
+static RefPreprocessParams postprocess_2_inputs_basic() {
+    RefPreprocessParams res("postprocess_2_inputs_basic");
+    res.function = []() {
+        auto f = create_2inputs(element::f32, Shape{1, 3, 1, 2});
+        f = PrePostProcessor()
+                .output(OutputInfo("tensor_output1")
+                                .network(OutputNetworkInfo().set_layout("NCHW"))
+                                .postprocess(PostProcessSteps().convert_layout())
+                                .tensor(OutputTensorInfo().set_layout("NHWC")))
+                .output(OutputInfo("tensor_output2")
+                                .postprocess(PostProcessSteps().convert_element_type())
+                                .tensor(OutputTensorInfo().set_element_type(element::u8)))
+                .build(f);
+        return f;
+    };
+    res.inputs.emplace_back(Shape{1, 3, 1, 2}, element::f32, std::vector<float>{1.1, 2.1, 3.1, 4.1, 5.1, 6.1});
+    res.inputs.emplace_back(Shape{1, 3, 1, 2}, element::f32, std::vector<float>{1.1, 2.1, 3.1, 4.1, 5.1, 6.1});
+    res.expected.emplace_back(Shape{1, 1, 2, 3}, element::f32, std::vector<float>{1.1, 3.1, 5.1, 2.1, 4.1, 6.1});
+    res.expected.emplace_back(Shape{1, 3, 1, 2}, element::u8, std::vector<uint8_t>{1, 2, 3, 4, 5, 6});
+    return res;
+}
 
 std::vector<RefPreprocessParams> allPreprocessTests() {
     return std::vector<RefPreprocessParams> {
@@ -726,14 +723,11 @@
         convert_layout_nhwc_to_nchw_lvalue(),
         convert_layout_nhwc_to_net_no_tensor_shape(),
         resize_and_convert_layout(),
-<<<<<<< HEAD
-        postprocess_2_inputs_basic()
-=======
         convert_color_nv12_to_bgr_two_planes(),
         convert_color_nv12_single_plane(),
         convert_color_nv12_layout_resize(),
         element_type_before_convert_color_nv12(),
->>>>>>> f57dc05c
+        postprocess_2_inputs_basic(),
              };
 }
 
