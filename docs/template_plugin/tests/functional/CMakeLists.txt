# Copyright (C) 2018-2021 Intel Corporation
# SPDX-License-Identifier: Apache-2.0
#

# [cmake:functional_tests]
set(TARGET_NAME templateFuncTests)

addIeTargetTest(
        NAME ${TARGET_NAME}
        ROOT ${CMAKE_CURRENT_SOURCE_DIR}
        DEPENDENCIES
            templatePlugin
        LINK_LIBRARIES
            IE::funcSharedTests
        INCLUDES
            "${IE_MAIN_TEMPLATE_PLUGIN_SOURCE_DIR}/include"
            "${CMAKE_CURRENT_SOURCE_DIR}/op_reference"
        ADD_CPPLINT
        LABELS
            TEMPLATE
)

<<<<<<< HEAD
if(ENABLE_HETERO)
    add_dependencies(${TARGET_NAME} HeteroPlugin)
endif()

if(ENABLE_TEMPLATE_OPENCV_TESTS)
    find_package(OpenCV QUIET COMPONENTS core imgproc)
=======
find_package(OpenCV QUIET COMPONENTS core imgproc)
>>>>>>> 846d1e04

if(OpenCV_FOUND)
    message("-- Reference preprocessing: OpenCV tests are enabled")
    target_compile_definitions(${TARGET_NAME} PRIVATE OPENCV_TEMPLATE_TESTS)
    target_link_libraries(${TARGET_NAME} PRIVATE opencv_imgproc opencv_core)
else()
    message("-- Reference preprocessing: OpenCV tests are disabled")
endif()

# [cmake:functional_tests]<|MERGE_RESOLUTION|>--- conflicted
+++ resolved
@@ -20,16 +20,11 @@
             TEMPLATE
 )
 
-<<<<<<< HEAD
 if(ENABLE_HETERO)
     add_dependencies(${TARGET_NAME} HeteroPlugin)
 endif()
 
-if(ENABLE_TEMPLATE_OPENCV_TESTS)
-    find_package(OpenCV QUIET COMPONENTS core imgproc)
-=======
 find_package(OpenCV QUIET COMPONENTS core imgproc)
->>>>>>> 846d1e04
 
 if(OpenCV_FOUND)
     message("-- Reference preprocessing: OpenCV tests are enabled")
