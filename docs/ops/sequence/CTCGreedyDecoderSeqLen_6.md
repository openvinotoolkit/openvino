--- conflicted
+++ resolved
@@ -67,15 +67,9 @@
 
 * *T_I*: `int32` or `int64`.
 
-<<<<<<< HEAD
-* *T_IND1*: `int32` or `int64` and depend `classes_index_type` attribute.
+* *T_IND1*: `int32` or `int64` and depends on `classes_index_type` attribute.
 
-* *T_IND2*: `int32` or `int64` and depend `sequence_length_type` attribute.
-=======
-* *T_IND1*: `int32` or `int64` and depends on from `classes_index_type` attribute.
-
-* *T_IND2*: `int32` or `int64` and depends on from `sequence_length_type` attribute.
->>>>>>> 4e4aa03d
+* *T_IND2*: `int32` or `int64` and depends on `sequence_length_type` attribute.
 
 **Example**
 
