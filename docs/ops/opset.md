# Available Operations Sets {#openvino_docs_ops_opset}

@sphinxdirective

.. toctree::
   :maxdepth: 1
   :hidden:

   openvino_docs_ops_opset10
   openvino_docs_ops_opset9
   openvino_docs_ops_opset8
   openvino_docs_ops_opset7
   openvino_docs_ops_opset6
   openvino_docs_ops_opset5
   openvino_docs_ops_opset4
   openvino_docs_ops_opset3
   openvino_docs_ops_opset2
   openvino_docs_ops_opset1

@endsphinxdirective

According to capabilities of supported deep learning frameworks and hardware capabilities of a target inference device, all operations are combined into operations sets each fully supported in a specific version of OpenVINO™ toolkit.

This topic provides a complete list of available sets of operations supported in different versions of OpenVINO™ toolkit. Use the relevant version of the operations set for a particular release. For a list of operations included into an operations set, click a link in the table.

| OpenVINO™ Version | Actual Operations Set            |
| :---------------- | :------------------------------- |
<<<<<<< HEAD
| 2022.3            | [opset10](opset10.md)   |
=======
>>>>>>> 06019c44
| 2022.2            | [opset9](opset9.md)   |
| 2022.1            | [opset8](opset8.md)   |
| 2021.4            | [opset7](opset7.md)   |
| 2021.3            | [opset6](opset6.md)   |
| 2021.2            | [opset5](opset5.md)   |
| 2021.1            | [opset4](opset4.md)   |
| 2020.4            | [opset3](opset3.md)   |
| 2020.3            | [opset2](opset2.md)   |
| 2020.2            | [opset2](opset2.md)   |
| 2020.1            | [opset1](opset1.md)   |

## See Also
[Deep Learning Network Intermediate Representation and Operations Sets in OpenVINO™](../MO_DG/IR_and_opsets.md)<|MERGE_RESOLUTION|>--- conflicted
+++ resolved
@@ -25,10 +25,7 @@
 
 | OpenVINO™ Version | Actual Operations Set            |
 | :---------------- | :------------------------------- |
-<<<<<<< HEAD
-| 2022.3            | [opset10](opset10.md)   |
-=======
->>>>>>> 06019c44
+| 2022.3            | [opset10](opset10.md) |
 | 2022.2            | [opset9](opset9.md)   |
 | 2022.1            | [opset8](opset8.md)   |
 | 2021.4            | [opset7](opset7.md)   |
