## Sigmoid<a name="Sigmoid"></a> {#openvino_docs_ops_activation_Sigmoid_1}

**Versioned name**: *Sigmoid-1*

**Category**: *Activation function*

**Short description**: Sigmoid element-wise activation function.

**Detailed description**: [Reference](https://deepai.org/machine-learning-glossary-and-terms/sigmoid-function)

**Attributes**: *Sigmoid* operation has no attributes.

**Mathematical Formulation**

   For each element from the input tensor calculates corresponding
    element in the output tensor with the following formula:
<<<<<<< HEAD

\f[
sigmoid( x ) = \frac{1}{1+e^{-x}}
\f]
=======
    \f[
    sigmoid( x ) = \frac{1}{1+e^{-x}}
    \f]

**Inputs**:

*   **1**: Input tensor *x* of any floating point type. Required.

**Outputs**:

*   **1**: Result of Sigmoid function applied to the input tensor *x*. Floating point tensor with shape and type matching the input tensor.

**Example**

```xml
<layer ... type="Sigmoid">
    <input>
        <port id="0">
            <dim>256</dim>
            <dim>56</dim>
        </port>
    </input>
    <output>
        <port id="1">
            <dim>256</dim>
            <dim>56</dim>
        </port>
    </output>
</layer>

```
>>>>>>> 86347bd9
<|MERGE_RESOLUTION|>--- conflicted
+++ resolved
@@ -14,15 +14,9 @@
 
    For each element from the input tensor calculates corresponding
     element in the output tensor with the following formula:
-<<<<<<< HEAD
-
 \f[
 sigmoid( x ) = \frac{1}{1+e^{-x}}
 \f]
-=======
-    \f[
-    sigmoid( x ) = \frac{1}{1+e^{-x}}
-    \f]
 
 **Inputs**:
 
@@ -50,5 +44,4 @@
     </output>
 </layer>
 
-```
->>>>>>> 86347bd9
+```