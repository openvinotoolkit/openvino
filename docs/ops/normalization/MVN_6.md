--- conflicted
+++ resolved
@@ -53,11 +53,7 @@
 
 **Inputs**
 
-<<<<<<< HEAD
 * **1**: `data` - Input tensor to be normalized of type *T* and arbitrary shape. **Required.**
-=======
-* **1**: `data` - Input tensor to be normalized. Type *T*. **Required.**
->>>>>>> c64b809e
 
 * **2**: `axes` - 1D tensor which specifies indices of dimensions in `data` that define normalization slices. Allowed range of axes is `[-r; r-1]` where `r = rank(data)`, the order can be not sorted. Negative value means counting dimensions from the back. Type *T_IND*. **Required.**
 
@@ -67,12 +63,7 @@
 
 **Types**
 
-<<<<<<< HEAD
 * *T*: any floating point type.
-=======
-* *T*: any floating-point type.
-
->>>>>>> c64b809e
 * *T_IND*: `int64` or `int32`.
 
 **Example**
