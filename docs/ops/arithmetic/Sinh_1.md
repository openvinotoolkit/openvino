## Sinh <a name="Sinh"></a> {#openvino_docs_ops_arithmetic_Sinh_1}

**Versioned name**: *Sinh-1*

**Category**: Arithmetic unary operation

**Short description**: *Sinh* performs element-wise hyperbolic sine (sinh) operation on a given input tensor

**Detailed description**: *Sinh* performs element-wise hyperbolic sine (sinh) operation on a given input tensor, based on the following mathematical formula:

\f[
a_{i} = sinh(a_{i})
\f]

**Attributes**: *Sinh* operation has no attributes.

**Inputs**

<<<<<<< HEAD
* **1**: An tensor of type *T* and arbitrary shape. **Required.**
=======
* **1**: An tensor of type *T*. **Required.**
>>>>>>> 64cbdb9c

**Outputs**

* **1**: The result of element-wise *Sinh* operation applied to the input tensor. A tensor of type *T* and the same shape as input tensor.

**Types**

* *T*: any supported numeric type.

**Example**

```xml
<layer ... type="Sinh">
    <input>
        <port id="0">
            <dim>256</dim>
            <dim>56</dim>
        </port>
    </input>
    <output>
        <port id="1">
            <dim>256</dim>
            <dim>56</dim>
        </port>
    </output>
</layer>
```<|MERGE_RESOLUTION|>--- conflicted
+++ resolved
@@ -16,11 +16,7 @@
 
 **Inputs**
 
-<<<<<<< HEAD
-* **1**: An tensor of type *T* and arbitrary shape. **Required.**
-=======
 * **1**: An tensor of type *T*. **Required.**
->>>>>>> 64cbdb9c
 
 **Outputs**
 
