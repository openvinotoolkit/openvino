# Model Caching Overview {#openvino_docs_IE_DG_Model_caching_overview}

## Introduction (C++)

@sphinxdirective
.. raw:: html

    <div id="switcher-cpp" class="switcher-anchor">C++</div>
@endsphinxdirective

<<<<<<< HEAD
As described in the [Inference Engine Developer Guide](OpenVINO_Runtime_User_Guide.md), a common application flow consists of the following steps:
=======
As described in the [OpenVINO™ Runtime User Guide](OpenVINO_Runtime_User_Guide.md), a common application flow consists of the following steps:
>>>>>>> f52f129e

1. **Create an Inference Engine Core object**: First step to manage available devices and read network objects

2. **Read the Intermediate Representation**: Read an Intermediate Representation file into an object of the `InferenceEngine::CNNNetwork`

3. **Prepare inputs and outputs**: If needed, manipulate precision, memory layout, size or color format

4. **Set configuration**: Pass device-specific loading configurations to the device

5. **Compile and Load Network to device**: Use the `InferenceEngine::Core::LoadNetwork()` method with a specific device

6. **Set input data**: Specify input blob

7. **Execute**: Carry out inference and process results

Step 5 can potentially perform several time-consuming device-specific optimizations and network compilations,
and such delays can lead to a bad user experience on application startup. To avoid this, some devices offer
import/export network capability, and it is possible to either use the [Compile tool](../../tools/compile_tool/README.md)
or enable model caching to export compiled network automatically. Reusing cached networks can significantly reduce load network time.

### Set "CACHE_DIR" config option to enable model caching

To enable model caching, the application must specify a folder to store cached blobs, which is done like this:

@snippet snippets/InferenceEngine_Caching0.cpp part0

With this code, if the device specified by `LoadNetwork` supports import/export network capability, a cached blob is automatically created inside the `myCacheFolder` folder.
CACHE_DIR config is set to the Core object. If the device does not support import/export capability, cache is not created and no error is thrown.

Depending on your device, total time for loading network on application startup can be significantly reduced.
Also note that the very first LoadNetwork (when cache is not yet created) takes slightly longer time to "export" the compiled blob into a cache file:

![caching_enabled]

### Even faster: use LoadNetwork(modelPath)

In some cases, applications do not need to customize inputs and outputs every time. Such an application always
call `cnnNet = ie.ReadNetwork(...)`, then `ie.LoadNetwork(cnnNet, ..)` and it can be further optimized.
For these cases, the 2021.4 release introduces a more convenient API to load the network in a single call, skipping the export step:

@snippet snippets/InferenceEngine_Caching1.cpp part1

With model caching enabled, total load time is even smaller, if ReadNetwork is optimized as well.

@snippet snippets/InferenceEngine_Caching2.cpp part2

![caching_times]

### Advanced Examples

Not every device supports network import/export capability. For those that don't, enabling caching has no effect.
To check in advance if a particular device supports model caching, your application can use the following code:

@snippet snippets/InferenceEngine_Caching3.cpp part3

## Introduction (Python)

@sphinxdirective
.. raw:: html

    <div id="switcher-python" class="switcher-anchor">Python</div>
@endsphinxdirective

As described in Inference Engine Developer Guide, a common application flow consists of the following steps:

1. **Create an Inference Engine Core Object**
2. **Read the Intermediate Representation** - Read an Intermediate Representation file into an object of the [ie_api.IENetwork](api/ie_python_api/_autosummary/openvino.inference_engine.IENetwork.html)
3. **Prepare inputs and outputs**
4. **Set configuration** - Pass device-specific loading configurations to the device
5. **Compile and Load Network to device** - Use the `IECore.load_network()` method and specify the target device
6. **Set input data**
7. **Execute the model** - Run inference

Step #5 can potentially perform several time-consuming device-specific optimizations and network compilations, and such delays can lead to bad user experience on application startup. To avoid this, some devices offer Import/Export network capability, and it is possible to either use the [Compile tool](../../tools/compile_tool/README.md) or enable model caching to export the compiled network automatically. Reusing cached networks can significantly reduce load network time.

### Set the “CACHE_DIR” config option to enable model caching

To enable model caching, the application must specify the folder where to store cached blobs. It can be done using [IECore.set_config](api/ie_python_api/_autosummary/openvino.inference_engine.IECore.html#openvino.inference_engine.IECore.set_config).

``` python
from openvino.inference_engine import IECore

ie = IECore()
ie.set_config(config={"CACHE_DIR": path_to_cache}, device_name=device)
net = ie.read_network(model=path_to_xml_file)
exec_net = ie.load_network(network=net, device_name=device)
```

With this code, if a device supports the Import/Export network capability, a cached blob is automatically created inside the path_to_cache directory `CACHE_DIR` config is set to the Core object. If device does not support Import/Export capability, cache is just not created and no error is thrown

Depending on your device, total time for loading network on application startup can be significantly reduced. Please also note that very first [IECore.load_network](api/ie_python_api/_autosummary/openvino.inference_engine.IECore.html#openvino.inference_engine.IECore.load_network) (when the cache is not yet created) takes slightly longer time to ‘export’ the compiled blob into a cache file.

![caching_enabled]


### Even Faster: Use IECore.load_network(path_to_xml_file)

In some cases, applications do not need to customize inputs and outputs every time. These applications always call [IECore.read_network](api/ie_python_api/_autosummary/openvino.inference_engine.IECore.html#openvino.inference_engine.IECore.read_network), then `IECore.load_network(model=path_to_xml_file)` and may be further optimized. For such cases, it's more convenient to load the network in a single call to `ie.load_network()`
A model can be loaded directly to the device, with model caching enabled:

``` python
from openvino.inference_engine import IECore

ie = IECore()
ie.set_config(config={"CACHE_DIR" : path_to_cache}, device_name=device)
ie.load_network(network=path_to_xml_file, device_name=device)
```

![caching_times]

### Advanced Examples

Not every device supports network import/export capability, enabling of caching for such devices does not have any effect. To check in advance if a particular device supports model caching, your application can use the following code:

```python
all_metrics = ie.get_metric(device_name=device, metric_name="SUPPORTED_METRICS")
# Find the 'IMPORT_EXPORT_SUPPORT' metric in supported metrics
allows_caching = "IMPORT_EXPORT_SUPPORT" in all_metrics
```

> **NOTE**: The GPU plugin does not have the IMPORT_EXPORT_SUPPORT capability, and does not support model caching yet. However, the GPU plugin supports caching kernels (see the [GPU plugin documentation](supported_plugins/GPU.md)). Kernel caching for the GPU plugin can be accessed the same way as model caching: by setting the `CACHE_DIR` configuration key to a folder where the cache should be stored.


[caching_enabled]: ../img/caching_enabled.png
[caching_times]: ../img/caching_times.png<|MERGE_RESOLUTION|>--- conflicted
+++ resolved
@@ -8,11 +8,7 @@
     <div id="switcher-cpp" class="switcher-anchor">C++</div>
 @endsphinxdirective
 
-<<<<<<< HEAD
-As described in the [Inference Engine Developer Guide](OpenVINO_Runtime_User_Guide.md), a common application flow consists of the following steps:
-=======
 As described in the [OpenVINO™ Runtime User Guide](OpenVINO_Runtime_User_Guide.md), a common application flow consists of the following steps:
->>>>>>> f52f129e
 
 1. **Create an Inference Engine Core object**: First step to manage available devices and read network objects
 
