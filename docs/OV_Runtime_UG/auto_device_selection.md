# Automatic device selection {#openvino_docs_OV_UG_supported_plugins_AUTO}

@sphinxdirective

.. toctree::
   :maxdepth: 1
   :hidden:

   Debugging Auto-Device Plugin <openvino_docs_OV_UG_supported_plugins_AUTO_debugging>

@endsphinxdirective

<<<<<<< HEAD
The Automatic Device Selection mode (AUTO) uses a "virtual" or a "proxy" device, 
which does not bind to a specific type of hardware, but rather selects the processing unit for inference automatically. 
It detects available devices, picks the best-suited one for the task, and configures its optimization settings. 
Thanks to that, application can be written once and deployed anywhere.
=======
The Automatic Device Selection mode, or AUTO for short, uses a "virtual" or a "proxy" device, 
which does not bind to a specific type of hardware, but rather selects the processing unit for inference automatically. 
It detects available devices, picks the one best-suited for the task, and configures its optimization settings. 
This way, you can write the application once and deploy it anywhere.
>>>>>>> a7724013

The selection also depends on your performance requirements, defined by the “hints” configuration API, as well as 
device priority list limitations, if you choose to exclude some hardware from the process.

<<<<<<< HEAD
The selection process follows below steps: 
1. Check what supported devices are available. 
2. Check precisions of the input model (more detailed information on precisions can be found on the `ov::device::capabilities`) 
3. Select the highest-priority device capable of supporting the given model (listed in the table below). 
=======
The logic behind the choice is as follows: 
1. Check what supported devices are available. 
2. Check precisions of the input model (for detailed information on precisions read more on the `ov::device::capabilities`) 
3. Select the highest-priority device capable of supporting the given model, as listed in the table below. 
>>>>>>> a7724013
4. If model’s precision is FP32 but there is no device capable of supporting it, offload the model to a device supporting FP16. 

+----------+------------------------------------------------------+-------------------------------------+
| Device   || Supported                                           || Supported                          |
| Priority || Device                                              || model precision                    |
+==========+======================================================+=====================================+
| 1        || dGPU                                                | FP32, FP16, INT8, BIN               |
|          || (e.g. Intel® Iris® Xe MAX)                          |                                     |
+----------+------------------------------------------------------+-------------------------------------+
| 2        || iGPU                                                | FP32, FP16, BIN                     |
|          || (e.g. Intel® UHD Graphics 620 (iGPU))               |                                     |
+----------+------------------------------------------------------+-------------------------------------+
| 3        || Intel® Movidius™ Myriad™ X VPU                      | FP16                                |
|          || (e.g. Intel® Neural Compute Stick 2 (Intel® NCS2))  |                                     |
+----------+------------------------------------------------------+-------------------------------------+
| 4        || Intel® CPU                                          | FP32, FP16, INT8, BIN               |
|          || (e.g. Intel® Core™ i7-1165G7)                       |                                     |
+----------+------------------------------------------------------+-------------------------------------+

<<<<<<< HEAD
To sum it up, when loading the model to the first device on the list fails, AUTO will try to load it to the next device in line, until one of them succeeds. 
What is important, **AUTO always starts inference with the CPU**, as it provides very low latency and can start inference with no additional delays. 
While the CPU is performing inference, AUTO continues to load the model to the device best suited for the task and (once ready) transfers the task to it.
This way, the devices which are much slower in compiling models (like GPU) do not hinder inference at its initial stages.
For example, if you use a CPU and a GPU, first-inference latency of AUTO will be better than GPU itself.

> **NOTE**: If chosen to be excluded from the priority list, the CPU will also be unable to support the initial model compilation stage.
=======
To put it simply, when loading the model to the first device on the list fails, AUTO will try to load it to the next device in line, until one of them succeeds. 
What is important, **AUTO always starts inference with the CPU**, as it provides very low latency and can start inference with no additional delays. 
While the CPU is performing inference, AUTO continues to load the model to the device best suited for the purpose and transfers the task to it when ready.
This way, the devices which are much slower in compiling models, GPU being the best example, do not impede inference at its initial stages.
For example, if you use a CPU and a GPU, first-inference latency of AUTO will be better than GPU itself.

Note that if you choose to exclude the CPU from the priority list, it will also be unable to support the initial model compilation stage.
>>>>>>> a7724013
     
![autoplugin_accelerate]

This mechanism can be easily observed in our Benchmark Application sample ([check here](#Benchmark App Info)), showing how the first-inference latency (the time it takes to compile the model and perform the first inference) is reduced when using AUTO. For example: 

@sphinxdirective
.. code-block:: sh

   ./benchmark_app -m ../public/alexnet/FP32/alexnet.xml -d GPU -niter 128
@endsphinxdirective 

@sphinxdirective
.. code-block:: sh

   ./benchmark_app -m ../public/alexnet/FP32/alexnet.xml -d AUTO -niter 128
@endsphinxdirective 


@sphinxdirective
.. note::
   The longer the process runs, the closer realtime performance will be to that of the best-suited device.
@endsphinxdirective

## Using the Auto-Device Plugin 


Following the OpenVINO™ naming convention, the Automatic Device Selection mode is assigned the label of “AUTO.” It may be defined with no additional parameters, resulting in defaults being used, or configured further with the following setup options: 

@sphinxdirective

+---------------------------+-----------------------------------------------+-----------------------------------------------------------+
| Property                  | Property values                               | Description                                               |
+===========================+===============================================+===========================================================+
| <device candidate list>   | | AUTO: <device names>                        | | Lists available for selection devices.                  |
|                           | | comma-separated, no spaces                  | | The device sequence will be taken as priority           |
|                           | |                                             | | from high to low.                                       |
|                           | |                                             | | If not specified, “AUTO” will be used as default        |
|                           | |                                             | | and all devices will be included.                       |
+---------------------------+-----------------------------------------------+-----------------------------------------------------------+
| ov::device:priorities     | | device names                                | | Specifies the devices for Auto-Device plugin to select. |
|                           | | comma-separated, no spaces                  | | The device sequence will be taken as priority           |
|                           | |                                             | | from high to low.                                       |
|                           | |                                             | | This configuration is optional.                         |
+---------------------------+-----------------------------------------------+-----------------------------------------------------------+
| ov::hint::performance_mode| | ov::hint::PerformanceMode::LATENCY          | | Specifies the performance mode preferred                |
|                           | | ov::hint::PerformanceMode::THROUGHPUT       | | by the application.                                     |
+---------------------------+-----------------------------------------------+-----------------------------------------------------------+
| ov::hint::model_priority  | | ov::hint::Priority::HIGH                    | | Indicates the priority for a model.                     |
|                           | | ov::hint::Priority::MEDIUM                  | | **Importantly!**                                        |
|                           | | ov::hint::Priority::LOW                     | | This property is still not fully supported              |
+---------------------------+-----------------------------------------------+-----------------------------------------------------------+

@endsphinxdirective

Inference with AUTO is configured similarly to when device plugins are used:
you compile the model on the plugin with configuration and execute inference.

### Device candidate list
The device candidate list allows users to customize the priority and limit the choice of devices available to the AUTO plugin. If not specified, the plugin assumes all the devices present in the system can be used. 

> **NOTE**: OpenVINO™ Runtime lets you use “GPU” as an alias for “GPU.0” in function calls.

The following commands are accepted by the API: 

@sphinxdirective

.. tab:: C++

    .. doxygensnippet:: docs/snippets/AUTO0.cpp
       :language: cpp
       :fragment: [part0]

.. tab:: Python

    .. doxygensnippet:: docs/snippets/ov_auto.py
       :language: python
       :fragment: [part0]

@endsphinxdirective

To check what devices are present in the system, you can use Device API. For information on how to use it, check [Query device properties and configuration](supported_plugins/config_properties.md)

For C++
@sphinxdirective
.. code-block:: sh

   ov::runtime::Core::get_available_devices() (see Hello Query Device C++ Sample)
@endsphinxdirective

For Python
@sphinxdirective
.. code-block:: sh

   openvino.runtime.Core.available_devices (see Hello Query Device Python Sample)
@endsphinxdirective


### Performance Hints
The `ov::hint::performance_mode` property enables option to specify a performance mode for the plugin to be more efficient for particular use cases.

#### ov::hint::PerformanceMode::THROUGHPUT
This mode prioritizes high throughput, balancing between latency and power. It is best suited for tasks involving multiple jobs, like inference of video feeds or large numbers of images.

#### ov::hint::PerformanceMode::LATENCY
This mode prioritizes low latency, providing short response time for each inference job. It performs best for tasks where inference is required for a single input image, like a medical analysis of an ultrasound scan image. It also fits the tasks of real-time or nearly real-time applications, such as an industrial robot's response to actions in its environment or obstacle avoidance for autonomous vehicles.

> **NOTE**: `ov::hint` property is currently supported by CPU and GPU devices only!

To enable performance hints for your application, use the following code: 
@sphinxdirective

.. tab:: C++

    .. doxygensnippet:: docs/snippets/AUTO3.cpp
       :language: cpp
       :fragment: [part3]
 
.. tab:: Python

    .. doxygensnippet:: docs/snippets/ov_auto.py
       :language: python
       :fragment: [part3]

@endsphinxdirective

### ov::hint::model_priority
The property enables you to control the priorities of models in the Auto-Device plugin. A high-priority model will be loaded to a supported high-priority device. A lower-priority model will not be loaded to a device that is occupied by a higher-priority model.

@sphinxdirective

.. tab:: C++

    .. doxygensnippet:: docs/snippets/AUTO4.cpp
       :language: cpp
       :fragment: [part4]
 
.. tab:: Python

    .. doxygensnippet:: docs/snippets/ov_auto.py
       :language: python
       :fragment: [part4]

@endsphinxdirective

## Configuring Individual Devices and Creating the Auto-Device plugin on Top
Although the methods described above are currently the preferred way to execute inference with AUTO, the following steps can be also used as an alternative. It is currently available as a legacy feature and used if the device candidate list includes Myriad devices, uncapable of utilizing the Performance Hints option. 

@sphinxdirective

.. tab:: C++

    .. doxygensnippet:: docs/snippets/AUTO5.cpp
       :language: cpp
       :fragment: [part5]
 
.. tab:: Python

    .. doxygensnippet:: docs/snippets/ov_auto.py
       :language: python
       :fragment: [part5]

@endsphinxdirective

<a name="Benchmark App Info"></a>
## Using AUTO with OpenVINO™ Samples and the Benchmark App
To see how the Auto-Device plugin is used in practice and test its performance, take a look at OpenVINO™ samples. All samples supporting the "-d" command-line option (which stands for "device") will accept the plugin out-of-the-box. The Benchmark Application will be a perfect place to start – it presents the optimal performance of the plugin without the need for additional settings, like the number of requests or CPU threads. To evaluate the AUTO performance, you can use the following commands:

For unlimited device choice:
@sphinxdirective
.. code-block:: sh

   benchmark_app –d AUTO –m <model> -i <input> -niter 1000
@endsphinxdirective

For limited device choice:
@sphinxdirective
.. code-block:: sh

   benchmark_app –d AUTO:CPU,GPU,MYRIAD –m <model> -i <input> -niter 1000
@endsphinxdirective

For more information, refer to the [C++](../../samples/cpp/benchmark_app/README.md) or [Python](../../tools/benchmark_tool/README.md) version instructions.	

@sphinxdirective
.. note::

   The default CPU stream is 1 if using “-d AUTO”.

   You can use the FP16 IR to work with auto-device.

   No demos are yet fully optimized for AUTO, by means of selecting the most suitable device, using the GPU streams/throttling, and so on.
@endsphinxdirective


[autoplugin_accelerate]: ../img/autoplugin_accelerate.png<|MERGE_RESOLUTION|>--- conflicted
+++ resolved
@@ -10,32 +10,18 @@
 
 @endsphinxdirective
 
-<<<<<<< HEAD
-The Automatic Device Selection mode (AUTO) uses a "virtual" or a "proxy" device, 
-which does not bind to a specific type of hardware, but rather selects the processing unit for inference automatically. 
-It detects available devices, picks the best-suited one for the task, and configures its optimization settings. 
-Thanks to that, application can be written once and deployed anywhere.
-=======
 The Automatic Device Selection mode, or AUTO for short, uses a "virtual" or a "proxy" device, 
 which does not bind to a specific type of hardware, but rather selects the processing unit for inference automatically. 
 It detects available devices, picks the one best-suited for the task, and configures its optimization settings. 
 This way, you can write the application once and deploy it anywhere.
->>>>>>> a7724013
 
 The selection also depends on your performance requirements, defined by the “hints” configuration API, as well as 
 device priority list limitations, if you choose to exclude some hardware from the process.
 
-<<<<<<< HEAD
-The selection process follows below steps: 
-1. Check what supported devices are available. 
-2. Check precisions of the input model (more detailed information on precisions can be found on the `ov::device::capabilities`) 
-3. Select the highest-priority device capable of supporting the given model (listed in the table below). 
-=======
 The logic behind the choice is as follows: 
 1. Check what supported devices are available. 
 2. Check precisions of the input model (for detailed information on precisions read more on the `ov::device::capabilities`) 
 3. Select the highest-priority device capable of supporting the given model, as listed in the table below. 
->>>>>>> a7724013
 4. If model’s precision is FP32 but there is no device capable of supporting it, offload the model to a device supporting FP16. 
 
 +----------+------------------------------------------------------+-------------------------------------+
@@ -55,15 +41,6 @@
 |          || (e.g. Intel® Core™ i7-1165G7)                       |                                     |
 +----------+------------------------------------------------------+-------------------------------------+
 
-<<<<<<< HEAD
-To sum it up, when loading the model to the first device on the list fails, AUTO will try to load it to the next device in line, until one of them succeeds. 
-What is important, **AUTO always starts inference with the CPU**, as it provides very low latency and can start inference with no additional delays. 
-While the CPU is performing inference, AUTO continues to load the model to the device best suited for the task and (once ready) transfers the task to it.
-This way, the devices which are much slower in compiling models (like GPU) do not hinder inference at its initial stages.
-For example, if you use a CPU and a GPU, first-inference latency of AUTO will be better than GPU itself.
-
-> **NOTE**: If chosen to be excluded from the priority list, the CPU will also be unable to support the initial model compilation stage.
-=======
 To put it simply, when loading the model to the first device on the list fails, AUTO will try to load it to the next device in line, until one of them succeeds. 
 What is important, **AUTO always starts inference with the CPU**, as it provides very low latency and can start inference with no additional delays. 
 While the CPU is performing inference, AUTO continues to load the model to the device best suited for the purpose and transfers the task to it when ready.
@@ -71,7 +48,6 @@
 For example, if you use a CPU and a GPU, first-inference latency of AUTO will be better than GPU itself.
 
 Note that if you choose to exclude the CPU from the priority list, it will also be unable to support the initial model compilation stage.
->>>>>>> a7724013
      
 ![autoplugin_accelerate]
 
