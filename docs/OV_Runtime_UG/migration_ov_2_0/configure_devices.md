--- conflicted
+++ resolved
@@ -2,11 +2,7 @@
 
 ### Introduction
 
-<<<<<<< HEAD
-Inference Engine API provides an [ability to configure devices](https://docs.openvino.ai/2021.4/openvino_docs_OV_UG_InferenceEngine_QueryAPI.html) via configuration keys and [get device specific metrics](https://docs.openvino.ai/2021.4/openvino_docs_OV_UG_InferenceEngine_QueryAPI.html#getmetric). The values taken from `InferenceEngine::Core::GetConfig` are requested by its string name, while return type is `InferenceEngine::Parameter` and users don't know what is the actual type is stored in this parameter.
-=======
 The Inference Engine API provides the [ability to configure devices](https://docs.openvino.ai/2021.4/openvino_docs_IE_DG_InferenceEngine_QueryAPI.html) via configuration keys and [get device specific metrics](https://docs.openvino.ai/2021.4/openvino_docs_IE_DG_InferenceEngine_QueryAPI.html#getmetric). The values taken from `InferenceEngine::Core::GetConfig` are requested by the string name, while the return type is `InferenceEngine::Parameter`, making users lost on what the actual type stored in this parameter is.
->>>>>>> dc55f8bb
 
 The OpenVINO Runtime API 2.0 solves these issues by introducing [properties](../supported_plugins/config_properties.md), which unify metrics and configuration key concepts. Their main advantage is that they have the C++ type:
 
