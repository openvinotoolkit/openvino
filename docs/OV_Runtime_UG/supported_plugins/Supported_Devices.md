--- conflicted
+++ resolved
@@ -13,38 +13,6 @@
 
 The OpenVINO Runtime provides unique capabilities to infer deep learning models on the following devices:
 
-
-<<<<<<< HEAD
-+-------------------------------------------------------------------------+---------------------------------------------------------------------------------------------------------------+
-| OpenVINO Device                                                         | Supported Hardware                                                                                            |
-+=========================================================================+===============================================================================================================+
-| :doc:`CPU <openvino_docs_OV_UG_supported_plugins_CPU>`                  | Intel Xeon with Intel® Advanced Vector Extensions 2 (Intel® AVX2), Intel® Advanced Vector                     |
-|                                                                         | Extensions 512 (Intel® AVX-512), and AVX512_BF16, Intel Core Processors with Intel                            |
-|                                                                         | AVX2, Intel Atom Processors with Intel® Streaming SIMD Extensions (Intel® SSE)                                |
-+-------------------------------------------------------------------------+---------------------------------------------------------------------------------------------------------------+
-| :doc:`GPU <openvino_docs_OV_UG_supported_plugins_GPU>`                  | Intel Processor Graphics, including Intel HD Graphics and Intel Iris Graphics                                 |
-+-------------------------------------------------------------------------+---------------------------------------------------------------------------------------------------------------+
-| :doc:`GNA plugin <openvino_docs_OV_UG_supported_plugins_GNA>`           | Intel Speech Enabling Developer Kit, Amazon Alexa* Premium Far-Field Developer Kit, Intel                     |
-| (available in the Intel® Distribution of OpenVINO™ toolkit)             | Pentium Silver J5005 Processor, Intel Pentium Silver N5000 Processor, Intel                                   |
-|                                                                         | Celeron J4005 Processor, Intel Celeron J4105 Processor, Intel Celeron                                         |
-|                                                                         | Processor N4100, Intel Celeron Processor N4000, Intel Core i3-8121U Processor,                                |
-|                                                                         | Intel Core i7-1065G7 Processor, Intel Core i7-1060G7 Processor, Intel                                         |
-|                                                                         | Core i5-1035G4 Processor, Intel Core i5-1035G7 Processor, Intel Core                                          |
-|                                                                         | i5-1035G1 Processor, Intel Core i5-1030G7 Processor, Intel Core i5-1030G4 Processor,                          |
-|                                                                         | Intel Core i3-1005G1 Processor, Intel Core i3-1000G1 Processor,                                               |
-|                                                                         | Intel Core i3-1000G4 Processor                                                                                |
-+-------------------------------------------------------------------------+---------------------------------------------------------------------------------------------------------------+
-| :doc:`Arm® CPU <openvino_docs_OV_UG_supported_plugins_ARM_CPU>`         | Raspberry Pi™ 4 Model B, Apple® Mac mini with M1 chip, NVIDIA® Jetson Nano™, Android™ devices                 |
-| (unavailable in the Intel® Distribution of OpenVINO™ toolkit)           |                                                                                                               |
-+-------------------------------------------------------------------------+---------------------------------------------------------------------------------------------------------------+
-| :doc:`Multi-Device <openvino_docs_OV_UG_Running_on_multiple_devices>`   | Multi-Device execution enables simultaneous inference of the same model on several devices in parallel        |
-+-------------------------------------------------------------------------+---------------------------------------------------------------------------------------------------------------+
-| :doc:`Auto-Device plugin <openvino_docs_OV_UG_supported_plugins_AUTO>`  | Auto-Device enables selecting devices for inference automatically                                             |
-+-------------------------------------------------------------------------+---------------------------------------------------------------------------------------------------------------+
-| :doc:`Heterogeneous plugin <openvino_docs_OV_UG_Hetero_execution>`      | Heterogeneous execution enables automatically splitting inference between several devices (for example if     |
-|                                                                         | a device doesn't support certain operations)                                                                  |
-+-------------------------------------------------------------------------+---------------------------------------------------------------------------------------------------------------+
-=======
 +--------------------------------------------------------------------------+---------------------------------------------------------------------------------------------------------------+
 | OpenVINO Device                                                          | Supported Hardware                                                                                            |
 +==========================================================================+===============================================================================================================+
@@ -74,7 +42,6 @@
 || :doc:`Heterogeneous plugin <openvino_docs_OV_UG_Hetero_execution>`      | Heterogeneous execution enables automatically splitting inference between several devices (for example if     |
 ||                                                                         | a device doesn't support certain operations)                                                                  |
 +--------------------------------------------------------------------------+---------------------------------------------------------------------------------------------------------------+
->>>>>>> eac26572
 
 .. note::
 
