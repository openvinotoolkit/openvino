# VPU devices {#openvino_docs_IE_DG_supported_plugins_VPU}

@sphinxdirective

.. toctree::
   :maxdepth: 1
   :hidden:
   
   openvino_docs_OV_UG_supported_plugins_MYRIAD
   openvino_docs_OV_UG_supported_plugins_HDDL
    
@endsphinxdirective

This chapter provides information on the Inference Engine plugins that enable inference of deep learning models on the supported VPU devices:

* Intel® Neural Compute Stick 2 powered by the Intel® Movidius™ Myriad™ X — Supported by the [MYRIAD Plugin](MYRIAD.md)
* Intel® Vision Accelerator Design with Intel® Movidius™ VPUs — Supported by the [HDDL Plugin](HDDL.md)

> **NOTE**: With the OpenVINO™ 2020.4 release, Intel® Movidius™ Neural Compute Stick powered by the Intel® Movidius™ Myriad™ 2 is no longer supported.

## Supported Networks

**Caffe\***:
* AlexNet
* CaffeNet
* GoogleNet (Inception) v1, v2, v4
* VGG family (VGG16, VGG19)
* SqueezeNet v1.0, v1.1
* ResNet v1 family (18\*\*\*, 50, 101, 152)
* MobileNet (mobilenet-v1-1.0-224, mobilenet-v2)
* Inception ResNet v2
* DenseNet family (121,161,169,201)
* SSD-300, SSD-512, SSD-MobileNet, SSD-GoogleNet, SSD-SqueezeNet

**TensorFlow\***:
* AlexNet
* Inception v1, v2, v3, v4
* Inception ResNet v2
* MobileNet v1, v2
* ResNet v1 family (50, 101, 152)
* ResNet v2 family (50, 101, 152)
* SqueezeNet v1.0, v1.1
* VGG family (VGG16, VGG19)
* Yolo family (yolo-v2, yolo-v3, tiny-yolo-v1, tiny-yolo-v2, tiny-yolo-v3)
* faster_rcnn_inception_v2, faster_rcnn_resnet101
* ssd_mobilenet_v1
* DeepLab-v3+

**MXNet\***:
* AlexNet and CaffeNet
* DenseNet family (121,161,169,201)
* SqueezeNet v1.1
* MobileNet v1, v2
* NiN
* ResNet v1 (101, 152)
* ResNet v2 (101)
* SqueezeNet v1.1
* VGG family (VGG16, VGG19)
* SSD-Inception-v3, SSD-MobileNet, SSD-ResNet-50, SSD-300

\*\*\* Network is tested on Intel&reg; Neural Compute Stick 2 with BatchNormalization fusion optimization disabled during Model Optimizer import

## Optimizations

VPU plugins support layer fusion and decomposition.

### Layer Fusion 

#### Fusing Rules

Certain layers can be merged into convolution, ReLU, and Eltwise layers according to the patterns below:

- Convolution
    - Convolution + ReLU → Convolution
    - Convolution + Clamp → Convolution
    - Convolution + LeakyReLU → Convolution
    - Convolution (3x3, stride=1, padding=1) + Pooling (2x2, stride=2, padding=0) → Convolution

- Pooling + ReLU → Pooling

- FullyConnected + ReLU → FullyConnected

- Eltwise
    - Eltwise + ReLU → Eltwise
    - Eltwise + LeakyReLU → Eltwise
    - Eltwise + Clamp → Eltwise

#### Joining Rules

> **NOTE**: Application of these rules depends on tensor sizes and resources available.

Layers can be joined only when the two conditions below are met:

- Layers are located on topologically independent branches. 
- Layers can be executed simultaneously on the same hardware units.

### Decomposition Rules 

- Convolution and Pooling layers are tiled resulting in the following pattern:
    - A Split layer that splits tensors into tiles
    - A set of tiles, optionally with service layers like Copy
    - Depending on a tiling scheme, a Concatenation or Sum layer that joins all resulting tensors into one and restores the full blob that contains the result of a tiled operation

    Names of tiled layers contain the `@soc=M/N` part, where `M` is the tile number and `N` is the number of tiles:
    ![](../img/yolo_tiny_v1.png)

> **NOTE**: Nominal layers, such as Shrink and Expand, are not executed.

> **NOTE**: VPU plugins can add extra layers like Copy.

## VPU Common Configuration Parameters

VPU plugins support the configuration parameters listed below.
The parameters are passed as `std::map<std::string, std::string>` on `InferenceEngine::Core::LoadNetwork`
or `InferenceEngine::Core::SetConfig`.
When specifying key values as raw strings (that is, when using Python API), omit the `KEY_` prefix.

| Parameter Name                      | Parameter Values                       | Default    | Description                                                     |
| :---                                | :---                                   | :---       | :---                                                            |
| `KEY_VPU_HW_STAGES_OPTIMIZATION`    | `YES`/`NO`                             | `YES`      | Turn on HW stages usage<br /> Applicable for Intel Movidius Myriad X and Intel Vision Accelerator Design devices only.   |
| `KEY_VPU_COMPUTE_LAYOUT`            | `VPU_AUTO`, `VPU_NCHW`, `VPU_NHWC`     | `VPU_AUTO` | Specify internal input and output layouts for network layers.    |
| `KEY_VPU_PRINT_RECEIVE_TENSOR_TIME` | `YES`/`NO`                             | `NO`       | Add device-side time spent waiting for input to PerformanceCounts.<br />See <a href="#VPU_DATA_TRANSFER_PIPELINING">Data Transfer Pipelining</a> section for details. |
| `KEY_VPU_IGNORE_IR_STATISTIC`       | `YES`/`NO`                             | `NO`       | VPU plugin could use statistic present in IR in order to try to improve calculations precision.<br /> If you don't want statistic to be used enable this option. |
| `KEY_VPU_CUSTOM_LAYERS`             | path to XML file                       | empty string | This option allows to pass XML file with custom layers binding.<br />If layer is present in such file, it would be used during inference even if the layer is natively supported.    |


## Data Transfer Pipelining <a name="VPU_DATA_TRANSFER_PIPELINING">&nbsp;</a>

MYRIAD plugin tries to pipeline data transfer to/from device with computations.
While one infer request is executed, the data for next infer request can be uploaded to device in parallel.
The same applies to result downloading.

`KEY_VPU_PRINT_RECEIVE_TENSOR_TIME` configuration parameter can be used to check the efficiency of current pipelining.
The new record in performance counters will show the time that device spent waiting for input before starting the inference.
In a perfect pipeline this time should be near zero, which means that the data was already transferred when new inference started.

## Troubleshooting

**Get the following message when running inference with the VPU plugin: "[VPU] Cannot convert layer <layer_name> due to unsupported layer type <layer_type>"**

<<<<<<< HEAD
This means that your topology has a layer that is unsupported by your target VPU plugin. To resolve this issue, you can implement the custom layer for the target device using the [OpenVINO™ Extensibility mechanism](../../Extensibility_UG/Intro.md). Or, to quickly get a working prototype, you can use the heterogeneous scenario with the default fallback policy (see the [HETERO Plugin](HETERO.md) section). Use the HETERO plugin with a fallback device that supports this layer, for example, CPU: `HETERO:MYRIAD,CPU`.
=======
This means that your topology has a layer that is unsupported by your target VPU plugin. To resolve this issue, you can implement the custom layer for the target device using the [Inference Engine Extensibility mechanism](../Extensibility_DG/Intro.md). Or, to quickly get a working prototype, you can use the heterogeneous scenario with the default fallback policy (see the [Heterogeneous execution](../hetero_execution.md) section). Use the HETERO mode with a fallback device that supports this layer, for example, CPU: `HETERO:MYRIAD,CPU`.
>>>>>>> dab1a34a
For a list of VPU-supported layers, see the Supported Layers section of the [Supported Devices](Supported_Devices.md) page.

## Known Layers Limitations

* `ScaleShift` layer is supported for zero value of `broadcast` attribute only.
* `CTCGreedyDecoder` layer works with the `ctc_merge_repeated` attribute equal to 1.
* `DetectionOutput` layer works with zero values of `interpolate_orientation` and `num_orient_classes` parameters only.
* `MVN` layer uses fixed value for `eps` parameters (1e-9).
* `Normalize` layer uses fixed value for `eps` parameters (1e-9) and is supported for zero value of `across_spatial` only.
* `Pad` layer works only with 4D tensors.

## See Also

* [Supported Devices](Supported_Devices.md)
* [Intel® Neural Compute Stick 2 Get Started](https://software.intel.com/en-us/neural-compute-stick/get-started)<|MERGE_RESOLUTION|>--- conflicted
+++ resolved
@@ -138,11 +138,7 @@
 
 **Get the following message when running inference with the VPU plugin: "[VPU] Cannot convert layer <layer_name> due to unsupported layer type <layer_type>"**
 
-<<<<<<< HEAD
-This means that your topology has a layer that is unsupported by your target VPU plugin. To resolve this issue, you can implement the custom layer for the target device using the [OpenVINO™ Extensibility mechanism](../../Extensibility_UG/Intro.md). Or, to quickly get a working prototype, you can use the heterogeneous scenario with the default fallback policy (see the [HETERO Plugin](HETERO.md) section). Use the HETERO plugin with a fallback device that supports this layer, for example, CPU: `HETERO:MYRIAD,CPU`.
-=======
-This means that your topology has a layer that is unsupported by your target VPU plugin. To resolve this issue, you can implement the custom layer for the target device using the [Inference Engine Extensibility mechanism](../Extensibility_DG/Intro.md). Or, to quickly get a working prototype, you can use the heterogeneous scenario with the default fallback policy (see the [Heterogeneous execution](../hetero_execution.md) section). Use the HETERO mode with a fallback device that supports this layer, for example, CPU: `HETERO:MYRIAD,CPU`.
->>>>>>> dab1a34a
+This means that your topology has a layer that is unsupported by your target VPU plugin. To resolve this issue, you can implement the custom layer for the target device using the [OpenVINO™ Extensibility mechanism](../../Extensibility_UG/Intro.md). Or, to quickly get a working prototype, you can use the heterogeneous scenario with the default fallback policy (see the [Heterogeneous execution](../hetero_execution.md) section). Use the HETERO mode with a fallback device that supports this layer, for example, CPU: `HETERO:MYRIAD,CPU`.
 For a list of VPU-supported layers, see the Supported Layers section of the [Supported Devices](Supported_Devices.md) page.
 
 ## Known Layers Limitations
