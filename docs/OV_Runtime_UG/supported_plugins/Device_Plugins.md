--- conflicted
+++ resolved
@@ -53,7 +53,6 @@
 | [Stateful models](../network_state_intro.md) | Yes | No | Yes | No |
 | [Extensibility](@ref openvino_docs_Extensibility_UG_Intro) | Yes | Yes | No | No |
 
-<<<<<<< HEAD
 For more details on plugin specific feature limitation, see corresponding plugin pages.
 
 
@@ -103,7 +102,4 @@
        :language: cpp
        :fragment: [part3]
 
-@endsphinxdirective
-=======
-For more details on plugin-specific feature limitations, see the corresponding plugin pages.
->>>>>>> 1741e979
+@endsphinxdirective