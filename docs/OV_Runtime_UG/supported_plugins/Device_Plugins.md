--- conflicted
+++ resolved
@@ -36,13 +36,8 @@
 
 Devices similar to the ones we have used for benchmarking can be accessed using [Intel® DevCloud for the Edge](https://devcloud.intel.com/edge/), a remote development environment with access to Intel® hardware and the latest versions of the Intel® Distribution of the OpenVINO™ Toolkit. [Learn more](https://devcloud.intel.com/edge/get_started/devcloud/) or [Register here](https://inteliot.force.com/DevcloudForEdge/s/).
 
-<<<<<<< HEAD
 @anchor features_support_matrix
-## Features support matrix
-=======
-
-## Features support matrix {#openvino_docs_OV_UG_features_support_matrix}
->>>>>>> a689cf55
+## Features Support Matrix
 The table below demonstrates support of key features by OpenVINO device plugins.
 
 | Capability | [CPU](CPU.md) | [GPU](GPU.md) | [GNA](GNA.md) |[Arm® CPU](ARM_CPU.md) |
