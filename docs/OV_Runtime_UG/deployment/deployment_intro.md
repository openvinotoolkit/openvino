# Deploy with OpenVINO {#openvino_deployment_guide}

@sphinxdirective

.. toctree::
   :maxdepth: 1
   :hidden:

   openvino_docs_install_guides_deployment_manager_tool
   openvino_docs_deploy_local_distribution

@endsphinxdirective

Once the [OpenVINO application development](../integrate_with_your_application.md) has been finished, usually application developers need to deploy their applications to end users. There are several ways how to achieve that:

- Set a dependency on existing prebuilt packages (so called _centralized distribution_):
    - Using Debian / RPM packages, a recommended way for a family of Linux operation systems
    - Using pip package manager on PyPi, default approach for Python-based applications
    - Using Docker images. If the application should be deployed as a Docker image, developer can use a pre-built runtime OpenVINO Docker image as a base image in the Dockerfile for the application container image. You can find more info about available OpenVINO Docker images in the Install Guides for [Linux](../../install_guides/installing-openvino-docker-linux.md) and [Windows](../../install_guides/installing-openvino-docker-windows.md). 
Also, if you need to customize OpenVINO Docker image, you can use [Docker CI Framework](https://github.com/openvinotoolkit/docker_ci) to generate a Dockerfile and built it. 
- Grab a necessary functionality of OpenVINO together with your application (so-called _local distribution_):
    - Using [OpenVINO Deployment manager](deployment-manager-tool.md) providing a convinient way create a distribution package
    - Using advanced [Local distribution](local-distribution.md) approach
    - Using [static version of OpenVINO Runtime linked into the final app](https://github.com/openvinotoolkit/openvino/wiki/StaticLibraries)

The table below shows which distribution type can be used depending on target operation system:

@sphinxdirective

.. raw:: html

    <div class="collapsible-section" data-title="Click to expand/collapse">

@endsphinxdirective

| Distribution type | Operation systems |
|------- ---------- | ----------------- |
| Debian packages | Ubuntu 18.04 long-term support (LTS), 64-bit; Ubuntu 20.04 long-term support (LTS), 64-bit |
| RMP packages | Red Hat Enterprise Linux 8, 64-bit |
| Docker images | Ubuntu 18.04 long-term support (LTS), 64-bit; Ubuntu 20.04 long-term support (LTS), 64-bit; Red Hat Enterprise Linux 8, 64-bit; Windows Server Core base LTSC 2019, 64-bit; Windows 10, version 20H2, 64-bit |
| PyPi (pip package manager) | All operation systems |
| [OpenVINO Deployment Manager](deployment-manager-tool.md) | All operation systems |
| [Local distribution](local-distribution.md) | All operation systems |
| [Build OpenVINO statically and link into the final app](https://github.com/openvinotoolkit/openvino/wiki/StaticLibraries) | All operation systems |

@sphinxdirective

.. raw:: html

    </div>

@endsphinxdirective

Depending on the distribution type, the granularity of OpenVINO packages may vary: PyPi distribution [OpenVINO has a single package 'openvino'](https://pypi.org/project/openvino/) containing all the runtime libraries and plugins, while more configurable ways like [Local distribution](local-distribution.md) provide higher granularity, so it is important to now some details about the set of libraries which are part of OpenVINO Runtime package:

![deployment_simplified]

- The main library `openvino` is used by C++ user's applications to link against with. The library provides all OpenVINO Runtime public API for both OpenVINO API 2.0 and Inference Engine, nGraph APIs. For C language applications `openvino_c` is additionally required for distribution.
- The _optional_ plugin libraries like `openvino_intel_cpu_plugin` (matching `openvino_.+_plugin` pattern) are used to provide inference capabilities on specific devices or additional capabitilies like [Hetero execution](../hetero_execution.md) or [Multi-Device execution](../multi_device.md).
- The _optional_ plugin libraries like `openvino_ir_frontnend` (matching `openvino_.+_frontend`) are used to provide capabilities to read models of different file formats like OpenVINO IR, ONNX or Paddle.

The _optional_ means that if the application does not use the capability enabled by the plugin, the plugin's library or package with the plugin is not needed in the final distribution.

The information above covers granularity aspects of majority distribution types, more detailed information is only needed and provided in [Local Distribution](local-distribution.md).

<<<<<<< HEAD
> **NOTE**: Depending on target OpenVINO devices, you also have to use [Configurations for GPU](../../install_guides/configurations-for-intel-gpu.md), [Configurations for GNA](../../install_guides/configurations-for-intel-gna.md), [Configurations for NCS2](../../install_guides/configurations-for-ncs2.md) or [Configurations for VPU](../../install_guides/installing-openvino-config-ivad-vpu.md) for proper configuration of deployed machines.
=======
> **NOTE**: Depending on target OpenVINO devices, you also have to use [Configurations for GPU](../../install_guides/configurations-for-intel-gpu.md), [Configurations for GNA](../../install_guides/configurations-for-intel-gna.md), [Configurations for NCS2](../../install_guides/configurations-for-ncs2.md) or [Configurations for HDDL](../../install_guides/installing-openvino-config-ivad-vpu.md) for proper configuration of deployed machines.
>>>>>>> dd0038b8

[deployment_simplified]: ../../img/deployment_simplified.png<|MERGE_RESOLUTION|>--- conflicted
+++ resolved
@@ -38,7 +38,7 @@
 | Debian packages | Ubuntu 18.04 long-term support (LTS), 64-bit; Ubuntu 20.04 long-term support (LTS), 64-bit |
 | RMP packages | Red Hat Enterprise Linux 8, 64-bit |
 | Docker images | Ubuntu 18.04 long-term support (LTS), 64-bit; Ubuntu 20.04 long-term support (LTS), 64-bit; Red Hat Enterprise Linux 8, 64-bit; Windows Server Core base LTSC 2019, 64-bit; Windows 10, version 20H2, 64-bit |
-| PyPi (pip package manager) | All operation systems |
+| PyPi (pip package manager) | See [https://pypi.org/project/openvino/](https://pypi.org/project/openvino/) |
 | [OpenVINO Deployment Manager](deployment-manager-tool.md) | All operation systems |
 | [Local distribution](local-distribution.md) | All operation systems |
 | [Build OpenVINO statically and link into the final app](https://github.com/openvinotoolkit/openvino/wiki/StaticLibraries) | All operation systems |
@@ -63,10 +63,6 @@
 
 The information above covers granularity aspects of majority distribution types, more detailed information is only needed and provided in [Local Distribution](local-distribution.md).
 
-<<<<<<< HEAD
 > **NOTE**: Depending on target OpenVINO devices, you also have to use [Configurations for GPU](../../install_guides/configurations-for-intel-gpu.md), [Configurations for GNA](../../install_guides/configurations-for-intel-gna.md), [Configurations for NCS2](../../install_guides/configurations-for-ncs2.md) or [Configurations for VPU](../../install_guides/installing-openvino-config-ivad-vpu.md) for proper configuration of deployed machines.
-=======
-> **NOTE**: Depending on target OpenVINO devices, you also have to use [Configurations for GPU](../../install_guides/configurations-for-intel-gpu.md), [Configurations for GNA](../../install_guides/configurations-for-intel-gna.md), [Configurations for NCS2](../../install_guides/configurations-for-ncs2.md) or [Configurations for HDDL](../../install_guides/installing-openvino-config-ivad-vpu.md) for proper configuration of deployed machines.
->>>>>>> dd0038b8
 
 [deployment_simplified]: ../../img/deployment_simplified.png