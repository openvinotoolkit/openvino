# Deploying Your Application with Deployment Manager {#openvino_docs_install_guides_deployment_manager_tool}

@sphinxdirective

The OpenVINO™ Deployment Manager is a Python command-line tool that creates a deployment package by assembling the model, OpenVINO IR files, your application, and associated dependencies into a runtime package for your target device. This tool is delivered within the Intel® Distribution of OpenVINO™ toolkit for Linux, Windows and macOS release packages. It is available in the ``<INSTALL_DIR>/tools/deployment_manager`` directory after installation.

This article provides instructions on how to create a package with Deployment Manager and then deploy the package to your target systems.

Prerequisites
####################

To use the Deployment Manager tool, the following requirements need to be met:

* Intel® Distribution of OpenVINO™ toolkit is installed. See the :doc:`Installation Guide <openvino_docs_install_guides_overview>` for instructions on different operating systems.
* To run inference on a target device other than CPU, device drivers must be pre-installed:

  * **For GPU**, see :doc:`Configurations for Intel® Processor Graphics (GPU) <openvino_docs_install_guides_configurations_for_intel_gpu>`.
  * **For GNA**, see :doc:`Intel® Gaussian & Neural Accelerator (GNA) <openvino_docs_install_guides_configurations_for_intel_gna>`

.. important::

   The operating system on the target system must be the same as the development system on which you are creating the package. For example, if the target system is Ubuntu 18.04, the deployment package must be created from the OpenVINO™ toolkit installed on Ubuntu 18.04.

.. tip::

   If your application requires additional dependencies, including the Microsoft Visual C++ Redistributable, use the `'--user_data' option <#running-deployment-manager-in-standard-cli-mode>`__ to add them to the deployment archive. Install these dependencies on the target host before running inference.

Creating Deployment Package Using Deployment Manager
####################################################

To create a deployment package that includes inference-related components of OpenVINO™ toolkit, you can run the Deployment Manager tool in either interactive or standard CLI mode .

Running Deployment Manager in Interactive Mode
++++++++++++++++++++++++++++++++++++++++++++++

.. dropdown:: Click to expand/collapse

   The interactive mode provides a user-friendly command-line interface that guides through the process with text prompts.

   To launch the Deployment Manager in interactive mode, open a new terminal window, go to the Deployment Manager tool directory, and run the tool script without parameters:

   .. tab-set::

      .. tab-item:: Linux
         :sync: linux

         .. code-block:: sh

            cd <INSTALL_DIR>/tools/deployment_manager

            ./deployment_manager.py

      .. tab-item:: Windows
         :sync: windows

<<<<<<< HEAD
         .. code-block:: bat
=======
         cd <INSTALL_DIR>\tools\deployment_manager
         .\deployment_manager.py
>>>>>>> 483a040d

            cd <INSTALL_DIR>\deployment_tools\tools\deployment_manager
            .\deployment_manager.py

      .. tab-item:: macOS
         :sync: macos

         .. code-block:: sh

            cd <INSTALL_DIR>/tools/deployment_manager
            ./deployment_manager.py


   The target device selection dialog is displayed:

   .. image:: _static/images/selection_dialog.png
      :alt: Deployment Manager selection dialog

   Use the options provided on the screen to complete the selection of the target devices, and press **Enter** to proceed to the package generation dialog. To interrupt the generation    process and exit the program, type **q** and press **Enter**.

   Once the selection is accepted, the package generation dialog will appear:

   .. image:: _static/images/configuration_dialog.png
      :alt: Deployment Manager configuration dialog

   The target devices selected in the previous step appear on the screen. To go back and change the selection, type **b** and press **Enter**. Use the default settings, or use the    following options to configure the generation process:

   * ``o. Change output directory`` (optional): the path to the output directory. By default, it is set to your home directory.

   * ``u. Provide (or change) path to folder with user data`` (optional): the path to a directory with user data (OpenVINO IR, model, dataset, etc.) files and subdirectories required    for inference, which will be added to the deployment archive. By default, it is set to ``None``, which means that copying the user data to the target system need to be done    separately.

   * ``t. Change archive name`` (optional): the deployment archive name without extension. By default, it is set to ``openvino_deployment_package``.

   After all the parameters are set, type **g** and press **Enter** to generate the package for the selected target devices. To interrupt the generation process and exit the program,    type **q** and press **Enter**.

   Once the script has successfully completed, the deployment package is generated in the specified output directory.


Running Deployment Manager in Standard CLI Mode
+++++++++++++++++++++++++++++++++++++++++++++++


.. dropdown:: Click to expand/collapse

   You can also run the Deployment Manager tool in the standard CLI mode. In this mode, specify the target devices and other parameters as command-line arguments of the Deployment Manager Python script. This mode facilitates integrating the tool in an automation pipeline.

   To launch the Deployment Manager tool in the standard mode: open a new terminal window, go to the Deployment Manager tool directory, and run the tool command with the following    syntax:

   .. tab-set::

      .. tab-item:: Linux
         :sync: linux

         .. code-block:: sh

            cd <INSTALL_DIR>/tools/deployment_manager
            ./deployment_manager.py <--targets> [--output_dir] [--archive_name] [--user_data]

      .. tab-item:: Windows
         :sync: windows

         .. code-block:: bat

            cd <INSTALL_DIR>\tools\deployment_manager
            .\deployment_manager.py <--targets> [--output_dir] [--archive_name] [--user_data]

      .. tab-item:: macOS
         :sync: macos

         .. code-block:: sh

            cd <INSTALL_DIR>/tools/deployment_manager
            ./deployment_manager.py <--targets> [--output_dir] [--archive_name] [--user_data]


   The following options are available:

   * ``<--targets>`` (required): the list of target devices to run inference. To specify more than one target, separate them with spaces, for example, ``--targets cpu gpu``.
   To get a list of currently available targets, run the program with the ``-h`` option.

   * ``[--output_dir]`` (optional): the path to the output directory. By default, it is set to your home directory.

   * ``[--archive_name]`` (optional): a deployment archive name without extension. By default, it is set to ``openvino_deployment_package``.

   * ``[--user_data]`` (optional): the path to a directory with user data (OpenVINO IR, model, dataset, etc.) files and subdirectories required for inference, which will be added to the    deployment archive. By default, it is set to ``None``, which means copying the user data to the target system need to be performed separately.

   Once the script has successfully completed, the deployment package is generated in the output directory specified.


Deploying Package on Target Systems
###################################

Once the Deployment Manager has successfully completed, the ``.tar.gz`` (on Linux or macOS) or ``.zip`` (on Windows) package is generated in the specified output directory.

To deploy the OpenVINO Runtime components from the development machine to the target system, perform the following steps:

1. Copy the generated archive to the target system by using your preferred method.

2. Extract the archive to the destination directory on the target system. If the name of your archive is different from the default one shown below, replace ``openvino_deployment_package`` with your specified name.

   .. tab-set::

      .. tab-item:: Linux
         :sync: linux

         .. code-block:: sh

            tar xf openvino_deployment_package.tar.gz -C <destination_dir>

      .. tab-item:: Windows
         :sync: windows

         .. code-block:: bat

            Use the archiver of your choice to unzip the file.

      .. tab-item:: macOS
         :sync: macos

         .. code-block:: sh

            tar xf openvino_deployment_package.tar.gz -C <destination_dir>


   Now, the package is extracted to the destination directory. The following files and subdirectories are created:

   * ``setupvars.sh`` — a copy of ``setupvars.sh``.
   * ``runtime`` — contains the OpenVINO runtime binary files.
   * ``install_dependencies`` — a snapshot of the ``install_dependencies`` directory from the OpenVINO installation directory.
   * ``<user_data>`` — the directory with the user data (OpenVINO IR, model, dataset, etc.) specified while configuring the package.

3. On a target Linux system, to run inference install additional dependencies by running the ``install_openvino_dependencies.sh`` script:

   .. code-block:: sh

      cd <destination_dir>/openvino/install_dependencies
      sudo -E ./install_openvino_dependencies.sh


4. Set up the environment variables:

.. tab-set::

   .. tab-item:: Linux
      :sync: linux

      .. code-block:: sh

         cd <destination_dir>/openvino/
         source ./setupvars.sh

   .. tab-item:: Windows
      :sync: windows

      .. code-block:: bat

         cd <destination_dir>\openvino\
         .\setupvars.bat

   .. tab-item:: macOS
      :sync: macos 

      .. code-block:: sh

         cd <destination_dir>/openvino/
         source ./setupvars.sh


Now, you have finished the deployment of the OpenVINO Runtime components to the target system.

@endsphinxdirective<|MERGE_RESOLUTION|>--- conflicted
+++ resolved
@@ -53,12 +53,7 @@
       .. tab-item:: Windows
          :sync: windows
 
-<<<<<<< HEAD
          .. code-block:: bat
-=======
-         cd <INSTALL_DIR>\tools\deployment_manager
-         .\deployment_manager.py
->>>>>>> 483a040d
 
             cd <INSTALL_DIR>\deployment_tools\tools\deployment_manager
             .\deployment_manager.py
