# Deploying Your Application with Deployment Manager {#openvino_docs_install_guides_deployment_manager_tool}

The OpenVINO™ Deployment Manager is a Python command-line tool that creates a deployment package by assembling the model, OpenVINO IR files, your application, and associated dependencies into a runtime package for your target device. This tool is delivered within the Intel® Distribution of OpenVINO™ toolkit for Linux, Windows and macOS release packages. It is available in the `<INSTALL_DIR>/tools/deployment_manager` directory after installation.

This article provides instructions on how to create a package with Deployment Manager and then deploy the package to your target systems.

## Prerequisites

To use the Deployment Manager tool, the following requirements need to be met:
* Intel® Distribution of OpenVINO™ toolkit is installed. See the [Installation Guide](../../install_guides/installing-openvino-overview.md) for instructions on different operating systems.
* To run inference on a target device other than CPU, device drivers must be pre-installed:
   * **For GPU**, see [Configurations for Intel® Processor Graphics (GPU)](../../install_guides/configurations-for-intel-gpu.md).
   * **For NCS2**, see [Intel® Neural Compute Stick 2 section](../../install_guides/configurations-for-ncs2.md)
   * **For VPU**, see [Configurations for Intel® Vision Accelerator Design with Intel® Movidius™ VPUs](../../install_guides/configurations-for-ivad-vpu.md).
   * **For GNA**, see [Intel® Gaussian & Neural Accelerator (GNA)](../../install_guides/configurations-for-intel-gna.md)

<<<<<<< HEAD
> **IMPORTANT**: The operating system on the target system must be the same as the development system on which you are creating the package. For example, if the target system is Ubuntu 18.04, the deployment package must be created from the OpenVINO™ toolkit installed on Ubuntu 18.04.
=======

> **IMPORTANT**: The target operating system must be the same as the development system on which you are creating the package. For example, if the target system is Ubuntu 18.04, the deployment package must be created from the OpenVINO™ toolkit installed on Ubuntu 18.04.
>>>>>>> 85a82392

> **TIP**: If your application requires additional dependencies, including the Microsoft Visual C++ Redistributable, use the ['--user_data' option](https://docs.openvino.ai/latest/openvino_docs_install_guides_deployment_manager_tool.html#run-standard-cli-mode) to add them to the deployment archive. Install these dependencies on the target host before running inference.

## Creating Deployment Package Using Deployment Manager

To create a deployment package that includes inference-related components of OpenVINO™ toolkit, you can run the Deployment Manager tool in either interactive or standard CLI mode .

### Running Deployment Manager in Interactive Mode

@sphinxdirective

.. raw:: html

    <div class="collapsible-section" data-title="Click to expand/collapse">

@endsphinxdirective

The interactive mode provides a user-friendly command-line interface that guides through the process with text prompts.

To launch the Deployment Manager in interactive mode, open a new terminal window, go to the Deployment Manager tool directory, and run the tool script without parameters:
  
@sphinxdirective
   
.. tab:: Linux  
      
   .. code-block:: sh
      
      cd <INSTALL_DIR>/tools/deployment_manager
         
      ./deployment_manager.py  
         
.. tab:: Windows  
      
   .. code-block:: bat  
         
      cd <INSTALL_DIR>\deployment_tools\tools\deployment_manager
      .\deployment_manager.py  
         
.. tab:: macOS  
      
   .. code-block:: sh
         
      cd <INSTALL_DIR>/tools/deployment_manager
      ./deployment_manager.py  
      
@endsphinxdirective

The target device selection dialog is displayed:
  
![Deployment Manager selection dialog](../img/selection_dialog.png)

Use the options provided on the screen to complete the selection of the target devices, and press **Enter** to proceed to the package generation dialog. To interrupt the generation process and exit the program, type **q** and press **Enter**.

Once the selection is accepted, the package generation dialog will appear:
  
![Deployment Manager configuration dialog](../img/configuration_dialog.png)

The target devices selected in the previous step appear on the screen. To go back and change the selection, type **b** and press **Enter**. Use the default settings, or use the following options to configure the generation process:
   
* `o. Change output directory` (optional): the path to the output directory. By default, it is set to your home directory.

* `u. Provide (or change) path to folder with user data` (optional): the path to a directory with user data (OpenVINO IR, model, dataset, etc.) files and subdirectories required for inference, which will be added to the deployment archive. By default, it is set to `None`, which means that copying the user data to the target system need to be done separately.

* `t. Change archive name` (optional): the deployment archive name without extension. By default, it is set to `openvino_deployment_package`.
 
After all the parameters are set, type **g** and press **Enter** to generate the package for the selected target devices. To interrupt the generation process and exit the program, type **q** and press **Enter**.

Once the script has successfully completed, the deployment package is generated in the specified output directory. 

@sphinxdirective

.. raw:: html

    </div>

@endsphinxdirective

### Running Deployment Manager in Standard CLI Mode

@sphinxdirective

.. raw:: html

    <div class="collapsible-section" data-title="Click to expand/collapse">

@endsphinxdirective

You can also run the Deployment Manager tool in the standard CLI mode. In this mode, specify the target devices and other parameters as command-line arguments of the Deployment Manager Python script. This mode facilitates integrating the tool in an automation pipeline.

To launch the Deployment Manager tool in the standard mode: open a new terminal window, go to the Deployment Manager tool directory, and run the tool command with the following syntax:

@sphinxdirective

.. tab:: Linux

   .. code-block:: sh

      cd <INSTALL_DIR>/tools/deployment_manager
      ./deployment_manager.py <--targets> [--output_dir] [--archive_name] [--user_data]

.. tab:: Windows

   .. code-block:: bat

      cd <INSTALL_DIR>\tools\deployment_manager
      .\deployment_manager.py <--targets> [--output_dir] [--archive_name] [--user_data]

.. tab:: macOS

   .. code-block:: sh

      cd <INSTALL_DIR>/tools/deployment_manager
      ./deployment_manager.py <--targets> [--output_dir] [--archive_name] [--user_data]

@endsphinxdirective

The following options are available:

* `<--targets>` (required): the list of target devices to run inference. To specify more than one target, separate them with spaces, for example, `--targets cpu gpu vpu`. 
To get a list of currently available targets, run the program with the `-h` option.

* `[--output_dir]` (optional): the path to the output directory. By default, it is set to your home directory.

* `[--archive_name]` (optional): a deployment archive name without extension. By default, it is set to `openvino_deployment_package`.

* `[--user_data]` (optional): the path to a directory with user data (OpenVINO IR, model, dataset, etc.) files and subdirectories required for inference, which will be added to the deployment archive. By default, it is set to `None`, which means copying the user data to the target system need to be performed separately.

Once the script has successfully completed, the deployment package is generated in the output directory specified.

@sphinxdirective

.. raw:: html

    </div>

@endsphinxdirective

## Deploying Package on Target Systems

Once the Deployment Manager has successfully completed, the `.tar.gz` (on Linux or macOS) or `.zip` (on Windows) package is generated in the specified output directory.

To deploy the OpenVINO Runtime components from the development machine to the target system, perform the following steps:

1. Copy the generated archive to the target system by using your preferred method.

2. Extract the archive to the destination directory on the target system. If the name of your archive is different from the default one shown below, replace `openvino_deployment_package` with your specified name.
@sphinxdirective

.. tab:: Linux

    .. code-block:: sh

        tar xf openvino_deployment_package.tar.gz -C <destination_dir>

.. tab:: Windows

    .. code-block:: bat

        Use the archiver of your choice to unzip the file.

.. tab:: macOS

    .. code-block:: sh

        tar xf openvino_deployment_package.tar.gz -C <destination_dir>

@endsphinxdirective


Now, the package is extracted to the destination directory. The following files and subdirectories are created:

   * `setupvars.sh` — a copy of `setupvars.sh`.
   * `runtime` — contains the OpenVINO runtime binary files.
   * `install_dependencies` — a snapshot of the `install_dependencies` directory from the OpenVINO installation directory.
   * `<user_data>` — the directory with the user data (OpenVINO IR, model, dataset, etc.) specified while configuring the package.

3. On a target Linux system, to run inference on a target Intel® GPU, Intel® Movidius™ VPU, or Intel® Vision Accelerator Design with Intel® Movidius™ VPUs, install additional dependencies by running the `install_openvino_dependencies.sh` script:

```sh
cd <destination_dir>/openvino/install_dependencies
sudo -E ./install_openvino_dependencies.sh
```

4. Set up the environment variables:
  
@sphinxdirective  
      
.. tab:: Linux  
      
   .. code-block:: sh
         
      cd <destination_dir>/openvino/
      source ./setupvars.sh
      
.. tab:: Windows  
      
   .. code-block:: bat  
      
      cd <destination_dir>\openvino\
      .\setupvars.bat
      
.. tab:: macOS  
      
   .. code-block:: sh
         
      cd <destination_dir>/openvino/
      source ./setupvars.sh
      
@endsphinxdirective

Now, you have finished the deployment of the OpenVINO Runtime components to the target system.<|MERGE_RESOLUTION|>--- conflicted
+++ resolved
@@ -14,12 +14,8 @@
    * **For VPU**, see [Configurations for Intel® Vision Accelerator Design with Intel® Movidius™ VPUs](../../install_guides/configurations-for-ivad-vpu.md).
    * **For GNA**, see [Intel® Gaussian & Neural Accelerator (GNA)](../../install_guides/configurations-for-intel-gna.md)
 
-<<<<<<< HEAD
-> **IMPORTANT**: The operating system on the target system must be the same as the development system on which you are creating the package. For example, if the target system is Ubuntu 18.04, the deployment package must be created from the OpenVINO™ toolkit installed on Ubuntu 18.04.
-=======
 
 > **IMPORTANT**: The target operating system must be the same as the development system on which you are creating the package. For example, if the target system is Ubuntu 18.04, the deployment package must be created from the OpenVINO™ toolkit installed on Ubuntu 18.04.
->>>>>>> 85a82392
 
 > **TIP**: If your application requires additional dependencies, including the Microsoft Visual C++ Redistributable, use the ['--user_data' option](https://docs.openvino.ai/latest/openvino_docs_install_guides_deployment_manager_tool.html#run-standard-cli-mode) to add them to the deployment archive. Install these dependencies on the target host before running inference.
 
