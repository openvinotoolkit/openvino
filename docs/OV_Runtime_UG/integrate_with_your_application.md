--- conflicted
+++ resolved
@@ -12,17 +12,10 @@
 
 @endsphinxdirective
 
-<<<<<<< HEAD
 > **NOTE**: Before start using OpenVINO™ Runtime, make sure you set all environment variables during the installation. If you did not, follow the instructions from the _Set the Environment Variables_ section in the installation guides:
 > * [For Windows 10](../install_guides/installing-openvino-windows.md)
 > * [For Linux](../install_guides/installing-openvino-linux.md)
 > * [For macOS](../install_guides/installing-openvino-macos.md)
-=======
-> **NOTE**: Before start using OpenVINO™ Runtime, make sure you set all environment variables during the installation. To do so, follow the instructions from the _Set the Environment Variables_ section in the installation guides:
-> * [For Windows* 10](../install_guides/installing-openvino-windows.md)
-> * [For Linux*](../install_guides/installing-openvino-linux.md)
-> * [For macOS*](../install_guides/installing-openvino-macos.md)
->>>>>>> c1851987
 > * To build an open source version, use the [OpenVINO™ Runtime Build Instructions](https://github.com/openvinotoolkit/openvino/wiki/BuildingCode).
 
 ## Use OpenVINO™ Runtime API to Implement Inference Pipeline
@@ -194,11 +187,7 @@
 
 ### Step 5. Start Inference
 
-<<<<<<< HEAD
 OpenVINO™ Runtime supports inference in either synchronous or asynchronous mode. Using the Async API can improve overall application frame-rate, because rather than wait for inference to complete, the app can keep working on the host, while the accelerator is busy. You can use `ov::InferRequest::start_async` to start model inference in the asynchronous mode and call `ov::InferRequest::wait` to wait for the inference results:
-=======
-OpenVINO™ Runtime supports inference in either synchronous or asynchronous mode. Using the Async API can improve application's overall frame-rate: instead of waiting for inference to complete, the app can keep working on the host while the accelerator is busy. You can use `ov::InferRequest::start_async` to start model inference in the asynchronous mode and call `ov::InferRequest::wait` to wait for the inference results:
->>>>>>> c1851987
 
 @sphinxtabset
 
@@ -266,18 +255,9 @@
 cmake ../project
 cmake --build .
 ```
-<<<<<<< HEAD
+
 It is allowed to specify additional build options (e.g. to build CMake project on Windows with a specific build tools). For details, refer to the [CMake page](https://cmake.org/cmake/help/latest/manual/cmake.1.html#manual:cmake(1)).
-=======
-You can also specify additional build options (e.g. to build CMake project on Windows with a specific build tools). Please refer to the [CMake page](https://cmake.org/cmake/help/latest/manual/cmake.1.html#manual:cmake(1)) for details.
->>>>>>> c1851987
-
-
-
-<<<<<<< HEAD
-## Additional Resources
-=======
->>>>>>> c1851987
+
 
 ## Additional Resources
 
