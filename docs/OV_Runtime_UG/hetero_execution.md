--- conflicted
+++ resolved
@@ -95,11 +95,8 @@
 > **NOTE**: `ov::Core::query_model` does not depend on affinities set by a user. Instead, it queries for an operation support based on device capabilities.
 
 ### Configure fallback devices
-<<<<<<< HEAD
-If you want different devices in Hetero execution to have different device-specific configuration options, you can use the special helper property ov::property:
-=======
-If you want different devices in Hetero execution to have different device-specific configuration options, you can use the special helper property `ov::device::properties`:
->>>>>>> d7005af4
+If you want different devices in Hetero execution to have different device-specific configuration options, you can use the special helper property `ov::properties`:
+
 
 @sphinxdirective
 
