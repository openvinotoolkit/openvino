<<<<<<< HEAD
# Low-Precision 8-bit Integer Inference {#openvino_docs_OV_UG_Int8Inference}
=======
# Low-Precision 8-bit Integer Inference
>>>>>>> e52bd441

## Disclaimer

Low-precision 8-bit inference is optimized for:
- Intel® architecture processors with the following instruction set architecture extensions:  
  - Intel® Advanced Vector Extensions 512 Vector Neural Network Instructions (Intel® AVX-512 VNNI)
  - Intel® Advanced Vector Extensions 512 (Intel® AVX-512)
  - Intel® Advanced Vector Extensions 2.0 (Intel® AVX2)
  - Intel® Streaming SIMD Extensions 4.2 (Intel® SSE4.2)
- Intel® processor graphics:
  - Intel® Iris® Xe Graphics
  - Intel® Iris® Xe MAX Graphics

## Introduction

For 8-bit integer computation, a model must be quantized. You can use a quantized model from [OpenVINO™ Toolkit Intel's Pre-Trained Models](@ref omz_models_group_intel) or quantize a model yourself. For more details on how to get quantized model please refer to [Model Optimization](@ref openvino_docs_model_optimization_guide) document.

The quantization process adds [FakeQuantize](../ops/quantization/FakeQuantize_1.md) layers on activations and weights for most layers. Read more about mathematical computations in the [Uniform Quantization with Fine-Tuning](https://github.com/openvinotoolkit/nncf/blob/develop/docs/compression_algorithms/Quantization.md).

When you pass the quantized IR to the OpenVINO™ plugin, the plugin automatically recognizes it as a quantized model and performs 8-bit inference. Note that if you pass a quantized model to another plugin that does not support 8-bit inference but supports all operations from the model, the model is inferred in precision that this plugin supports.

At runtime, the quantized model is loaded to the plugin. The plugin uses the `Low Precision Transformation` component to update the model to infer it in low precision:
   - Update `FakeQuantize` layers to have quantized output tensors in low-precision range and add dequantization layers to compensate for the update. Dequantization layers are pushed through as many layers as possible to have more layers in low precision. After that, most layers have quantized input tensors in low-precision range and can be inferred in low precision. Ideally, dequantization layers should be fused in the next `FakeQuantize` layer.
   - Weights are quantized and stored in `Constant` layers. 

## Prerequisites

Let's explore quantized [TensorFlow* implementation of the ResNet-50](https://github.com/openvinotoolkit/open_model_zoo/tree/master/models/public/resnet-50-tf) model. Use [Model Downloader](@ref omz_tools_downloader) to download the `FP16` model from [OpenVINO™ Toolkit - Open Model Zoo repository](https://github.com/openvinotoolkit/open_model_zoo):

```sh
omz_downloader --name resnet-50-tf --precisions FP16-INT8
```
After that you should quantize the model with the [Model Quantizer](@ref omz_tools_downloader) tool.
```sh
omz_quantizer --model_dir public/resnet-50-tf --dataset_dir <DATASET_DIR> --precisions=FP16-INT8
```

The simplest way to infer the model and collect performance counters is the [Benchmark Application](../../samples/cpp/benchmark_app/README.md): 
```sh
./benchmark_app -m resnet-50-tf.xml -d CPU -niter 1 -api sync -report_type average_counters  -report_folder pc_report_dir
```
If you infer the model with the OpenVINO™ CPU plugin and collect performance counters, all operations (except the last non-quantized SoftMax) are executed in INT8 precision.  

## Low-Precision 8-bit Integer Inference Workflow

For 8-bit integer computations, a model must be quantized. Quantized models can be downloaded from [Overview of OpenVINO™ Toolkit Intel's Pre-Trained Models](@ref omz_models_group_intel). If the model is not quantized, you can use the [Post-Training Optimization Tool](@ref pot_introduction) to quantize the model. The quantization process adds [FakeQuantize](../ops/quantization/FakeQuantize_1.md) layers on activations and weights for most layers. Read more about mathematical computations in the [Uniform Quantization with Fine-Tuning](https://github.com/openvinotoolkit/nncf/blob/develop/docs/compression_algorithms/Quantization.md).

8-bit inference pipeline includes two stages (also refer to the figure below):
1. *Offline stage*, or *model quantization*. During this stage, [FakeQuantize](../ops/quantization/FakeQuantize_1.md) layers are added before most layers to have quantized tensors before layers in a way that low-precision accuracy drop for 8-bit integer inference satisfies the specified threshold. The output of this stage is a quantized model. Quantized model precision is not changed, quantized tensors are in the original precision range (`fp32`). `FakeQuantize` layer has `levels` attribute which defines quants count. Quants count defines precision which is used during inference. For `int8` range `levels` attribute value has to be 255 or 256. To quantize the model, you can use the [Post-Training Optimization Tool](@ref pot_introduction) delivered with the Intel® Distribution of OpenVINO™ toolkit release package.

   When you pass the quantized IR to the OpenVINO™ plugin, the plugin automatically recognizes it as a quantized model and performs 8-bit inference. Note, if you pass a quantized model to another plugin that does not support 8-bit inference but supports all operations from the model, the model is inferred in precision that this plugin supports.

2. *Runtime stage*. This stage is an internal procedure of the OpenVINO™ plugin. During this stage, the quantized model is loaded to the plugin. The plugin uses `Low Precision Transformation` component to update the model to infer it in low precision:
   - Update `FakeQuantize` layers to have quantized output tensors in low precision range and add dequantization layers to compensate the update. Dequantization layers are pushed through as many layers as possible to have more layers in low precision. After that, most layers have quantized input tensors in low precision range and can be inferred in low precision. Ideally, dequantization layers should be fused in the next `FakeQuantize` layer.
   - Weights are quantized and stored in `Constant` layers. 

![int8_flow]
<|MERGE_RESOLUTION|>--- conflicted
+++ resolved
@@ -1,8 +1,4 @@
-<<<<<<< HEAD
-# Low-Precision 8-bit Integer Inference {#openvino_docs_OV_UG_Int8Inference}
-=======
 # Low-Precision 8-bit Integer Inference
->>>>>>> e52bd441
 
 ## Disclaimer
 
