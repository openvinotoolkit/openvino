# Quantized models compute and restrictions {#openvino_docs_ov_plugin_dg_quantized_models}

<<<<<<< HEAD
@sphinxdirective

One of the feature of Inference Engine is the support of quantized networks with different precisions: INT8, INT4, etc.
However, it is up to the plugin to define what exact precisions are supported by the particular HW.
All quantized networks which can be expressed in IR have a unified representation by means of *FakeQuantize* operation. 
For more details about low-precision model representation please refer to this :doc:`document <openvino_docs_ie_plugin_dg_lp_representation>`.

Interpreting FakeQuantize at runtime
####################################
=======
One of the feature of OpenVINO is the support of quantized models with different precisions: INT8, INT4, etc.
However, it is up to the plugin to define what exact precisions are supported by the particular HW.
All quantized models which can be expressed in IR have a unified representation by means of *FakeQuantize* operation. 
For more details about low-precision model representation please refer to this [document](@ref openvino_docs_ie_plugin_dg_lp_representation).
>>>>>>> 932a668a

During the model load each plugin can interpret quantization rules expressed in *FakeQuantize* operations:

* Independently based on the definition of *FakeQuantize* operation.
* Using a special library of low-precision transformations (LPT) which applies common rules for generic operations,
such as Convolution, Fully-Connected, Eltwise, etc., and translates "fake-quantized" models into models with low-precision operations.

Here we provide only a high-level overview of the interpretation rules of FakeQuantize. 
At runtime each FakeQuantize can be split into two independent operations: **Quantize** and **Dequantize**. 
The former one is aimed to transform the input data into the target precision while the latter transforms the resulting values back to the original range and precision. 
In practice *Dequantize* operations can be propagated forward through the linear operations, such as *Convolution* or *Fully-Connected*, 
and in some cases fused with the following *Quantize* operation for the next layer into the so-called *Requantize* operation (see Fig. 1).

.. image:: _static/images/qdq_propagation.png 

Figure 1. Quantization operations propagation at runtime. Q, DQ, RQ stand for Quantize, Dequantize, and Requantize correspondingly.</div>

From the calculation standpoint, the FakeQuantize formula also is split into two parts accordingly:  
``output = round((x - input_low) / (input_high - input_low) * (levels-1)) / (levels-1) * (output_high - output_low) + output_low``
The first part of this formula represents *Quantize* operation:  
``q = round((x - input_low) / (input_high - input_low) * (levels-1))``  
The second is responsible for the dequantization:  
``r = q / (levels-1) * (output_high - output_low) + output_low``  
From the scale/zero-point notation standpoint the latter formula can be written as follows:  
``r = (output_high - output_low) / (levels-1) * (q + output_low / (output_high - output_low) * (levels-1))``  

Thus we can define:

* **Scale** as ``(output_high - output_low) / (levels-1)``
* **Zero-point** as ``-output_low / (output_high - output_low) * (levels-1)``

.. note::  
    During the quantization process the values ``input_low``, ``input_high``, ``output_low``, ``output_high`` are selected so that to map a floating-point zero exactly to an integer value (zero-point) and vice versa.

Quantization specifics and restrictions
#######################################

In general, OpenVINO can represent and execute quantized models from different sources. However, the Post-training Optimization Tool (POT)
is considered the default way to get optimized models. Since the POT supports HW-aware quantization it means that specific rules can be implemented in it for 
the particular HW. However, it is reasonable to have compatibility with general-purpose HW such as CPU and GPU and support their quantization schemes.
Below we define these rules as follows:
<<<<<<< HEAD

*  Support of mixed-precision models where some layers can be kept in the floating-point precision.
* Per-channel quantization of weights of Convolutional and Fully-Connected layers.
* Per-channel quantization of activations for channel-wise and element-wise operations, e.g. Depthwise Convolution, Eltwise Add/Mul, ScaleShift.
* Symmetric and asymmetric quantization of weights and activations with the support of per-channel scales and zero-points.
* Non-unified quantization parameters for Eltwise and Concat operations.  
* Non-quantized network output, i.e. there are no quantization parameters for it.

@endsphinxdirective
=======
- Support of mixed-precision models where some layers can be kept in the floating-point precision.
- Per-channel quantization of weights of Convolutional and Fully-Connected layers.
- Per-channel quantization of activations for channel-wise and element-wise operations, e.g. Depthwise Convolution, Eltwise Add/Mul, ScaleShift.
- Symmetric and asymmetric quantization of weights and activations with the support of per-channel scales and zero-points.
- Non-unified quantization parameters for Eltwise and Concat operations.  
- Non-quantized models output, i.e. there are no quantization parameters for it.

[qdq_propagation]: images/qdq_propagation.png
>>>>>>> 932a668a
<|MERGE_RESOLUTION|>--- conflicted
+++ resolved
@@ -1,6 +1,6 @@
 # Quantized models compute and restrictions {#openvino_docs_ov_plugin_dg_quantized_models}
 
-<<<<<<< HEAD
+
 @sphinxdirective
 
 One of the feature of Inference Engine is the support of quantized networks with different precisions: INT8, INT4, etc.
@@ -10,12 +10,6 @@
 
 Interpreting FakeQuantize at runtime
 ####################################
-=======
-One of the feature of OpenVINO is the support of quantized models with different precisions: INT8, INT4, etc.
-However, it is up to the plugin to define what exact precisions are supported by the particular HW.
-All quantized models which can be expressed in IR have a unified representation by means of *FakeQuantize* operation. 
-For more details about low-precision model representation please refer to this [document](@ref openvino_docs_ie_plugin_dg_lp_representation).
->>>>>>> 932a668a
 
 During the model load each plugin can interpret quantization rules expressed in *FakeQuantize* operations:
 
@@ -57,23 +51,12 @@
 is considered the default way to get optimized models. Since the POT supports HW-aware quantization it means that specific rules can be implemented in it for 
 the particular HW. However, it is reasonable to have compatibility with general-purpose HW such as CPU and GPU and support their quantization schemes.
 Below we define these rules as follows:
-<<<<<<< HEAD
 
-*  Support of mixed-precision models where some layers can be kept in the floating-point precision.
+* Support of mixed-precision models where some layers can be kept in the floating-point precision.
 * Per-channel quantization of weights of Convolutional and Fully-Connected layers.
 * Per-channel quantization of activations for channel-wise and element-wise operations, e.g. Depthwise Convolution, Eltwise Add/Mul, ScaleShift.
 * Symmetric and asymmetric quantization of weights and activations with the support of per-channel scales and zero-points.
 * Non-unified quantization parameters for Eltwise and Concat operations.  
 * Non-quantized network output, i.e. there are no quantization parameters for it.
 
-@endsphinxdirective
-=======
-- Support of mixed-precision models where some layers can be kept in the floating-point precision.
-- Per-channel quantization of weights of Convolutional and Fully-Connected layers.
-- Per-channel quantization of activations for channel-wise and element-wise operations, e.g. Depthwise Convolution, Eltwise Add/Mul, ScaleShift.
-- Symmetric and asymmetric quantization of weights and activations with the support of per-channel scales and zero-points.
-- Non-unified quantization parameters for Eltwise and Concat operations.  
-- Non-quantized models output, i.e. there are no quantization parameters for it.
-
-[qdq_propagation]: images/qdq_propagation.png
->>>>>>> 932a668a
+@endsphinxdirective