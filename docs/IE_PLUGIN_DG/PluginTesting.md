--- conflicted
+++ resolved
@@ -3,13 +3,8 @@
 OpenVINO tests infrastructure provides a predefined set of functional tests and utilities. They are used to verify a plugin using the OpenVINO public API.
 All the tests are written in the [Google Test C++ framework](https://github.com/google/googletest).
 
-<<<<<<< HEAD
-Inference Engine Plugin tests are included in the `IE::funcSharedTests` CMake target which is built within the OpenVINO repository
+OpenVINO Plugin tests are included in the `openvino::funcSharedTests` CMake target which is built within the OpenVINO repository
 (see [Build Plugin Using CMake](@ref openvino_docs_ov_plugin_dg_plugin_build) guide). This library contains tests definitions (the tests bodies) which can be parametrized and instantiated in plugins depending on whether a plugin supports a particular feature, specific sets of parameters for test on supported operation set and so on.
-=======
-OpenVINO Plugin tests are included in the `openvino::funcSharedTests` CMake target which is built within the OpenVINO repository
-(see [Build Plugin Using CMake](@ref openvino_docs_ie_plugin_dg_plugin_build) guide). This library contains tests definitions (the tests bodies) which can be parametrized and instantiated in plugins depending on whether a plugin supports a particular feature, specific sets of parameters for test on supported operation set and so on.
->>>>>>> 790f74c0
 
 Test definitions are split into tests class declaration (see `src/tests/functional/plugin/shared/include`) and tests class implementation (see `src/tests/functional/plugin/shared/src`) and include the following scopes of plugin conformance tests:
 
