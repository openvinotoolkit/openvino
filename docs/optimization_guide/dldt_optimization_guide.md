--- conflicted
+++ resolved
@@ -87,11 +87,7 @@
 
 ![](../img/workflow_steps.png)
 
-<<<<<<< HEAD
-As described in the [Model Optimizer Guide](../MO_DG/prepare_model/Prepare_Trained_Model.md), there are a number of device-agnostic optimizations the tool performs.  For example, certain primitives like linear operations (BatchNorm and ScaleShift) are automatically fused into convolutions. Generally, these layers should not be manifested in the resulting IR:
-=======
-As described in the [Model Optimizer Guide](../MO_DG/Deep_Learning_Model_Optimizer_DevGuide.md), there are a number of device-agnostic optimizations the tool performs. For example, certain primitives like linear operations (BatchNorm and ScaleShift), are automatically fused into convolutions. Generally, these layers should not be manifested in the resulting IR:
->>>>>>> c2e8c3bd
+As described in the [Model Optimizer Guide](../MO_DG/Deep_Learning_Model_Optimizer_DevGuide.md), there are a number of device-agnostic optimizations the tool performs. For example, certain primitives like linear operations (BatchNorm and ScaleShift) are automatically fused into convolutions. Generally, these layers should not be manifested in the resulting IR:
 
 ![](../img/resnet_269.png)
 
