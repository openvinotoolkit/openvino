--- conflicted
+++ resolved
@@ -12,11 +12,9 @@
 
 Model optimization is an optional offline step of improving the final model performance and reducing the model size by applying special optimization methods, such as 8-bit quantization, pruning, etc. OpenVINO offers two optimization paths implemented in `Neural Network Compression Framework (NNCF) <https://github.com/openvinotoolkit/nncf>`__:
 
-<<<<<<< HEAD
 - :doc:`Model Conversion API <openvino_docs_MO_DG_Deep_Learning_Model_Optimizer_DevGuide>` implements most of the optimization parameters to a model by default. Yet, you are free to configure mean/scale values, batch size, RGB vs BGR input channels, and other parameters to speed up preprocess of a model (:doc:`Embedding Preprocessing Computation <openvino_docs_MO_DG_Additional_Optimization_Use_Cases>`).
-=======
+
 - :doc:`Post-training Quantization <ptq_introduction>` is designed to optimize the inference of deep learning models by applying the post-training 8-bit integer quantization that does not require model retraining or fine-tuning. 
->>>>>>> 5b6bab26
 
 - :doc:`Training-time Optimization <tmo_introduction>`, a suite of advanced methods for training-time model optimization within the DL framework, such as PyTorch and TensorFlow 2.x. It supports methods like Quantization-aware Training, Structured and Unstructured Pruning, etc. 
 
