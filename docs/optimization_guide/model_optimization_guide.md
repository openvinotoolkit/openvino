 # Model Optimization Guide {#openvino_docs_model_optimization_guide}

@sphinxdirective

.. toctree::
   :maxdepth: 1
   :hidden:
   
   pot_introduction
<<<<<<< HEAD
   tmo_introduction
   (Experimental) Protecting Model <pot_ranger_README>
=======
   docs_nncf_introduction
   (Experimental) Protecting Model <pot_range_supervision_README>
>>>>>>> bbf54e01

@endsphinxdirective

 Model optimization is an optional offline step of improving final model performance by applying special optimization methods, such as quantization, pruning, preprocessing optimization, etc. OpenVINO provides several tools to optimize models at different steps of model development:

<<<<<<< HEAD
- **[Optimization of preprocessing w/ MO](../MO_DG/prepare_model/Additional_Optimizations.md)** includes embedding of mean/scale normalization into the model, control of batch size, RGB vs BGR input channels, etc. to speed up preprocessing of input data. Most of them added by default, but you can customize configuration using corresponding options at model conversion step.

- **[Post-training Optimization w/ POT](../../tools/pot/docs/Introduction.md)**, used to optimize the inference of deep learning models by applying post-training methods that do not require model retraining or fine-tuning, for example, post-training 8-bit quantization. 
=======
- **Model Optimizer** implements most of the optimization parameters to a model by default. Yet, you are free to configure mean/scale values, batch size, RGB vs BGR input channels, and other parameters to speed up preprocess of a model ([Embedding Preprocessing Computation](../MO_DG/prepare_model/Additional_Optimizations.md)).

- **Post-training Optimization tool** [(POT)](../../tools/pot/docs/Introduction.md) is designed to optimize inference of deep learning models by applying post-training methods that do not require model retraining or fine-tuning, for example, post-training 8-bit quantization. 
>>>>>>> bbf54e01

- **[Training-time Optimization w/ NNCF](./nncf/introduction.md)**, a suite of advanced methods for training-time model optimization within the DL framework, such as PyTorch and TensorFlow 2.x. It supports methods, like Quantization-aware Training and Filter Pruning. NNCF-optimized models can be inferred with OpenVINO using all the available workflows.


## Detailed workflow: 

![](../img/DEVELOPMENT_FLOW_V3_crunch.svg)

The diagram below will help you understand which development optimization tool you need to use: 

<<<<<<< HEAD
Post-training methods are limited in terms of achievable accuracy-performance trade-off for optimizing models. In this case, training-time optimization with NNCF is an option.

Once the model is optimized using the aforementioned tools it can be used for inference using the regular OpenVINO inference workflow. No changes to the inference code are required.
=======
![](../img/WHAT_TO_USE.svg)

Post-training methods are limited in terms of achievable accuracy, which may degrade for certain scenarios.  In such cases, training-time optimization with NNCF may give better results.
>>>>>>> bbf54e01

Once the model has been optimized using the aforementioned tools, it can be used for inference using the regular OpenVINO inference workflow. No changes to the code are required.

If you are not familiar with model optimization methods, refer to [post-training methods](@ref pot_introduction).

## Additional Resources
- [Deployment optimization](./dldt_deployment_optimization_guide.md)<|MERGE_RESOLUTION|>--- conflicted
+++ resolved
@@ -7,46 +7,33 @@
    :hidden:
    
    pot_introduction
-<<<<<<< HEAD
-   tmo_introduction
-   (Experimental) Protecting Model <pot_ranger_README>
-=======
    docs_nncf_introduction
    (Experimental) Protecting Model <pot_range_supervision_README>
->>>>>>> bbf54e01
 
 @endsphinxdirective
 
  Model optimization is an optional offline step of improving final model performance by applying special optimization methods, such as quantization, pruning, preprocessing optimization, etc. OpenVINO provides several tools to optimize models at different steps of model development:
 
-<<<<<<< HEAD
-- **[Optimization of preprocessing w/ MO](../MO_DG/prepare_model/Additional_Optimizations.md)** includes embedding of mean/scale normalization into the model, control of batch size, RGB vs BGR input channels, etc. to speed up preprocessing of input data. Most of them added by default, but you can customize configuration using corresponding options at model conversion step.
-
-- **[Post-training Optimization w/ POT](../../tools/pot/docs/Introduction.md)**, used to optimize the inference of deep learning models by applying post-training methods that do not require model retraining or fine-tuning, for example, post-training 8-bit quantization. 
-=======
 - **Model Optimizer** implements most of the optimization parameters to a model by default. Yet, you are free to configure mean/scale values, batch size, RGB vs BGR input channels, and other parameters to speed up preprocess of a model ([Embedding Preprocessing Computation](../MO_DG/prepare_model/Additional_Optimizations.md)).
 
 - **Post-training Optimization tool** [(POT)](../../tools/pot/docs/Introduction.md) is designed to optimize inference of deep learning models by applying post-training methods that do not require model retraining or fine-tuning, for example, post-training 8-bit quantization. 
->>>>>>> bbf54e01
 
 - **[Training-time Optimization w/ NNCF](./nncf/introduction.md)**, a suite of advanced methods for training-time model optimization within the DL framework, such as PyTorch and TensorFlow 2.x. It supports methods, like Quantization-aware Training and Filter Pruning. NNCF-optimized models can be inferred with OpenVINO using all the available workflows.
 
 
 ## Detailed workflow: 
 
+To understand which development optimization tool you need, refer to the diagram: 
+
 ![](../img/DEVELOPMENT_FLOW_V3_crunch.svg)
 
-The diagram below will help you understand which development optimization tool you need to use: 
-
-<<<<<<< HEAD
 Post-training methods are limited in terms of achievable accuracy-performance trade-off for optimizing models. In this case, training-time optimization with NNCF is an option.
 
 Once the model is optimized using the aforementioned tools it can be used for inference using the regular OpenVINO inference workflow. No changes to the inference code are required.
-=======
+
 ![](../img/WHAT_TO_USE.svg)
 
 Post-training methods are limited in terms of achievable accuracy, which may degrade for certain scenarios.  In such cases, training-time optimization with NNCF may give better results.
->>>>>>> bbf54e01
 
 Once the model has been optimized using the aforementioned tools, it can be used for inference using the regular OpenVINO inference workflow. No changes to the code are required.
 
