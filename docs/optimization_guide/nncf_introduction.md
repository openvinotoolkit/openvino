--- conflicted
+++ resolved
@@ -1,9 +1,5 @@
-<<<<<<< HEAD
 # Neural Network Compression Framework
 This document describes the Neural Network Compression Framework (NNCF) which is distributed as a separate tool but is highly aligned with OpenVINO&trade; in terms of the supported optimization features and models. It is open-sourced and available on [GitHub](https://github.com/openvinotoolkit/nncf).
-=======
-# Neural Network Compression Framework {#docs_nncf_introduction}
->>>>>>> bbf54e01
 
 The Neural Network Compression Framework (NNCF) aims at optimizing Deep Neural Networks (DNN) by means of methods such as quantization and pruning. It provides in-training optimization capabilities, which means that the optimization methods require model fine-tuning or even re-training. 
 
