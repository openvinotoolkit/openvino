--- conflicted
+++ resolved
@@ -21,10 +21,6 @@
                   "${CMAKE_CURRENT_SOURCE_DIR}/src/*.c"
                   "${CMAKE_CURRENT_SOURCE_DIR}/../articles_en/assets/snippets/*.cpp"
                   "${CMAKE_CURRENT_SOURCE_DIR}/../articles_en/assets/snippets/*.c")
-<<<<<<< HEAD
-file(GLOB GPU_SOURCES "${CMAKE_CURRENT_SOURCE_DIR}/../articles_en/assets/snippets/gpu/*.cpp")
-=======
->>>>>>> a04986a8
 
 file(GLOB GPU_SOURCES "${CMAKE_CURRENT_SOURCE_DIR}/../articles_en/assets/snippets/gpu/*.cpp")
 # add GPU snippets if OpenCL has been found
