// Copyright (C) 2020 Intel Corporation
// SPDX-License-Identifier: Apache-2.0
//

#include <memory>

#include <ngraph/rt_info.hpp>
#include <openvino/pass/pattern/op/wrap_type.hpp>
#include <openvino/pass/manager.hpp>
#include <openvino/pass/visualize_tree.hpp>
#include <openvino/pass/serialize.hpp>
#include <transformations/common_optimizations/common_optimizations.hpp>
#include <transformations/op_conversions/convert_gelu.hpp>
#include <transformations/op_conversions/convert_space_to_depth.hpp>
#include <transformations/op_conversions/convert_depth_to_space.hpp>
#include <transformations/op_conversions/convert_pad_to_group_conv.hpp>

// ! [ov:include]
#include <openvino/core/model.hpp>
#include <openvino/opsets/opset8.hpp>
// ! [ov:include]


<<<<<<< HEAD
void pattern_matcher_examples(std::shared_ptr<ov::Node> node) {
{
// ! [pattern:simple_example]
// Pattern example
auto input = std::make_shared<ov::opset8::Parameter>(ov::element::i64, ov::Shape{1});
auto shapeof = std::make_shared<ov::opset8::ShapeOf>(input);

// Create Matcher with Parameter->ShapeOf pattern
auto m = std::make_shared<ov::pass::pattern::Matcher>(shapeof, "MyPatternBasedTransformation");
// ! [pattern:simple_example]

// ! [pattern:callback_example]
ov::graph_rewrite_callback callback = [](ov::pass::pattern::Matcher& m) {
    // Get root node
    std::shared_ptr<ov::Node> root_node = m.get_match_root();

    // Get all nodes matched by pattern
    ov::NodeVector nodes = m.get_matched_nodes();

    // Transformation code
    return false;
};
// ! [pattern:callback_example]
}

{
// ! [pattern:label_example]
// Detect Multiply with arbitrary first input and second as Constant
// ov::pattern::op::Label - represent arbitrary input
auto input = ov::pass::pattern::any_input();
auto value = ov::opset8::Constant::create(ov::element::f32, ov::Shape{1}, {0.5});
auto mul = std::make_shared<ov::opset8::Multiply>(input, value);
auto m = std::make_shared<ov::pass::pattern::Matcher>(mul, "MultiplyMatcher");
// ! [pattern:label_example]
}

{
// ! [pattern:concat_example]
// Detect Concat operation with arbitrary number of inputs
auto concat = ov::pass::pattern::wrap_type<ov::opset8::Concat>();
auto m = std::make_shared<ov::pass::pattern::Matcher>(concat, "ConcatMatcher");
// ! [pattern:concat_example]
}

{
// ! [pattern:predicate_example]
// Detect Multiply->Add sequence where mul has exactly one consumer
auto mul = ov::pass::pattern::wrap_type<ov::opset8::Multiply>(ov::pass::pattern::consumers_count(1)/*сheck consumers count*/);
auto add = ov::pass::pattern::wrap_type<ov::opset8::Add>({mul, ov::pass::pattern::any_input()});
auto m = std::make_shared<ov::pass::pattern::Matcher>(add, "MultiplyAddMatcher");
// Matcher can be used to match pattern manually on given node
if (m->match(node->output(0))) {
    // Successfully matched
}
// ! [pattern:predicate_example]
}

}
=======
// ! [ov:create_simple_model]
std::shared_ptr<ov::Model> create_simple_function() {
    // This example shows how to create ov::Function
    //
    // Parameter--->Multiply--->Add--->Result
    //    Constant---'          /
    //              Constant---'

    // Create opset8::Parameter operation with static shape
    auto data = std::make_shared<ov::opset8::Parameter>(ov::element::f32, ov::Shape{3, 1, 2});

    auto mul_constant = ov::opset8::Constant::create(ov::element::f32, ov::Shape{1}, {1.5});
    auto mul = std::make_shared<ov::opset8::Multiply>(data, mul_constant);

    auto add_constant = ov::opset8::Constant::create(ov::element::f32, ov::Shape{1}, {0.5});
    auto add = std::make_shared<ov::opset8::Add>(mul, add_constant);

    // Create opset8::Result operation
    auto res = std::make_shared<ov::opset8::Result>(mul);

    // Create nGraph function
    return std::make_shared<ov::Model>(ov::ResultVector{res}, ov::ParameterVector{data});
}
// ! [ov:create_simple_model]

// ! [ov:create_advanced_model]
std::shared_ptr<ov::Model> create_advanced_function() {
    // Advanced example with multi output operation
    //
    // Parameter->Split---0-->Result
    //               | `--1-->Relu-->Result
    //               `----2-->Result

    auto data = std::make_shared<ov::opset8::Parameter>(ov::element::f32, ov::Shape{1, 3, 64, 64});

    // Create Constant for axis value
    auto axis_const = ov::opset8::Constant::create(ov::element::i64, ov::Shape{}/*scalar shape*/, {1});

    // Create opset8::Split operation that splits input to three slices across 1st dimension
    auto split = std::make_shared<ov::opset8::Split>(data, axis_const, 3);

    // Create opset8::Relu operation that takes 1st Split output as input
    auto relu = std::make_shared<ov::opset8::Relu>(split->output(1)/*specify explicit output*/);

    // Results operations will be created automatically based on provided OutputVector
    return std::make_shared<ov::Model>(ov::OutputVector{split->output(0), relu, split->output(2)}, ov::ParameterVector{data});
}
// ! [ov:create_advanced_model]
>>>>>>> 9da12454

bool ngraph_api_examples(std::shared_ptr<ov::Node> node) {
{
// ! [ngraph:ports_example]
// Let's suppose that node is opset8::Convolution operation
// as we know opset8::Convolution has two input ports (data, weights) and one output port
ov::Input<ov::Node> data = node->input(0);
ov::Input<ov::Node> weights = node->input(1);
ov::Output<ov::Node> output = node->output(0);

// Getting shape and type
auto pshape = data.get_partial_shape();
auto el_type = data.get_element_type();

// Getting parent for input port
ov::Output<ov::Node> parent_output;
parent_output = data.get_source_output();

// Another short way to get partent for output port
parent_output = node->input_value(0);

// Getting all consumers for output port
auto consumers = output.get_target_inputs();
// ! [ngraph:ports_example]
}

{
// ! [ngraph:shape_check]
auto partial_shape = node->input(0).get_partial_shape(); // get zero input partial shape

// Check that input shape rank is static
if (!partial_shape.rank().is_static()) {
    return false;
}
auto rank_size = partial_shape.rank().get_length();

// Check that second dimension is not dynamic
if (rank_size < 2 || partial_shape[1].is_dynamic()) {
    return false;
}
auto dim = partial_shape[1].get_length();
// ! [ngraph:shape_check]
}

return true;
}

// ! [ov:serialize]
void serialize_example(std::shared_ptr<ov::Model> f) {
    ov::pass::Manager manager;

    // Serialize ov::Function to before.svg file before transformation
    manager.register_pass<ov::pass::VisualizeTree>("/path/to/file/before.svg");

    // Run your transformation
    // manager.register_pass<ov::pass::MyTransformation>();

    // Serialize ov::Function to after.svg file after transformation
    manager.register_pass<ov::pass::VisualizeTree>("/path/to/file/after.svg");

    manager.run_passes(f);
}
// ! [ov:serialize]

// ! [ov:visualize]
void visualization_example(std::shared_ptr<ov::Model> f) {
    ov::pass::Manager manager;

    // Serialize ov::Function to IR
    manager.register_pass<ov::pass::Serialize>("/path/to/file/model.xml", "/path/to/file/model.bin");

    manager.run_passes(f);
}
// ! [ov:visualize]

void pass_manager_example1(std::shared_ptr<ov::Model> f) {
// ! [ngraph:disable_gelu]
ov::pass::Manager manager;
manager.register_pass<ngraph::pass::CommonOptimizations>();

auto pass_config = manager.get_pass_config();
pass_config->disable<ngraph::pass::ConvertGELU>();

manager.run_passes(f);
// ! [ngraph:disable_gelu]
}

void pass_manager_example2(std::shared_ptr<ov::Model> f) {
    ov::pass::Manager manager;
    std::function<bool(const std::shared_ptr<const ov::Node>)> transformation_callback;
// ! [ngraph:disable_callback]
// Set callback to particular transformation with specific condition
auto pass_config = manager.get_pass_config();
pass_config->set_callback<ngraph::pass::ConvertSpaceToDepth,
                          ngraph::pass::ConvertDepthToSpace>(
        [](const std::shared_ptr<const ov::Node> &node) -> bool {
            return node->input_value(0).get_shape().size() <= 5lu &&
                   node->input_value(0).get_shape().size() == node->get_output_shape(0).size();
        });

// Update transformation to call callback
ov::matcher_pass_callback callback = [=](ov::pass::pattern::Matcher &m) {
    auto node = m.get_match_root();
    if (transformation_callback(node)) {
        return false;
    }
    // transformation code
    return false;
};
// ! [ngraph:disable_callback]
}

void pass_manager_example3(std::shared_ptr<ov::Model> f) {
    std::function<bool(const std::shared_ptr<const ov::Node>)> transformation_callback;
// ! [ngraph:disabled_by_default]
// Example of disabled by default transformation
{
    ov::pass::Manager manager;
    manager.register_pass<ngraph::pass::ConvertPadToGroupConvolution, false>();
    manager.run_passes(f);
}

// Enable disabled by default transformation inside plugin
{
    ov::pass::Manager manager;
    manager.register_pass<ngraph::pass::CommonOptimizations>();
    auto pass_config = manager.get_pass_config();
    pass_config->enable<ngraph::pass::ConvertPadToGroupConvolution>();
    manager.run_passes(f);
}
// ! [ngraph:disabled_by_default]
}<|MERGE_RESOLUTION|>--- conflicted
+++ resolved
@@ -19,117 +19,6 @@
 #include <openvino/core/model.hpp>
 #include <openvino/opsets/opset8.hpp>
 // ! [ov:include]
-
-
-<<<<<<< HEAD
-void pattern_matcher_examples(std::shared_ptr<ov::Node> node) {
-{
-// ! [pattern:simple_example]
-// Pattern example
-auto input = std::make_shared<ov::opset8::Parameter>(ov::element::i64, ov::Shape{1});
-auto shapeof = std::make_shared<ov::opset8::ShapeOf>(input);
-
-// Create Matcher with Parameter->ShapeOf pattern
-auto m = std::make_shared<ov::pass::pattern::Matcher>(shapeof, "MyPatternBasedTransformation");
-// ! [pattern:simple_example]
-
-// ! [pattern:callback_example]
-ov::graph_rewrite_callback callback = [](ov::pass::pattern::Matcher& m) {
-    // Get root node
-    std::shared_ptr<ov::Node> root_node = m.get_match_root();
-
-    // Get all nodes matched by pattern
-    ov::NodeVector nodes = m.get_matched_nodes();
-
-    // Transformation code
-    return false;
-};
-// ! [pattern:callback_example]
-}
-
-{
-// ! [pattern:label_example]
-// Detect Multiply with arbitrary first input and second as Constant
-// ov::pattern::op::Label - represent arbitrary input
-auto input = ov::pass::pattern::any_input();
-auto value = ov::opset8::Constant::create(ov::element::f32, ov::Shape{1}, {0.5});
-auto mul = std::make_shared<ov::opset8::Multiply>(input, value);
-auto m = std::make_shared<ov::pass::pattern::Matcher>(mul, "MultiplyMatcher");
-// ! [pattern:label_example]
-}
-
-{
-// ! [pattern:concat_example]
-// Detect Concat operation with arbitrary number of inputs
-auto concat = ov::pass::pattern::wrap_type<ov::opset8::Concat>();
-auto m = std::make_shared<ov::pass::pattern::Matcher>(concat, "ConcatMatcher");
-// ! [pattern:concat_example]
-}
-
-{
-// ! [pattern:predicate_example]
-// Detect Multiply->Add sequence where mul has exactly one consumer
-auto mul = ov::pass::pattern::wrap_type<ov::opset8::Multiply>(ov::pass::pattern::consumers_count(1)/*сheck consumers count*/);
-auto add = ov::pass::pattern::wrap_type<ov::opset8::Add>({mul, ov::pass::pattern::any_input()});
-auto m = std::make_shared<ov::pass::pattern::Matcher>(add, "MultiplyAddMatcher");
-// Matcher can be used to match pattern manually on given node
-if (m->match(node->output(0))) {
-    // Successfully matched
-}
-// ! [pattern:predicate_example]
-}
-
-}
-=======
-// ! [ov:create_simple_model]
-std::shared_ptr<ov::Model> create_simple_function() {
-    // This example shows how to create ov::Function
-    //
-    // Parameter--->Multiply--->Add--->Result
-    //    Constant---'          /
-    //              Constant---'
-
-    // Create opset8::Parameter operation with static shape
-    auto data = std::make_shared<ov::opset8::Parameter>(ov::element::f32, ov::Shape{3, 1, 2});
-
-    auto mul_constant = ov::opset8::Constant::create(ov::element::f32, ov::Shape{1}, {1.5});
-    auto mul = std::make_shared<ov::opset8::Multiply>(data, mul_constant);
-
-    auto add_constant = ov::opset8::Constant::create(ov::element::f32, ov::Shape{1}, {0.5});
-    auto add = std::make_shared<ov::opset8::Add>(mul, add_constant);
-
-    // Create opset8::Result operation
-    auto res = std::make_shared<ov::opset8::Result>(mul);
-
-    // Create nGraph function
-    return std::make_shared<ov::Model>(ov::ResultVector{res}, ov::ParameterVector{data});
-}
-// ! [ov:create_simple_model]
-
-// ! [ov:create_advanced_model]
-std::shared_ptr<ov::Model> create_advanced_function() {
-    // Advanced example with multi output operation
-    //
-    // Parameter->Split---0-->Result
-    //               | `--1-->Relu-->Result
-    //               `----2-->Result
-
-    auto data = std::make_shared<ov::opset8::Parameter>(ov::element::f32, ov::Shape{1, 3, 64, 64});
-
-    // Create Constant for axis value
-    auto axis_const = ov::opset8::Constant::create(ov::element::i64, ov::Shape{}/*scalar shape*/, {1});
-
-    // Create opset8::Split operation that splits input to three slices across 1st dimension
-    auto split = std::make_shared<ov::opset8::Split>(data, axis_const, 3);
-
-    // Create opset8::Relu operation that takes 1st Split output as input
-    auto relu = std::make_shared<ov::opset8::Relu>(split->output(1)/*specify explicit output*/);
-
-    // Results operations will be created automatically based on provided OutputVector
-    return std::make_shared<ov::Model>(ov::OutputVector{split->output(0), relu, split->output(2)}, ov::ParameterVector{data});
-}
-// ! [ov:create_advanced_model]
->>>>>>> 9da12454
 
 bool ngraph_api_examples(std::shared_ptr<ov::Node> node) {
 {
