# Model Optimizer Developer Guide {#openvino_docs_MO_DG_Deep_Learning_Model_Optimizer_DevGuide}

@sphinxdirective

.. _deep learning model optimizer:

.. toctree::
   :maxdepth: 1
   :hidden:

   openvino_docs_MO_DG_prepare_model_convert_model_Converting_Model
   openvino_docs_MO_DG_prepare_model_convert_model_Convert_Model_From_TensorFlow
   openvino_docs_MO_DG_prepare_model_convert_model_Convert_Model_From_ONNX
   openvino_docs_MO_DG_prepare_model_convert_model_Convert_Model_From_PyTorch
   openvino_docs_MO_DG_prepare_model_convert_model_Convert_Model_From_Paddle
   openvino_docs_MO_DG_prepare_model_convert_model_Convert_Model_From_MxNet
   openvino_docs_MO_DG_prepare_model_convert_model_Convert_Model_From_Caffe
   openvino_docs_MO_DG_prepare_model_convert_model_Convert_Model_From_Kaldi
   openvino_docs_MO_DG_prepare_model_convert_model_Cutting_Model
   openvino_docs_MO_DG_Additional_Optimization_Use_Cases
   openvino_docs_MO_DG_prepare_model_convert_model_tutorials
   openvino_docs_MO_DG_prepare_model_Model_Optimizer_FAQ

@endsphinxdirective

## Introduction

Model Optimizer is a cross-platform command-line tool that facilitates the transition between the training and deployment environment, performs static model analysis, and adjusts deep learning models for optimal execution on end-point target devices.

Model Optimizer process assumes you have a network model trained using supported deep learning frameworks: TensorFlow*, PyTorch*, ONNX*, PaddlePaddle*, MXNet*, Caffe*, Kaldi*. Model Optimizer produces an Intermediate Representation (IR) of the network, which can be inferred with the [OpenVINO™ Runtime](../OV_Runtime_UG/openvino_intro.md).

> **NOTE**: Model Optimizer does not infer models. Model Optimizer is an offline tool that runs before the inference takes place.

The scheme below illustrates the typical workflow for deploying a trained deep learning model:

![](img/BASIC_FLOW_MO_simplified.svg)

The IR is a pair of files describing the model:

*  <code>.xml</code> - Describes the network topology

*  <code>.bin</code> - Contains the weights and biases binary data.

> **TIP**: You also can work with the Model Optimizer inside the OpenVINO™ [Deep Learning Workbench](https://docs.openvino.ai/latest/workbench_docs_Workbench_DG_Introduction.html) (DL Workbench).
> [DL Workbench](https://docs.openvino.ai/latest/workbench_docs_Workbench_DG_Introduction.html) is a web-based graphical environment that enables you to optimize, fine-tune, analyze, visualize, and compare performance of deep learning models.

<<<<<<< HEAD
=======
## Install Model Optimizer Pre-Requisites

Before running the Model Optimizer, you must install the Model Optimizer pre-requisites for the framework that was used to train the model.

@sphinxdirective
.. tab:: Using configuration scripts

   .. tab:: Linux

      .. tab:: All frameworks

         .. tab:: Install globally

            .. code-block:: sh

               cd <INSTALL_DIR>/deployment_tools/model_optimizer/install_prerequisites
               ./install_prerequisites.sh

         .. tab:: Install to virtualenv

            .. code-block:: sh

               cd <INSTALL_DIR>/deployment_tools/model_optimizer/install_prerequisites
               virtualenv --system-site-packages -p python3 ./venv
               source ./venv/bin/activate  # sh, bash, ksh, or zsh
               ./install_prerequisites.shs

      .. tab:: Caffe

         .. tab:: Install globally

            .. code-block:: sh

               cd <INSTALL_DIR>/deployment_tools/model_optimizer/install_prerequisitess
               install_prerequisites_caffe.sh

         .. tab:: Install to virtualenv

            .. code-block:: sh

               cd <INSTALL_DIR>/deployment_tools/model_optimizer/install_prerequisites
               virtualenv --system-site-packages -p python3 ./venv
               source ./venv/bin/activate  # sh, bash, ksh, or zsh
               install_prerequisites_caffe.shs

      .. tab:: Tensorflow 1.x

         .. tab:: Install globally

            .. code-block:: sh

               cd <INSTALL_DIR>/deployment_tools/model_optimizer/install_prerequisites
               install_prerequisites_tf.sh

         .. tab:: Install to virtualenv

            .. code-block:: sh

               cd <INSTALL_DIR>/deployment_tools/model_optimizer/install_prerequisites
               virtualenv --system-site-packages -p python3 ./venv
               source ./venv/bin/activate  # sh, bash, ksh, or zsh
               install_prerequisites_tf.sh

      .. tab:: Tensorflow 2.x

         .. tab:: Install globally

            .. code-block:: sh

               cd <INSTALL_DIR>/deployment_tools/model_optimizer/install_prerequisites
               install_prerequisites_tf2.sh

         .. tab:: Install to virtualenv

            .. code-block:: sh

               cd <INSTALL_DIR>/deployment_tools/model_optimizer/install_prerequisites
               virtualenv --system-site-packages -p python3 ./venv
               source ./venv/bin/activate  # sh, bash, ksh, or zsh
               install_prerequisites_tf2.sh

      .. tab:: MXNet

         .. tab:: Install globally

            .. code-block:: sh

               cd <INSTALL_DIR>/deployment_tools/model_optimizer/install_prerequisites
               install_prerequisites_mxnet.sh

         .. tab:: Install to virtualenv

            .. code-block:: sh

               cd <INSTALL_DIR>/deployment_tools/model_optimizer/install_prerequisites
               virtualenv --system-site-packages -p python3 ./venv
               source ./venv/bin/activate  # sh, bash, ksh, or zsh
               install_prerequisites_mxnet.sh

      .. tab:: ONNX

         .. tab:: Install globally

            .. code-block:: sh

               cd <INSTALL_DIR>/deployment_tools/model_optimizer/install_prerequisites
               install_prerequisites_onnx.sh

         .. tab:: Install to virtualenv

            .. code-block:: sh

               cd <INSTALL_DIR>/deployment_tools/model_optimizer/install_prerequisites
               virtualenv --system-site-packages -p python3 ./venv
               source ./venv/bin/activate  # sh, bash, ksh, or zsh
               install_prerequisites_onnx.sh

      .. tab:: Kaldi

         .. tab:: Install globally

            .. code-block:: sh

               cd <INSTALL_DIR>/deployment_tools/model_optimizer/install_prerequisites
               install_prerequisites_kaldi.sh

         .. tab:: Install to virtualenv

            .. code-block:: sh

               cd <INSTALL_DIR>/deployment_tools/model_optimizer/install_prerequisites
               virtualenv --system-site-packages -p python3 ./venv
               source ./venv/bin/activate  # sh, bash, ksh, or zsh
               install_prerequisites_kaldi.sh

   .. tab:: Windows

      .. tab:: All frameworks

         .. tab:: Install globally

            .. code-block:: sh

               cd <INSTALL_DIR>\deployment_tools\model_optimizer\install_prerequisites\
               install_prerequisites.bat

         .. tab:: Install to virtualenv

            .. code-block:: sh

               cd <INSTALL_DIR>\deployment_tools\model_optimizer\install_prerequisites
               virtualenv --system-site-packages -p python .\env
               env\Scripts\activate.bat
               install_prerequisites.bat

      .. tab:: Caffe

         .. tab:: Install globally

            .. code-block:: sh

               cd <INSTALL_DIR>\deployment_tools\model_optimizer\install_prerequisites\
               install_prerequisites_caffe.bat

         .. tab:: Install to virtualenv

            .. code-block:: sh

               cd <INSTALL_DIR>\deployment_tools\model_optimizer\install_prerequisites
               virtualenv --system-site-packages -p python .\env
               env\Scripts\activate.bat
               install_prerequisites_caffe.bat

      .. tab:: Tensorflow 1.x

         .. tab:: Install globally

            .. code-block:: sh

               cd <INSTALL_DIR>\deployment_tools\model_optimizer\install_prerequisites\
               install_prerequisites_tf.bat

         .. tab:: Install to virtualenv

            .. code-block:: sh

               cd <INSTALL_DIR>\deployment_tools\model_optimizer\install_prerequisites
               virtualenv --system-site-packages -p python .\env
               env\Scripts\activate.bat
               install_prerequisites_tf.bat

      .. tab:: Tensorflow 2.x

         .. tab:: Install globally

            .. code-block:: sh

               cd <INSTALL_DIR>\deployment_tools\model_optimizer\install_prerequisites\
               install_prerequisites_tf2.bat

         .. tab:: Install to virtualenv

            .. code-block:: sh

               cd <INSTALL_DIR>\deployment_tools\model_optimizer\install_prerequisites
               virtualenv --system-site-packages -p python .\env
               env\Scripts\activate.bat
               install_prerequisites_tf2.bat

      .. tab:: MXNet

         .. tab:: Install globally

            .. code-block:: sh

               cd <INSTALL_DIR>\deployment_tools\model_optimizer\install_prerequisites\
               install_prerequisites_mxnet.bat

         .. tab:: Install to virtualenv

            .. code-block:: sh

               cd <INSTALL_DIR>\deployment_tools\model_optimizer\install_prerequisites
               virtualenv --system-site-packages -p python .\env
               env\Scripts\activate.bat
               install_prerequisites_mxnet.bat

      .. tab:: ONNX

         .. tab:: Install globally

            .. code-block:: sh

               cd <INSTALL_DIR>\deployment_tools\model_optimizer\install_prerequisites\
               install_prerequisites_onnx.bat

         .. tab:: Install to virtualenv

            .. code-block:: sh

               cd <INSTALL_DIR>\deployment_tools\model_optimizer\install_prerequisites
               virtualenv --system-site-packages -p python .\env
               env\Scripts\activate.bat
               install_prerequisites_onnx.bat

      .. tab:: Kaldi

         .. tab:: Install globally

            .. code-block:: sh

               cd <INSTALL_DIR>\deployment_tools\model_optimizer\install_prerequisites\
               install_prerequisites_kaldi.bat

         .. tab:: Install to virtualenv

            .. code-block:: sh

               cd <INSTALL_DIR>\deployment_tools\model_optimizer\install_prerequisites
               virtualenv --system-site-packages -p python .\env
               env\Scripts\activate.bat
               install_prerequisites_kaldi.bat

   .. tab:: macOS

      .. tab:: All frameworks

         .. tab:: Install globally

            .. code-block:: sh

               cd <INSTALL_DIR>/deployment_tools/model_optimizer/install_prerequisites
               ./install_prerequisites.sh

         .. tab:: Install to virtualenv

            .. code-block:: sh

               cd <INSTALL_DIR>/deployment_tools/model_optimizer/install_prerequisites
               virtualenv --system-site-packages -p python3 ./venv
               source ./venv/bin/activate  # sh, bash, ksh, or zsh
               ./install_prerequisites.shs

      .. tab:: Caffe

         .. tab:: Install globally

            .. code-block:: sh

               cd <INSTALL_DIR>/deployment_tools/model_optimizer/install_prerequisitess
               install_prerequisites_caffe.sh

         .. tab:: Install to virtualenv

            .. code-block:: sh

               cd <INSTALL_DIR>/deployment_tools/model_optimizer/install_prerequisites
               virtualenv --system-site-packages -p python3 ./venv
               source ./venv/bin/activate  # sh, bash, ksh, or zsh
               install_prerequisites_caffe.shs

      .. tab:: Tensorflow 1.x

         .. tab:: Install globally

            .. code-block:: sh

               cd <INSTALL_DIR>/deployment_tools/model_optimizer/install_prerequisites
               install_prerequisites_tf.sh

         .. tab:: Install to virtualenv

            .. code-block:: sh

               cd <INSTALL_DIR>/deployment_tools/model_optimizer/install_prerequisites
               virtualenv --system-site-packages -p python3 ./venv
               source ./venv/bin/activate  # sh, bash, ksh, or zsh
               install_prerequisites_tf.sh

      .. tab:: Tensorflow 2.x

         .. tab:: Install globally

            .. code-block:: sh

               cd <INSTALL_DIR>/deployment_tools/model_optimizer/install_prerequisites
               install_prerequisites_tf2.sh

         .. tab:: Install to virtualenv

            .. code-block:: sh

               cd <INSTALL_DIR>/deployment_tools/model_optimizer/install_prerequisites
               virtualenv --system-site-packages -p python3 ./venv
               source ./venv/bin/activate  # sh, bash, ksh, or zsh
               install_prerequisites_tf2.sh

      .. tab:: MXNet

         .. tab:: Install globally

            .. code-block:: sh

               cd <INSTALL_DIR>/deployment_tools/model_optimizer/install_prerequisites
               install_prerequisites_mxnet.sh

         .. tab:: Install to virtualenv

            .. code-block:: sh

               cd <INSTALL_DIR>/deployment_tools/model_optimizer/install_prerequisites
               virtualenv --system-site-packages -p python3 ./venv
               source ./venv/bin/activate  # sh, bash, ksh, or zsh
               install_prerequisites_mxnet.sh

      .. tab:: ONNX

         .. tab:: Install globally

            .. code-block:: sh

               cd <INSTALL_DIR>/deployment_tools/model_optimizer/install_prerequisites
               install_prerequisites_onnx.sh

         .. tab:: Install to virtualenv

            .. code-block:: sh

               cd <INSTALL_DIR>/deployment_tools/model_optimizer/install_prerequisites
               virtualenv --system-site-packages -p python3 ./venv
               source ./venv/bin/activate  # sh, bash, ksh, or zsh
               install_prerequisites_onnx.sh

      .. tab:: Kaldi

         .. tab:: Install globally

            .. code-block:: sh

               cd <INSTALL_DIR>/deployment_tools/model_optimizer/install_prerequisites
               install_prerequisites_kaldi.sh

         .. tab:: Install to virtualenv

            .. code-block:: sh

               cd <INSTALL_DIR>/deployment_tools/model_optimizer/install_prerequisites
               virtualenv --system-site-packages -p python3 ./venv
               source ./venv/bin/activate  # sh, bash, ksh, or zsh
               install_prerequisites_kaldi.sh

.. tab:: Using manual configuration process

   .. tab:: Linux

      .. tab:: All frameworks

         .. code-block:: sh

            cd <INSTALL_DIR>/deployment_tools/model_optimizer/
            virtualenv --system-site-packages -p python3 ./venv
            source ./venv/bin/activate
            pip3 install -r requirements.txt

      .. tab:: Caffe

         .. code-block:: sh

            cd <INSTALL_DIR>/deployment_tools/model_optimizer/
            virtualenv --system-site-packages -p python3 ./venv
            source ./venv/bin/activate
            pip3 install -r requirements_caffe.txt

      .. tab:: Tensorflow 1.x

         .. code-block:: sh

            cd <INSTALL_DIR>/deployment_tools/model_optimizer/
            virtualenv --system-site-packages -p python3 ./venv
            source ./venv/bin/activate
            pip3 install -r requirements_tf.txt

      .. tab:: Tensorflow 2.x

         .. code-block:: sh

            cd <INSTALL_DIR>/deployment_tools/model_optimizer/
            virtualenv --system-site-packages -p python3 ./venv
            source ./venv/bin/activate
            pip3 install -r requirements_tf2.txt

      .. tab:: MXNet

         .. code-block:: sh

            cd <INSTALL_DIR>/deployment_tools/model_optimizer/
            virtualenv --system-site-packages -p python3 ./venv
            source ./venv/bin/activate
            pip3 install -r requirements_mxnet.txt

      .. tab:: ONNX

         .. code-block:: sh

            cd <INSTALL_DIR>/deployment_tools/model_optimizer/
            virtualenv --system-site-packages -p python3 ./venv
            source ./venv/bin/activate
            pip3 install -r requirements_onnx.txt

      .. tab:: Kaldi

         .. code-block:: sh

            cd <INSTALL_DIR>/deployment_tools/model_optimizer/
            virtualenv --system-site-packages -p python3 ./venv
            source ./venv/bin/activate
            pip3 install -r requirements_kaldi.txt

   .. tab:: Windows

      .. tab:: All frameworks

         .. code-block:: sh

            cd <INSTALL_DIR>\deployment_tools\model_optimizer
            virtualenv --system-site-packages -p python .\env
            env\Scripts\activate.bat
            pip install -r requirements.txt

      .. tab:: Caffe

         .. code-block:: sh

            cd <INSTALL_DIR>\deployment_tools\model_optimizer
            virtualenv --system-site-packages -p python .\env
            env\Scripts\activate.bat
            pip install -r requirements_caffe.txt

      .. tab:: Tensorflow 1.x

         .. code-block:: sh

            cd <INSTALL_DIR>\deployment_tools\model_optimizer
            virtualenv --system-site-packages -p python .\env
            env\Scripts\activate.bat
            pip install -r requirements_tf.txt

      .. tab:: Tensorflow 2.x

         .. code-block:: sh

            cd <INSTALL_DIR>\deployment_tools\model_optimizer
            virtualenv --system-site-packages -p python .\env
            env\Scripts\activate.bat
            pip install -r requirements_tf2.txt

      .. tab:: MXNet

         .. code-block:: sh

            cd <INSTALL_DIR>\deployment_tools\model_optimizer
            virtualenv --system-site-packages -p python .\env
            env\Scripts\activate.bat
            pip install -r requirements_mxnet.txt

      .. tab:: ONNX

         .. code-block:: sh

            cd <INSTALL_DIR>\deployment_tools\model_optimizer
            virtualenv --system-site-packages -p python .\env
            env\Scripts\activate.bat
            pip install -r requirements_onnx.txt

      .. tab:: Kaldi

         .. code-block:: sh

            cd <INSTALL_DIR>\deployment_tools\model_optimizer
            virtualenv --system-site-packages -p python .\env
            env\Scripts\activate.bat
            pip install -r requirements_kaldi.txt

   .. tab:: macOS

      .. tab:: All frameworks

         .. code-block:: sh

            cd <INSTALL_DIR>/deployment_tools/model_optimizer/
            virtualenv --system-site-packages -p python3 ./venv
            source ./venv/bin/activate
            pip3 install -r requirements.txt

      .. tab:: Caffe

         .. code-block:: sh

            cd <INSTALL_DIR>/deployment_tools/model_optimizer/
            virtualenv --system-site-packages -p python3 ./venv
            source ./venv/bin/activate
            pip3 install -r requirements_caffe.txt

      .. tab:: Tensorflow 1.x

         .. code-block:: sh

            cd <INSTALL_DIR>/deployment_tools/model_optimizer/
            virtualenv --system-site-packages -p python3 ./venv
            source ./venv/bin/activate
            pip3 install -r requirements_tf.txt

      .. tab:: Tensorflow 2.x

         .. code-block:: sh

            cd <INSTALL_DIR>/deployment_tools/model_optimizer/
            virtualenv --system-site-packages -p python3 ./venv
            source ./venv/bin/activate
            pip3 install -r requirements_tf2.txt

      .. tab:: MXNet

         .. code-block:: sh

            cd <INSTALL_DIR>/deployment_tools/model_optimizer/
            virtualenv --system-site-packages -p python3 ./venv
            source ./venv/bin/activate
            pip3 install -r requirements_mxnet.txt

      .. tab:: ONNX

         .. code-block:: sh

            cd <INSTALL_DIR>/deployment_tools/model_optimizer/
            virtualenv --system-site-packages -p python3 ./venv
            source ./venv/bin/activate
            pip3 install -r requirements_onnx.txt

      .. tab:: Kaldi

         .. code-block:: sh

            cd <INSTALL_DIR>/deployment_tools/model_optimizer/
            virtualenv --system-site-packages -p python3 ./venv
            source ./venv/bin/activate
            pip3 install -r requirements_kaldi.txt

@endsphinxdirective

>>>>>>> e87ea5d6
## Run Model Optimizer

To convert the model to the Intermediate Representation (IR), run Model Optimizer:

```sh
mo --input_model INPUT_MODEL
```

<<<<<<< HEAD
> **NOTE**: Some models require using additional arguments to specify conversion parameters, such as `--input_shape`, `--scale`, `--scale_values`, `--mean_values`, `--mean_file`. To learn about when you need to use these parameters, refer to [Converting a Model to Intermediate Representation (IR)](prepare_model/convert_model/Converting_Model.md).

To adjust the conversion process, you may use general parameters defined in the [Converting a Model to Intermediate Representation (IR)](prepare_model/convert_model/Converting_Model.md) and 
framework-specific parameters for:
* [TensorFlow](prepare_model/convert_model/Convert_Model_From_TensorFlow.md)
* [PyTorch](prepare_model/convert_model/Convert_Model_From_ONNX.md)
* [ONNX](prepare_model/convert_model/Convert_Model_From_ONNX.md)
=======
> **NOTE**: Some models require using additional arguments, such as `--input`, `--input_shape`, and `--output`. To learn about when you need to use these parameters, refer to [General Conversion Parameters](prepare_model/convert_model/Converting_Model.md).

To adjust the conversion process, you may use [general parameters](prepare_model/convert_model/Converting_Model.md) and framework-specific parameters for:
* [TensorFlow](prepare_model/convert_model/Convert_Model_From_TensorFlow.md)
* [ONNX](prepare_model/convert_model/Convert_Model_From_ONNX.md)
* [PyTorch](prepare_model/convert_model/Convert_Model_From_PyTorch.md)
>>>>>>> e87ea5d6
* [PaddlePaddle](prepare_model/convert_model/Convert_Model_From_Paddle.md)
* [MXNet](prepare_model/convert_model/Convert_Model_From_MxNet.md)
* [Caffe](prepare_model/convert_model/Convert_Model_From_Caffe.md)
* [Kaldi](prepare_model/convert_model/Convert_Model_From_Kaldi.md)

## Examples of CLI Commands

Launch the Model Optimizer for the Caffe bvlc_alexnet model:

```sh
mo --input_model bvlc_alexnet.caffemodel
```

## Videos

@sphinxdirective

.. list-table::

   * - .. raw:: html

           <iframe allowfullscreen mozallowfullscreen msallowfullscreen oallowfullscreen webkitallowfullscreen width="220"
           src="https://www.youtube.com/embed/Kl1ptVb7aI8">
           </iframe>

     - .. raw:: html

           <iframe allowfullscreen mozallowfullscreen msallowfullscreen oallowfullscreen webkitallowfullscreen width="220"
           src="https://www.youtube.com/embed/BBt1rseDcy0">
           </iframe>

     - .. raw:: html

           <iframe allowfullscreen mozallowfullscreen msallowfullscreen oallowfullscreen webkitallowfullscreen width="220"
           src="https://www.youtube.com/embed/RF8ypHyiKrY">
           </iframe>

   * - **Model Optimizer Concept.**
     - **Model Optimizer Basic Operation.**
     - **Choosing the Right Precision.**

   * - Duration: 3:56
     - Duration: 2:57
     - Duration: 4:18

@endsphinxdirective<|MERGE_RESOLUTION|>--- conflicted
+++ resolved
@@ -44,599 +44,6 @@
 > **TIP**: You also can work with the Model Optimizer inside the OpenVINO™ [Deep Learning Workbench](https://docs.openvino.ai/latest/workbench_docs_Workbench_DG_Introduction.html) (DL Workbench).
 > [DL Workbench](https://docs.openvino.ai/latest/workbench_docs_Workbench_DG_Introduction.html) is a web-based graphical environment that enables you to optimize, fine-tune, analyze, visualize, and compare performance of deep learning models.
 
-<<<<<<< HEAD
-=======
-## Install Model Optimizer Pre-Requisites
-
-Before running the Model Optimizer, you must install the Model Optimizer pre-requisites for the framework that was used to train the model.
-
-@sphinxdirective
-.. tab:: Using configuration scripts
-
-   .. tab:: Linux
-
-      .. tab:: All frameworks
-
-         .. tab:: Install globally
-
-            .. code-block:: sh
-
-               cd <INSTALL_DIR>/deployment_tools/model_optimizer/install_prerequisites
-               ./install_prerequisites.sh
-
-         .. tab:: Install to virtualenv
-
-            .. code-block:: sh
-
-               cd <INSTALL_DIR>/deployment_tools/model_optimizer/install_prerequisites
-               virtualenv --system-site-packages -p python3 ./venv
-               source ./venv/bin/activate  # sh, bash, ksh, or zsh
-               ./install_prerequisites.shs
-
-      .. tab:: Caffe
-
-         .. tab:: Install globally
-
-            .. code-block:: sh
-
-               cd <INSTALL_DIR>/deployment_tools/model_optimizer/install_prerequisitess
-               install_prerequisites_caffe.sh
-
-         .. tab:: Install to virtualenv
-
-            .. code-block:: sh
-
-               cd <INSTALL_DIR>/deployment_tools/model_optimizer/install_prerequisites
-               virtualenv --system-site-packages -p python3 ./venv
-               source ./venv/bin/activate  # sh, bash, ksh, or zsh
-               install_prerequisites_caffe.shs
-
-      .. tab:: Tensorflow 1.x
-
-         .. tab:: Install globally
-
-            .. code-block:: sh
-
-               cd <INSTALL_DIR>/deployment_tools/model_optimizer/install_prerequisites
-               install_prerequisites_tf.sh
-
-         .. tab:: Install to virtualenv
-
-            .. code-block:: sh
-
-               cd <INSTALL_DIR>/deployment_tools/model_optimizer/install_prerequisites
-               virtualenv --system-site-packages -p python3 ./venv
-               source ./venv/bin/activate  # sh, bash, ksh, or zsh
-               install_prerequisites_tf.sh
-
-      .. tab:: Tensorflow 2.x
-
-         .. tab:: Install globally
-
-            .. code-block:: sh
-
-               cd <INSTALL_DIR>/deployment_tools/model_optimizer/install_prerequisites
-               install_prerequisites_tf2.sh
-
-         .. tab:: Install to virtualenv
-
-            .. code-block:: sh
-
-               cd <INSTALL_DIR>/deployment_tools/model_optimizer/install_prerequisites
-               virtualenv --system-site-packages -p python3 ./venv
-               source ./venv/bin/activate  # sh, bash, ksh, or zsh
-               install_prerequisites_tf2.sh
-
-      .. tab:: MXNet
-
-         .. tab:: Install globally
-
-            .. code-block:: sh
-
-               cd <INSTALL_DIR>/deployment_tools/model_optimizer/install_prerequisites
-               install_prerequisites_mxnet.sh
-
-         .. tab:: Install to virtualenv
-
-            .. code-block:: sh
-
-               cd <INSTALL_DIR>/deployment_tools/model_optimizer/install_prerequisites
-               virtualenv --system-site-packages -p python3 ./venv
-               source ./venv/bin/activate  # sh, bash, ksh, or zsh
-               install_prerequisites_mxnet.sh
-
-      .. tab:: ONNX
-
-         .. tab:: Install globally
-
-            .. code-block:: sh
-
-               cd <INSTALL_DIR>/deployment_tools/model_optimizer/install_prerequisites
-               install_prerequisites_onnx.sh
-
-         .. tab:: Install to virtualenv
-
-            .. code-block:: sh
-
-               cd <INSTALL_DIR>/deployment_tools/model_optimizer/install_prerequisites
-               virtualenv --system-site-packages -p python3 ./venv
-               source ./venv/bin/activate  # sh, bash, ksh, or zsh
-               install_prerequisites_onnx.sh
-
-      .. tab:: Kaldi
-
-         .. tab:: Install globally
-
-            .. code-block:: sh
-
-               cd <INSTALL_DIR>/deployment_tools/model_optimizer/install_prerequisites
-               install_prerequisites_kaldi.sh
-
-         .. tab:: Install to virtualenv
-
-            .. code-block:: sh
-
-               cd <INSTALL_DIR>/deployment_tools/model_optimizer/install_prerequisites
-               virtualenv --system-site-packages -p python3 ./venv
-               source ./venv/bin/activate  # sh, bash, ksh, or zsh
-               install_prerequisites_kaldi.sh
-
-   .. tab:: Windows
-
-      .. tab:: All frameworks
-
-         .. tab:: Install globally
-
-            .. code-block:: sh
-
-               cd <INSTALL_DIR>\deployment_tools\model_optimizer\install_prerequisites\
-               install_prerequisites.bat
-
-         .. tab:: Install to virtualenv
-
-            .. code-block:: sh
-
-               cd <INSTALL_DIR>\deployment_tools\model_optimizer\install_prerequisites
-               virtualenv --system-site-packages -p python .\env
-               env\Scripts\activate.bat
-               install_prerequisites.bat
-
-      .. tab:: Caffe
-
-         .. tab:: Install globally
-
-            .. code-block:: sh
-
-               cd <INSTALL_DIR>\deployment_tools\model_optimizer\install_prerequisites\
-               install_prerequisites_caffe.bat
-
-         .. tab:: Install to virtualenv
-
-            .. code-block:: sh
-
-               cd <INSTALL_DIR>\deployment_tools\model_optimizer\install_prerequisites
-               virtualenv --system-site-packages -p python .\env
-               env\Scripts\activate.bat
-               install_prerequisites_caffe.bat
-
-      .. tab:: Tensorflow 1.x
-
-         .. tab:: Install globally
-
-            .. code-block:: sh
-
-               cd <INSTALL_DIR>\deployment_tools\model_optimizer\install_prerequisites\
-               install_prerequisites_tf.bat
-
-         .. tab:: Install to virtualenv
-
-            .. code-block:: sh
-
-               cd <INSTALL_DIR>\deployment_tools\model_optimizer\install_prerequisites
-               virtualenv --system-site-packages -p python .\env
-               env\Scripts\activate.bat
-               install_prerequisites_tf.bat
-
-      .. tab:: Tensorflow 2.x
-
-         .. tab:: Install globally
-
-            .. code-block:: sh
-
-               cd <INSTALL_DIR>\deployment_tools\model_optimizer\install_prerequisites\
-               install_prerequisites_tf2.bat
-
-         .. tab:: Install to virtualenv
-
-            .. code-block:: sh
-
-               cd <INSTALL_DIR>\deployment_tools\model_optimizer\install_prerequisites
-               virtualenv --system-site-packages -p python .\env
-               env\Scripts\activate.bat
-               install_prerequisites_tf2.bat
-
-      .. tab:: MXNet
-
-         .. tab:: Install globally
-
-            .. code-block:: sh
-
-               cd <INSTALL_DIR>\deployment_tools\model_optimizer\install_prerequisites\
-               install_prerequisites_mxnet.bat
-
-         .. tab:: Install to virtualenv
-
-            .. code-block:: sh
-
-               cd <INSTALL_DIR>\deployment_tools\model_optimizer\install_prerequisites
-               virtualenv --system-site-packages -p python .\env
-               env\Scripts\activate.bat
-               install_prerequisites_mxnet.bat
-
-      .. tab:: ONNX
-
-         .. tab:: Install globally
-
-            .. code-block:: sh
-
-               cd <INSTALL_DIR>\deployment_tools\model_optimizer\install_prerequisites\
-               install_prerequisites_onnx.bat
-
-         .. tab:: Install to virtualenv
-
-            .. code-block:: sh
-
-               cd <INSTALL_DIR>\deployment_tools\model_optimizer\install_prerequisites
-               virtualenv --system-site-packages -p python .\env
-               env\Scripts\activate.bat
-               install_prerequisites_onnx.bat
-
-      .. tab:: Kaldi
-
-         .. tab:: Install globally
-
-            .. code-block:: sh
-
-               cd <INSTALL_DIR>\deployment_tools\model_optimizer\install_prerequisites\
-               install_prerequisites_kaldi.bat
-
-         .. tab:: Install to virtualenv
-
-            .. code-block:: sh
-
-               cd <INSTALL_DIR>\deployment_tools\model_optimizer\install_prerequisites
-               virtualenv --system-site-packages -p python .\env
-               env\Scripts\activate.bat
-               install_prerequisites_kaldi.bat
-
-   .. tab:: macOS
-
-      .. tab:: All frameworks
-
-         .. tab:: Install globally
-
-            .. code-block:: sh
-
-               cd <INSTALL_DIR>/deployment_tools/model_optimizer/install_prerequisites
-               ./install_prerequisites.sh
-
-         .. tab:: Install to virtualenv
-
-            .. code-block:: sh
-
-               cd <INSTALL_DIR>/deployment_tools/model_optimizer/install_prerequisites
-               virtualenv --system-site-packages -p python3 ./venv
-               source ./venv/bin/activate  # sh, bash, ksh, or zsh
-               ./install_prerequisites.shs
-
-      .. tab:: Caffe
-
-         .. tab:: Install globally
-
-            .. code-block:: sh
-
-               cd <INSTALL_DIR>/deployment_tools/model_optimizer/install_prerequisitess
-               install_prerequisites_caffe.sh
-
-         .. tab:: Install to virtualenv
-
-            .. code-block:: sh
-
-               cd <INSTALL_DIR>/deployment_tools/model_optimizer/install_prerequisites
-               virtualenv --system-site-packages -p python3 ./venv
-               source ./venv/bin/activate  # sh, bash, ksh, or zsh
-               install_prerequisites_caffe.shs
-
-      .. tab:: Tensorflow 1.x
-
-         .. tab:: Install globally
-
-            .. code-block:: sh
-
-               cd <INSTALL_DIR>/deployment_tools/model_optimizer/install_prerequisites
-               install_prerequisites_tf.sh
-
-         .. tab:: Install to virtualenv
-
-            .. code-block:: sh
-
-               cd <INSTALL_DIR>/deployment_tools/model_optimizer/install_prerequisites
-               virtualenv --system-site-packages -p python3 ./venv
-               source ./venv/bin/activate  # sh, bash, ksh, or zsh
-               install_prerequisites_tf.sh
-
-      .. tab:: Tensorflow 2.x
-
-         .. tab:: Install globally
-
-            .. code-block:: sh
-
-               cd <INSTALL_DIR>/deployment_tools/model_optimizer/install_prerequisites
-               install_prerequisites_tf2.sh
-
-         .. tab:: Install to virtualenv
-
-            .. code-block:: sh
-
-               cd <INSTALL_DIR>/deployment_tools/model_optimizer/install_prerequisites
-               virtualenv --system-site-packages -p python3 ./venv
-               source ./venv/bin/activate  # sh, bash, ksh, or zsh
-               install_prerequisites_tf2.sh
-
-      .. tab:: MXNet
-
-         .. tab:: Install globally
-
-            .. code-block:: sh
-
-               cd <INSTALL_DIR>/deployment_tools/model_optimizer/install_prerequisites
-               install_prerequisites_mxnet.sh
-
-         .. tab:: Install to virtualenv
-
-            .. code-block:: sh
-
-               cd <INSTALL_DIR>/deployment_tools/model_optimizer/install_prerequisites
-               virtualenv --system-site-packages -p python3 ./venv
-               source ./venv/bin/activate  # sh, bash, ksh, or zsh
-               install_prerequisites_mxnet.sh
-
-      .. tab:: ONNX
-
-         .. tab:: Install globally
-
-            .. code-block:: sh
-
-               cd <INSTALL_DIR>/deployment_tools/model_optimizer/install_prerequisites
-               install_prerequisites_onnx.sh
-
-         .. tab:: Install to virtualenv
-
-            .. code-block:: sh
-
-               cd <INSTALL_DIR>/deployment_tools/model_optimizer/install_prerequisites
-               virtualenv --system-site-packages -p python3 ./venv
-               source ./venv/bin/activate  # sh, bash, ksh, or zsh
-               install_prerequisites_onnx.sh
-
-      .. tab:: Kaldi
-
-         .. tab:: Install globally
-
-            .. code-block:: sh
-
-               cd <INSTALL_DIR>/deployment_tools/model_optimizer/install_prerequisites
-               install_prerequisites_kaldi.sh
-
-         .. tab:: Install to virtualenv
-
-            .. code-block:: sh
-
-               cd <INSTALL_DIR>/deployment_tools/model_optimizer/install_prerequisites
-               virtualenv --system-site-packages -p python3 ./venv
-               source ./venv/bin/activate  # sh, bash, ksh, or zsh
-               install_prerequisites_kaldi.sh
-
-.. tab:: Using manual configuration process
-
-   .. tab:: Linux
-
-      .. tab:: All frameworks
-
-         .. code-block:: sh
-
-            cd <INSTALL_DIR>/deployment_tools/model_optimizer/
-            virtualenv --system-site-packages -p python3 ./venv
-            source ./venv/bin/activate
-            pip3 install -r requirements.txt
-
-      .. tab:: Caffe
-
-         .. code-block:: sh
-
-            cd <INSTALL_DIR>/deployment_tools/model_optimizer/
-            virtualenv --system-site-packages -p python3 ./venv
-            source ./venv/bin/activate
-            pip3 install -r requirements_caffe.txt
-
-      .. tab:: Tensorflow 1.x
-
-         .. code-block:: sh
-
-            cd <INSTALL_DIR>/deployment_tools/model_optimizer/
-            virtualenv --system-site-packages -p python3 ./venv
-            source ./venv/bin/activate
-            pip3 install -r requirements_tf.txt
-
-      .. tab:: Tensorflow 2.x
-
-         .. code-block:: sh
-
-            cd <INSTALL_DIR>/deployment_tools/model_optimizer/
-            virtualenv --system-site-packages -p python3 ./venv
-            source ./venv/bin/activate
-            pip3 install -r requirements_tf2.txt
-
-      .. tab:: MXNet
-
-         .. code-block:: sh
-
-            cd <INSTALL_DIR>/deployment_tools/model_optimizer/
-            virtualenv --system-site-packages -p python3 ./venv
-            source ./venv/bin/activate
-            pip3 install -r requirements_mxnet.txt
-
-      .. tab:: ONNX
-
-         .. code-block:: sh
-
-            cd <INSTALL_DIR>/deployment_tools/model_optimizer/
-            virtualenv --system-site-packages -p python3 ./venv
-            source ./venv/bin/activate
-            pip3 install -r requirements_onnx.txt
-
-      .. tab:: Kaldi
-
-         .. code-block:: sh
-
-            cd <INSTALL_DIR>/deployment_tools/model_optimizer/
-            virtualenv --system-site-packages -p python3 ./venv
-            source ./venv/bin/activate
-            pip3 install -r requirements_kaldi.txt
-
-   .. tab:: Windows
-
-      .. tab:: All frameworks
-
-         .. code-block:: sh
-
-            cd <INSTALL_DIR>\deployment_tools\model_optimizer
-            virtualenv --system-site-packages -p python .\env
-            env\Scripts\activate.bat
-            pip install -r requirements.txt
-
-      .. tab:: Caffe
-
-         .. code-block:: sh
-
-            cd <INSTALL_DIR>\deployment_tools\model_optimizer
-            virtualenv --system-site-packages -p python .\env
-            env\Scripts\activate.bat
-            pip install -r requirements_caffe.txt
-
-      .. tab:: Tensorflow 1.x
-
-         .. code-block:: sh
-
-            cd <INSTALL_DIR>\deployment_tools\model_optimizer
-            virtualenv --system-site-packages -p python .\env
-            env\Scripts\activate.bat
-            pip install -r requirements_tf.txt
-
-      .. tab:: Tensorflow 2.x
-
-         .. code-block:: sh
-
-            cd <INSTALL_DIR>\deployment_tools\model_optimizer
-            virtualenv --system-site-packages -p python .\env
-            env\Scripts\activate.bat
-            pip install -r requirements_tf2.txt
-
-      .. tab:: MXNet
-
-         .. code-block:: sh
-
-            cd <INSTALL_DIR>\deployment_tools\model_optimizer
-            virtualenv --system-site-packages -p python .\env
-            env\Scripts\activate.bat
-            pip install -r requirements_mxnet.txt
-
-      .. tab:: ONNX
-
-         .. code-block:: sh
-
-            cd <INSTALL_DIR>\deployment_tools\model_optimizer
-            virtualenv --system-site-packages -p python .\env
-            env\Scripts\activate.bat
-            pip install -r requirements_onnx.txt
-
-      .. tab:: Kaldi
-
-         .. code-block:: sh
-
-            cd <INSTALL_DIR>\deployment_tools\model_optimizer
-            virtualenv --system-site-packages -p python .\env
-            env\Scripts\activate.bat
-            pip install -r requirements_kaldi.txt
-
-   .. tab:: macOS
-
-      .. tab:: All frameworks
-
-         .. code-block:: sh
-
-            cd <INSTALL_DIR>/deployment_tools/model_optimizer/
-            virtualenv --system-site-packages -p python3 ./venv
-            source ./venv/bin/activate
-            pip3 install -r requirements.txt
-
-      .. tab:: Caffe
-
-         .. code-block:: sh
-
-            cd <INSTALL_DIR>/deployment_tools/model_optimizer/
-            virtualenv --system-site-packages -p python3 ./venv
-            source ./venv/bin/activate
-            pip3 install -r requirements_caffe.txt
-
-      .. tab:: Tensorflow 1.x
-
-         .. code-block:: sh
-
-            cd <INSTALL_DIR>/deployment_tools/model_optimizer/
-            virtualenv --system-site-packages -p python3 ./venv
-            source ./venv/bin/activate
-            pip3 install -r requirements_tf.txt
-
-      .. tab:: Tensorflow 2.x
-
-         .. code-block:: sh
-
-            cd <INSTALL_DIR>/deployment_tools/model_optimizer/
-            virtualenv --system-site-packages -p python3 ./venv
-            source ./venv/bin/activate
-            pip3 install -r requirements_tf2.txt
-
-      .. tab:: MXNet
-
-         .. code-block:: sh
-
-            cd <INSTALL_DIR>/deployment_tools/model_optimizer/
-            virtualenv --system-site-packages -p python3 ./venv
-            source ./venv/bin/activate
-            pip3 install -r requirements_mxnet.txt
-
-      .. tab:: ONNX
-
-         .. code-block:: sh
-
-            cd <INSTALL_DIR>/deployment_tools/model_optimizer/
-            virtualenv --system-site-packages -p python3 ./venv
-            source ./venv/bin/activate
-            pip3 install -r requirements_onnx.txt
-
-      .. tab:: Kaldi
-
-         .. code-block:: sh
-
-            cd <INSTALL_DIR>/deployment_tools/model_optimizer/
-            virtualenv --system-site-packages -p python3 ./venv
-            source ./venv/bin/activate
-            pip3 install -r requirements_kaldi.txt
-
-@endsphinxdirective
-
->>>>>>> e87ea5d6
 ## Run Model Optimizer
 
 To convert the model to the Intermediate Representation (IR), run Model Optimizer:
@@ -645,22 +52,10 @@
 mo --input_model INPUT_MODEL
 ```
 
-<<<<<<< HEAD
-> **NOTE**: Some models require using additional arguments to specify conversion parameters, such as `--input_shape`, `--scale`, `--scale_values`, `--mean_values`, `--mean_file`. To learn about when you need to use these parameters, refer to [Converting a Model to Intermediate Representation (IR)](prepare_model/convert_model/Converting_Model.md).
-
-To adjust the conversion process, you may use general parameters defined in the [Converting a Model to Intermediate Representation (IR)](prepare_model/convert_model/Converting_Model.md) and 
-framework-specific parameters for:
-* [TensorFlow](prepare_model/convert_model/Convert_Model_From_TensorFlow.md)
-* [PyTorch](prepare_model/convert_model/Convert_Model_From_ONNX.md)
-* [ONNX](prepare_model/convert_model/Convert_Model_From_ONNX.md)
-=======
-> **NOTE**: Some models require using additional arguments, such as `--input`, `--input_shape`, and `--output`. To learn about when you need to use these parameters, refer to [General Conversion Parameters](prepare_model/convert_model/Converting_Model.md).
-
 To adjust the conversion process, you may use [general parameters](prepare_model/convert_model/Converting_Model.md) and framework-specific parameters for:
 * [TensorFlow](prepare_model/convert_model/Convert_Model_From_TensorFlow.md)
 * [ONNX](prepare_model/convert_model/Convert_Model_From_ONNX.md)
 * [PyTorch](prepare_model/convert_model/Convert_Model_From_PyTorch.md)
->>>>>>> e87ea5d6
 * [PaddlePaddle](prepare_model/convert_model/Convert_Model_From_Paddle.md)
 * [MXNet](prepare_model/convert_model/Convert_Model_From_MxNet.md)
 * [Caffe](prepare_model/convert_model/Convert_Model_From_Caffe.md)
