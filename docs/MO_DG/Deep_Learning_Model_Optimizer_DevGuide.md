# How to Run Model Conversion {#openvino_docs_MO_DG_Deep_Learning_Model_Optimizer_DevGuide}

@sphinxdirective

.. _deep learning model optimizer:

.. toctree::
   :maxdepth: 1
   :hidden:

   openvino_docs_MO_DG_prepare_model_convert_model_Converting_Model
   openvino_docs_MO_DG_prepare_model_convert_model_Cutting_Model
   openvino_docs_MO_DG_Additional_Optimization_Use_Cases
   openvino_docs_MO_DG_FP16_Compression
   openvino_docs_MO_DG_Python_API
   openvino_docs_MO_DG_prepare_model_Model_Optimizer_FAQ


Model Optimizer is a cross-platform command-line tool that facilitates the transition between training and deployment environments, 
performs static model analysis, and adjusts deep learning models for optimal execution on end-point target devices.

<<<<<<< HEAD
To convert a model to IR, you can run model conversion API by using the following command:

.. tab-set::
=======

To use it, you need a pre-trained deep learning model in one of the supported formats: 
TensorFlow, PyTorch, ONNX, TensorFlow Lite, and PaddlePaddle (OpenVINO support for Apache MXNet, Caffe, and Kaldi is currently 
being deprecated and will be removed entirely in the future). Model Optimizer converts the model to the OpenVINO Intermediate Representation format (IR), 
which you can infer later with :doc:`OpenVINO™ Runtime <openvino_docs_OV_UG_OV_Runtime_User_Guide>`.
>>>>>>> aa932d34

    .. tab-item:: MO command line tool
       :sync: cli-tool

       .. code-block:: sh

          mo --input_model INPUT_MODEL

    .. tab-item:: MO Python API
       :sync: mo-python-api

       .. code-block:: python

          from openvino.tools.mo import convert_model
          ov_model = convert_model(INPUT_MODEL)


If the out-of-the-box conversion (only the ``input_model`` parameter is specified) is not successful, use the parameters mentioned below to override input shapes and cut the model:

- model conversion API provides two parameters to override original input shapes for model conversion: ``input`` and ``input_shape``.
For more information about these parameters, refer to the :doc:`Setting Input Shapes <openvino_docs_MO_DG_prepare_model_convert_model_Converting_Model>` guide.

- To cut off unwanted parts of a model (such as unsupported operations and training sub-graphs),
use the ``input`` and ``output`` parameters to define new inputs and outputs of the converted model.
For a more detailed description, refer to the :doc:`Cutting Off Parts of a Model <openvino_docs_MO_DG_prepare_model_convert_model_Cutting_Model>` guide.

You can also insert additional input pre-processing sub-graphs into the converted model by using
the ``mean_values``, ``scales_values``, ``layout``, and other parameters described
in the :doc:`Embedding Preprocessing Computation <openvino_docs_MO_DG_Additional_Optimization_Use_Cases>` article.

The ``compress_to_fp16`` compression parameter in MO command-line tool allows generating IR with constants (for example, weights for convolutions and matrix multiplications) compressed to ``FP16`` data type. For more details, refer to the :doc:`Compression of a Model to FP16 <openvino_docs_MO_DG_FP16_Compression>` guide.

To get the full list of conversion parameters available in MO command-line tool, run the following command:

.. tab-set::

    .. tab-item:: MO command line tool
       :sync: cli-tool

       .. code-block:: sh

          mo --help

    .. tab-item:: MO Python API
       :sync: mo-python-api

       .. code-block:: python

          from openvino.tools.mo import convert_model
          ov_model = convert_model(help=True)


Examples of MO command-line parameters
#####################################

Below is a list of separate examples for different frameworks and MO command-line parameters:

1. Launch MO for a TensorFlow MobileNet model in the binary protobuf format:

   .. tab-set::
   
       .. tab-item:: MO command line tool
          :sync: cli-tool
   
          .. code-block:: sh
   
             mo --input_model MobileNet.pb
   
       .. tab-item:: MO Python API
          :sync: mo-python-api
   
          .. code-block:: python
   
             from openvino.tools.mo import convert_model
             ov_model = convert_model("MobileNet.pb")


   Launch MO for a TensorFlow BERT model in the SavedModel format with three inputs. Specify input shapes explicitly where the batch size and the sequence length equal 2 and 30 respectively:

   .. tab-set::
   
       .. tab-item:: MO command line tool
          :sync: cli-tool
   
          .. code-block:: sh
   
             mo --saved_model_dir BERT --input_shape [2,30],[2,30],[2,30]
   
       .. tab-item:: MO Python API
          :sync: mo-python-api
   
          .. code-block:: python
   
             from openvino.tools.mo import convert_model
             ov_model = convert_model("BERT", input_shape=[[2,30],[2,30],[2,30]])


   For more information, refer to the :doc:`Converting a TensorFlow Model <openvino_docs_MO_DG_prepare_model_convert_model_Convert_Model_From_TensorFlow>` guide.

2. Launch MO for an ONNX OCR model and specify new output explicitly:

   .. tab-set::
   
       .. tab-item:: MO command line tool
          :sync: cli-tool
   
          .. code-block:: sh
   
             mo --input_model ocr.onnx --output probabilities
   
       .. tab-item:: MO Python API
          :sync: mo-python-api
   
          .. code-block:: python
   
             from openvino.tools.mo import convert_model
             ov_model = convert_model("ocr.onnx", output="probabilities")


   For more information, refer to the :doc:`Converting an ONNX Model <openvino_docs_MO_DG_prepare_model_convert_model_Convert_Model_From_ONNX>` guide.

   .. note::

      PyTorch models must be exported to the ONNX format before conversion into IR. More information can be found in :doc:`Converting a PyTorch Model <openvino_docs_MO_DG_prepare_model_convert_model_Convert_Model_From_PyTorch>`.

3. Launch MO for a PaddlePaddle UNet model and apply mean-scale normalization to the input:

   .. tab-set::
   
       .. tab-item:: MO command line tool
          :sync: cli-tool
   
          .. code-block:: sh
   
             mo --input_model unet.pdmodel --mean_values [123,117,104] --scale 255
   
       .. tab-item:: MO Python API
          :sync: mo-python-api
   
          .. code-block:: python
   
             from openvino.tools.mo import convert_model
             ov_model = convert_model("unet.pdmodel", mean_values=[123,117,104], scale=255)


   For more information, refer to the :doc:`Converting a PaddlePaddle Model <openvino_docs_MO_DG_prepare_model_convert_model_Convert_Model_From_Paddle>` guide.

4. Launch MO for an Apache MXNet SSD Inception V3 model and specify first-channel layout for the input:

   .. tab-set::
   
       .. tab-item:: MO command line tool
          :sync: cli-tool
   
          .. code-block:: sh
   
             mo --input_model ssd_inception_v3-0000.params --layout NCHW
   
       .. tab-item:: MO Python API
          :sync: mo-python-api
   
          .. code-block:: python
   
             from openvino.tools.mo import convert_model
             ov_model = convert_model("ssd_inception_v3-0000.params", layout="NCHW")


   For more information, refer to the :doc:`Converting an Apache MXNet Model <openvino_docs_MO_DG_prepare_model_convert_model_Convert_Model_From_MxNet>` guide.

5. Launch MO for a Caffe AlexNet model with input channels in the RGB format which needs to be reversed:

   .. tab-set::
   
       .. tab-item:: MO command line tool
          :sync: cli-tool
   
          .. code-block:: sh
   
             mo --input_model alexnet.caffemodel --reverse_input_channels
   
       .. tab-item:: MO Python API
          :sync: mo-python-api
   
          .. code-block:: python
   
             from openvino.tools.mo import convert_model
             ov_model = convert_model("alexnet.caffemodel", reverse_input_channels=True)


   For more information, refer to the :doc:`Converting a Caffe Model <openvino_docs_MO_DG_prepare_model_convert_model_Convert_Model_From_Caffe>` guide.

6. Launch MO for a Kaldi LibriSpeech nnet2 model:

   .. tab-set::
   
       .. tab-item:: MO command line tool
          :sync: cli-tool
   
          .. code-block:: sh
   
             mo --input_model librispeech_nnet2.mdl --input_shape [1,140]
   
       .. tab-item:: MO Python API
          :sync: mo-python-api
   
          .. code-block:: python
   
             from openvino.tools.mo import convert_model
             ov_model = convert_model("librispeech_nnet2.mdl", input_shape=[1,140])


   For more information, refer to the :doc:`Converting a Kaldi Model <openvino_docs_MO_DG_prepare_model_convert_model_Convert_Model_From_Kaldi>` guide.

- To get conversion recipes for specific TensorFlow, ONNX, PyTorch, Apache MXNet, and Kaldi models, refer to the :doc:`Model Conversion Tutorials <openvino_docs_MO_DG_prepare_model_convert_model_tutorials>`.
- For more information about IR, see :doc:`Deep Learning Network Intermediate Representation and Operation Sets in OpenVINO™ <openvino_docs_MO_DG_IR_and_opsets>`.
- For more information about support of neural network models trained with various frameworks, see :doc:`OpenVINO Extensibility Mechanism <openvino_docs_Extensibility_UG_Intro>`

@endsphinxdirective<|MERGE_RESOLUTION|>--- conflicted
+++ resolved
@@ -19,17 +19,9 @@
 Model Optimizer is a cross-platform command-line tool that facilitates the transition between training and deployment environments, 
 performs static model analysis, and adjusts deep learning models for optimal execution on end-point target devices.
 
-<<<<<<< HEAD
 To convert a model to IR, you can run model conversion API by using the following command:
 
 .. tab-set::
-=======
-
-To use it, you need a pre-trained deep learning model in one of the supported formats: 
-TensorFlow, PyTorch, ONNX, TensorFlow Lite, and PaddlePaddle (OpenVINO support for Apache MXNet, Caffe, and Kaldi is currently 
-being deprecated and will be removed entirely in the future). Model Optimizer converts the model to the OpenVINO Intermediate Representation format (IR), 
-which you can infer later with :doc:`OpenVINO™ Runtime <openvino_docs_OV_UG_OV_Runtime_User_Guide>`.
->>>>>>> aa932d34
 
     .. tab-item:: MO command line tool
        :sync: cli-tool
