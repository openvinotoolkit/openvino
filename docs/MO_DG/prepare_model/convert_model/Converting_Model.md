# Converting a Model to Intermediate Representation (IR)  {#openvino_docs_MO_DG_prepare_model_convert_model_Converting_Model}

@sphinxdirective

.. toctree::
   :maxdepth: 1
   :hidden:

   openvino_docs_MO_DG_prepare_model_convert_model_Convert_Model_From_TensorFlow
   openvino_docs_MO_DG_prepare_model_convert_model_Convert_Model_From_ONNX
   openvino_docs_MO_DG_prepare_model_convert_model_Convert_Model_From_PyTorch
   openvino_docs_MO_DG_prepare_model_convert_model_Convert_Model_From_Paddle
   openvino_docs_MO_DG_prepare_model_convert_model_Convert_Model_From_MxNet
   openvino_docs_MO_DG_prepare_model_convert_model_Convert_Model_From_Caffe
   openvino_docs_MO_DG_prepare_model_convert_model_Convert_Model_From_Kaldi
   openvino_docs_MO_DG_prepare_model_Model_Optimization_Techniques
   openvino_docs_MO_DG_prepare_model_convert_model_Cutting_Model
   openvino_docs_MO_DG_prepare_model_Supported_Frameworks_Layers
   openvino_docs_MO_DG_prepare_model_convert_model_IR_suitable_for_INT8_inference
   openvino_docs_MO_DG_prepare_model_customize_model_optimizer_Subgraph_Replacement_Model_Optimizer
   openvino_docs_MO_DG_prepare_model_convert_model_Legacy_IR_Layers_Catalog_Spec

@endsphinxdirective

To convert the model to the Intermediate Representation (IR), run Model Optimizer using the following command:

```sh
mo --input_model INPUT_MODEL
```

The output directory must have write permissions, so you can run Model Optimizer from the output directory or specify an output path with the `--output_dir` option.

> **NOTE**: The color channel order (RGB or BGR) of an input data should match the channel order of the model training dataset. If they are different, perform the `RGB<->BGR` conversion specifying the command-line parameter: `--reverse_input_channels`. Otherwise, inference results may be incorrect. For details, refer to [When to Reverse Input Channels](#when_to_reverse_input_channels).

To adjust the conversion process, you may use general parameters defined in the [General Conversion Parameters](#general_conversion_parameters) and
Framework-specific parameters for:
* [Caffe](Convert_Model_From_Caffe.md)
* [TensorFlow](Convert_Model_From_TensorFlow.md)
* [MXNet](Convert_Model_From_MxNet.md)
* [ONNX](Convert_Model_From_ONNX.md)
* [PaddlePaddle](Convert_Model_From_Paddle.md)
* [Kaldi](Convert_Model_From_Kaldi.md)


## General Conversion Parameters

To adjust the conversion process, you can also use the general (framework-agnostic) parameters:

```sh
optional arguments:
  -h, --help            show this help message and exit
  --framework {tf,caffe,mxnet,kaldi,onnx}
                        Name of the framework used to train the input model.

Framework-agnostic parameters:
  --input_model INPUT_MODEL, -w INPUT_MODEL, -m INPUT_MODEL
                        Tensorflow*: a file with a pre-trained model (binary
                        or text .pb file after freezing). Caffe*: a model
                        proto file with model weights
  --model_name MODEL_NAME, -n MODEL_NAME
                        Model_name parameter passed to the final create_ir
                        transform. This parameter is used to name a network in
                        a generated IR and output .xml/.bin files.
  --output_dir OUTPUT_DIR, -o OUTPUT_DIR
                        Directory that stores the generated IR. By default, it
                        is the directory from where the Model Optimizer is
                        launched.
  --input_shape INPUT_SHAPE
                        Input shape(s) that should be fed to an input node(s)
                        of the model. Shape is defined as a comma-separated
                        list of integer numbers enclosed in parentheses or
                        square brackets, for example [1,3,227,227] or
                        (1,227,227,3), where the order of dimensions depends
                        on the framework input layout of the model. For
<<<<<<< HEAD
                        example, [N,C,H,W] is used for Caffe* models and
                        [N,H,W,C] for TensorFlow* models. Model Optimizer
                        performs necessary transformations to convert the
                        shape to the layout required by Inference Engine
                        (N,C,H,W). The shape should not contain undefined
                        dimensions (? or -1) and should fit the dimensions
                        defined in the input operation of the graph. Boundaries
                        of undefined dimension can be specified with ellipsis,
                        for example [1,1..10,128,128]. One boundary can be undefined,
=======
                        example, [N,C,H,W] is used for ONNX* models and
                        [N,H,W,C] for TensorFlow* models. The shape can contain 
                        undefined dimensions (? or -1) and should fit the dimensions
                        defined in the input operation of the graph. Boundaries 
                        of undefined dimension can be specified with ellipsis, 
                        for example [1,1..10,128,128]. One boundary can be undefined, 
>>>>>>> 3318dd6c
                        for example [1,..100] or [1,3,1..,1..]. If there
                        are multiple inputs in the model, --input_shape should
                        contain definition of shape for each input separated
                        by a comma, for example: [1,3,227,227],[2,4] for a
                        model with two inputs with 4D and 2D shapes.
                        Alternatively, specify shapes with the --input
                        option.
  --scale SCALE, -s SCALE
                        All input values coming from original network inputs
                        will be divided by this value. When a list of inputs
                        is overridden by the --input parameter, this scale is
                        not applied for any input that does not match with the
                        original input of the model.
                        If both --mean and --scale are specified,
                        the mean is subtracted first and then scale is applied
                        regardless of the order of options in command line.
  --reverse_input_channels
                        Switch the input channels order from RGB to BGR (or
                        vice versa). Applied to original inputs of the model
                        if and only if a number of channels equals 3.
                        When --mean_values/--scale_values are also specified,
                        reversing of channels will be applied to user's input
                        data first, so that numbers in --mean_values and
                        --scale_values go in the order of channels used in
                        the original model. In other words, if both options are
                        specified then the data flow in the model looks as following:
                        Parameter -> ReverseInputChannels -> Mean/Scale apply -> the original body of the model.
  --log_level {CRITICAL,ERROR,WARN,WARNING,INFO,DEBUG,NOTSET}
                        Logger level
  --input INPUT         Quoted list of comma-separated input nodes names with shapes,
                        data types, and values for freezing. The order of inputs in converted
                        model is the same as order of specified operation names. The shape and value are
                        specified as space-separated lists. The data type of input
                        node is specified in braces and can have one of the values:
                        f64 (float64), f32 (float32), f16 (float16), i64 (int64),
                        i32 (int32), u8 (uint8), boolean (bool). Data type is optional.
                        If it's not specified explicitly then there are two options:
                        if input node is a parameter, data type is taken from the
                        original node dtype, if input node is not a parameter, data type
                        is set to f32. Example, to set `input_1` with shape [1 100],
                        and Parameter node `sequence_len` with scalar input with value `150`,
                        and boolean input `is_training` with `False` value use the
                        following format: "input_1[1 10],sequence_len->150,is_training->False".
                        Another example, use the following format to set input port 0
                        of the node `node_name1` with the shape [3 4] as an input node
                        and freeze output port 1 of the node `node_name2` with the
                        value [20 15] of the int32 type and shape [2]:
                        "0:node_name1[3 4],node_name2:1[2]{i32}->[20 15]".
  --output OUTPUT       The name of the output operation of the model. For
                        TensorFlow*, do not add :0 to this name.
                        The order of outputs in converted model is the same as order of
                        specified operation names.
  --mean_values MEAN_VALUES, -ms MEAN_VALUES
                        Mean values to be used for the input image per
                        channel. Values to be provided in the (R,G,B) or
                        [R,G,B] format. Can be defined for desired input of
                        the model, for example: "--mean_values
                        data[255,255,255],info[255,255,255]". The exact
                        meaning and order of channels depend on how the
                        original model was trained.
  --scale_values SCALE_VALUES
                        Scale values to be used for the input image per
                        channel. Values are provided in the (R,G,B) or [R,G,B]
                        format. Can be defined for desired input of the model,
                        for example: "--scale_values
                        data[255,255,255],info[255,255,255]". The exact
                        meaning and order of channels depend on how the
                        original model was trained.
                        If both --mean_values and --scale_values are specified,
                        the mean is subtracted first and then scale is applied
                        regardless of the order of options in command line.
  --data_type {FP16,FP32,half,float}
                        Data type for all intermediate tensors and weights. If
                        original model is in FP32 and --data_type=FP16 is
                        specified, all model weights and biases are compressed
                        to FP16.
  --disable_fusing      [DEPRECATED] Turn off fusing of linear operations to Convolution.
  --disable_resnet_optimization
                        [DEPRECATED] Turn off ResNet optimization.
  --finegrain_fusing FINEGRAIN_FUSING
                        [DEPRECATED] Regex for layers/operations that won't be fused.
                        Example: --finegrain_fusing Convolution1,.*Scale.*
  --enable_concat_optimization
                        Turn on Concat optimization.
  --extensions EXTENSIONS
                        Directory or a comma separated list of directories
                        with extensions. To disable all extensions including
                        those that are placed at the default location, pass an
                        empty string.
  --batch BATCH, -b BATCH
                        Input batch size
  --version             Version of Model Optimizer
  --silent              Prevent any output messages except those that
                        correspond to log level equals ERROR, that can be set
                        with the following option: --log_level. By default,
                        log level is already ERROR.
  --freeze_placeholder_with_value FREEZE_PLACEHOLDER_WITH_VALUE
                        Replaces input layer with constant node with provided
                        value, for example: "node_name->True". It will be
                        DEPRECATED in future releases. Use --input option to
                        specify a value for freezing.
  --static_shape        Enables IR generation for fixed input shape (folding
                        `ShapeOf` operations and shape-calculating sub-graphs
                        to `Constant`). Changing model input shape using
                        the OpenVINO Runtime API in runtime may fail for such an IR.
  --disable_weights_compression
                        [DEPRECATED] Disable compression and store weights with original
                        precision.
  --progress            Enable model conversion progress display.
  --stream_output       Switch model conversion progress display to a
                        multiline mode.
  --transformations_config TRANSFORMATIONS_CONFIG
                        Use the configuration file with transformations
                        description.
  --use_new_frontend    Force the usage of new Frontend of Model Optimizer for model conversion into IR.
                        The new Frontend is C++ based and is available for ONNX* and PaddlePaddle* models.
                        Model optimizer uses new Frontend for ONNX* and PaddlePaddle* by default that means
                        `--use_new_frontend` and `--use_legacy_frontend` options are not specified.
  --use_legacy_frontend Force the usage of legacy Frontend of Model Optimizer for model conversion into IR.
                        The legacy Frontend is Python based and is available for TensorFlow*, ONNX*, MXNet*,
                        Caffe*, and Kaldi* models.
```

The sections below provide details on using particular parameters and examples of CLI commands.

## When to Specify Mean and Scale Values
Usually neural network models are trained with the normalized input data. This means that the input data values are converted to be in a specific range, for example, `[0, 1]` or `[-1, 1]`. Sometimes the mean values (mean images) are subtracted from the input data values as part of the pre-processing. There are two cases how the input data pre-processing is implemented.
 * The input pre-processing operations are a part of a topology. In this case, the application that uses the framework to infer the topology does not pre-process the input.
 * The input pre-processing operations are not a part of a topology and the pre-processing is performed within the application which feeds the model with an input data.

In the first case, the Model Optimizer generates the IR with required pre-processing operations and OpenVINO Samples may be used to infer the model.

In the second case, information about mean/scale values should be provided to the Model Optimizer to embed it to the generated IR. Model Optimizer provides a number of command line parameters to specify them: `--mean`, `--scale`, `--scale_values`, `--mean_values`.

> **NOTE:** If both mean and scale values are specified, the mean is subtracted first and then scale is applied regardless of the order of options in command line. Input values are *divided* by the scale value(s). If also `--reverse_input_channels` option is used, the reverse_input_channels will be applied first, then mean and after that scale.

There is no a universal recipe for determining the mean/scale values for a particular model. The steps below could help to determine them:
* Read the model documentation. Usually the documentation describes mean/scale value if the pre-processing is required.
* Open the example script/application executing the model and track how the input data is read and passed to the framework.
* Open the model in a visualization tool and check for layers performing subtraction or multiplication (like `Sub`, `Mul`, `ScaleShift`, `Eltwise` etc) of the input data. If such layers exist, pre-processing is probably part of the model.

## When to Specify Input Shapes <a name="when_to_specify_input_shapes"></a>
<<<<<<< HEAD
There are situations when the input data shape for the model is not fixed, like for the fully-convolutional neural networks. In this case, for example, TensorFlow\* models contain `-1` values in the `shape` attribute of the `Placeholder` operation. Inference Engine does not support input layers with undefined size, so if the input shapes are not defined in the model, the Model Optimizer fails to convert the model. The solution is to provide the input shape(s) using the `--input` or `--input_shape` command line parameter for all input(s) of the model or provide the batch size using the `-b` command line parameter if the model contains just one input with undefined batch size only. In the latter case, the `Placeholder` shape for the TensorFlow\* model looks like this `[-1, 224, 224, 3]`.
=======
There are situations when Model Optimizer is unable to deduce input shapes of the model, for example, in case of model cutting due to unsupported operations.
The solution is to provide input shapes of a static rank explicitly.
>>>>>>> 3318dd6c

## When to Reverse Input Channels <a name="when_to_reverse_input_channels"></a>
Input data for your application can be of RGB or BRG color input order. For example, OpenVINO Samples load input images in the BGR channels order. However, the model may be trained on images loaded with the opposite order (for example, most TensorFlow\* models are trained with images in RGB order). In this case, inference results using the OpenVINO samples may be incorrect. The solution is to provide `--reverse_input_channels` command line parameter. Taking this parameter, the Model Optimizer performs first convolution or other channel dependent operation weights modification so these operations output will be like the image is passed with RGB channels order.

## When to Specify `--static_shape` Command Line Parameter
If the `--static_shape` command line parameter is specified the Model Optimizer evaluates shapes of all operations in the model (shape propagation) for a fixed input(s) shape(s). During the shape propagation the Model Optimizer evaluates operations *Shape* and removes them from the computation graph. With that approach, the initial model which can consume inputs of different shapes may be converted to IR working with the input of one fixed shape only. For example, consider the case when some blob is reshaped from 4D of a shape *[N, C, H, W]* to a shape *[N, C, H \* W]*. During the model conversion the Model Optimize calculates output shape as a constant 1D blob with values *[N, C, H \* W]*. So if the input shape changes to some other value *[N,C,H1,W1]* (it is possible scenario for a fully convolutional model) then the reshape layer becomes invalid.
Resulting Intermediate Representation will not be resizable with the help of OpenVINO Runtime API.

## Examples of CLI Commands

Launch the Model Optimizer for the Caffe bvlc_alexnet model with debug log level:
```sh
mo --input_model bvlc_alexnet.caffemodel --log_level DEBUG
```

Launch the Model Optimizer for the Caffe bvlc_alexnet model with the output IR called `result.*` in the specified `output_dir`:
```sh
mo --input_model bvlc_alexnet.caffemodel --model_name result --output_dir <OUTPUT_MODEL_DIR>
```

Launch the Model Optimizer for the Caffe bvlc_alexnet model with one input with scale values:
```sh
mo --input_model bvlc_alexnet.caffemodel --scale_values [59,59,59]
```

Launch the Model Optimizer for the Caffe bvlc_alexnet model with multiple inputs with scale values:
```sh
mo --input_model bvlc_alexnet.caffemodel --input data,rois --scale_values [59,59,59],[5,5,5]
```

Launch the Model Optimizer for the Caffe bvlc_alexnet model with multiple inputs with scale and mean values specified for the particular nodes:
```sh
mo --input_model bvlc_alexnet.caffemodel --input data,rois --mean_values data[59,59,59] --scale_values rois[5,5,5]
```

Launch the Model Optimizer for the Caffe bvlc_alexnet model with specified input layer, overridden input shape, scale 5, batch 8 and specified name of an output operation:
```sh
mo --input_model bvlc_alexnet.caffemodel --input data --output pool5 -s 5 -b 8
```

Launch the Model Optimizer for the Caffe bvlc_alexnet model with reversed input channels order between RGB and BGR, specified mean values to be used for the input image per channel and specified data type for input tensor values:
```sh
mo --input_model bvlc_alexnet.caffemodel --reverse_input_channels --mean_values [255,255,255] --data_type FP16
```

Launch the Model Optimizer for the Caffe bvlc_alexnet model with extensions listed in specified directories, specified mean_images binaryproto
 file. For more information about extensions, please refer to the [OpenVINO™ Extensibility Mechanism](../../../Extensibility_UG/Intro.md).
```sh
mo --input_model bvlc_alexnet.caffemodel --extensions /home/,/some/other/path/ --mean_file /path/to/binaryproto
```

Launch the Model Optimizer for TensorFlow* FaceNet* model with a placeholder freezing value.
It replaces the placeholder with a constant layer that contains the passed value.
For more information about FaceNet conversion, please refer to [this](tf_specific/Convert_FaceNet_From_Tensorflow.md) page.
```sh
mo --input_model FaceNet.pb --input "phase_train->False"
```
Launch the Model Optimizer for any model with a placeholder freezing tensor of values.
It replaces the placeholder with a constant layer that contains the passed values.

Tensor here is represented in square brackets with each value separated from another by a whitespace.
If data type is set in the model, this tensor will be reshaped to a placeholder shape and casted to placeholder data type.
Otherwise, it will be casted to data type passed to `--data_type` parameter (by default, it is FP32).
```sh
mo --input_model FaceNet.pb --input "placeholder_layer_name->[0.1 1.2 2.3]"
```


## See Also
* [Configuring the Model Optimizer](../../Deep_Learning_Model_Optimizer_DevGuide.md)
* [IR Notation Reference](../../IR_and_opsets.md)
* [Model Optimizer Extensibility](../customize_model_optimizer/Customize_Model_Optimizer.md)
* [Model Cutting](Cutting_Model.md)<|MERGE_RESOLUTION|>--- conflicted
+++ resolved
@@ -72,24 +72,12 @@
                         square brackets, for example [1,3,227,227] or
                         (1,227,227,3), where the order of dimensions depends
                         on the framework input layout of the model. For
-<<<<<<< HEAD
-                        example, [N,C,H,W] is used for Caffe* models and
-                        [N,H,W,C] for TensorFlow* models. Model Optimizer
-                        performs necessary transformations to convert the
-                        shape to the layout required by Inference Engine
-                        (N,C,H,W). The shape should not contain undefined
-                        dimensions (? or -1) and should fit the dimensions
+                        example, [N,C,H,W] is used for ONNX* models and
+                        [N,H,W,C] for TensorFlow* models. The shape can contain
+                        undefined dimensions (? or -1) and should fit the dimensions
                         defined in the input operation of the graph. Boundaries
                         of undefined dimension can be specified with ellipsis,
                         for example [1,1..10,128,128]. One boundary can be undefined,
-=======
-                        example, [N,C,H,W] is used for ONNX* models and
-                        [N,H,W,C] for TensorFlow* models. The shape can contain 
-                        undefined dimensions (? or -1) and should fit the dimensions
-                        defined in the input operation of the graph. Boundaries 
-                        of undefined dimension can be specified with ellipsis, 
-                        for example [1,1..10,128,128]. One boundary can be undefined, 
->>>>>>> 3318dd6c
                         for example [1,..100] or [1,3,1..,1..]. If there
                         are multiple inputs in the model, --input_shape should
                         contain definition of shape for each input separated
@@ -232,12 +220,8 @@
 * Open the model in a visualization tool and check for layers performing subtraction or multiplication (like `Sub`, `Mul`, `ScaleShift`, `Eltwise` etc) of the input data. If such layers exist, pre-processing is probably part of the model.
 
 ## When to Specify Input Shapes <a name="when_to_specify_input_shapes"></a>
-<<<<<<< HEAD
-There are situations when the input data shape for the model is not fixed, like for the fully-convolutional neural networks. In this case, for example, TensorFlow\* models contain `-1` values in the `shape` attribute of the `Placeholder` operation. Inference Engine does not support input layers with undefined size, so if the input shapes are not defined in the model, the Model Optimizer fails to convert the model. The solution is to provide the input shape(s) using the `--input` or `--input_shape` command line parameter for all input(s) of the model or provide the batch size using the `-b` command line parameter if the model contains just one input with undefined batch size only. In the latter case, the `Placeholder` shape for the TensorFlow\* model looks like this `[-1, 224, 224, 3]`.
-=======
 There are situations when Model Optimizer is unable to deduce input shapes of the model, for example, in case of model cutting due to unsupported operations.
 The solution is to provide input shapes of a static rank explicitly.
->>>>>>> 3318dd6c
 
 ## When to Reverse Input Channels <a name="when_to_reverse_input_channels"></a>
 Input data for your application can be of RGB or BRG color input order. For example, OpenVINO Samples load input images in the BGR channels order. However, the model may be trained on images loaded with the opposite order (for example, most TensorFlow\* models are trained with images in RGB order). In this case, inference results using the OpenVINO samples may be incorrect. The solution is to provide `--reverse_input_channels` command line parameter. Taking this parameter, the Model Optimizer performs first convolution or other channel dependent operation weights modification so these operations output will be like the image is passed with RGB channels order.
