--- conflicted
+++ resolved
@@ -2,16 +2,11 @@
 
 @sphinxdirective
 
-<<<<<<< HEAD
-This article provides the instructions and examples on how to convert `GluonCV SSD and YOLO-v3 models <https://gluon-cv.mxnet.io/model_zoo/detection.html>`__ to IR.
-=======
 .. warning::
 
    Note that OpenVINO support for Apache MXNet is currently being deprecated and will be removed entirely in the future.
 
-
-This article provides the instructions and examples on how to use Model Optimizer to convert `GluonCV SSD and YOLO-v3 models <https://gluon-cv.mxnet.io/model_zoo/detection.html>`__ to IR.
->>>>>>> aa932d34
+This article provides the instructions and examples on how to convert `GluonCV SSD and YOLO-v3 models <https://gluon-cv.mxnet.io/model_zoo/detection.html>`__ to IR.
 
 1. Choose the topology available from the `GluonCV Model Zoo <https://gluon-cv.mxnet.io/model_zoo/detection.html>`__ and export to the MXNet format using the GluonCV API. For example, for the ``ssd_512_mobilenet1.0`` topology:
 
