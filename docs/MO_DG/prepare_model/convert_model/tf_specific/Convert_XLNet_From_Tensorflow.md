--- conflicted
+++ resolved
@@ -186,10 +186,6 @@
 
 To generate the XLNet Intermediate Representation (IR) of the model, run the Model Optimizer with the following parameters:
 ```sh
-<<<<<<< HEAD
- mo --input_model path-to-model/model_frozen.pb  --input "input_mask[50 1],input_ids[50 1],seg_ids[50 1]" --log_level DEBUG --disable_nhwc_to_nchw --output_dir <OUTPUT_MODEL_DIR>
-=======
-python3 mo.py --input_model path-to-model/model_frozen.pb \
-    --input "input_mask[50 1],input_ids[50 1],seg_ids[50 1]"
->>>>>>> 263c4d7b
+mo --input_model path-to-model/model_frozen.pb \
+   --input "input_mask[50 1],input_ids[50 1],seg_ids[50 1]"
 ```
