# Convert TensorFlow* BERT Model to the Intermediate Representation {#openvino_docs_MO_DG_prepare_model_convert_model_tf_specific_Convert_BERT_From_Tensorflow}

Pre-trained models for BERT (Bidirectional Encoder Representations from Transformers) are
[publicly available](https://github.com/google-research/bert).

## <a name="supported_models"></a>Supported Models

Currently, the following models from the [pre-trained BERT model list](https://github.com/google-research/bert#pre-trained-models) are supported:

* `BERT-Base, Cased`
* `BERT-Base, Uncased`
* `BERT-Base, Multilingual Cased`
* `BERT-Base, Multilingual Uncased`
* `BERT-Base, Chinese`
* `BERT-Large, Cased`
* `BERT-Large, Uncased`

## Download the Pre-Trained BERT Model

Download and unzip an archive with the [BERT-Base, Multilingual Uncased Model](https://storage.googleapis.com/bert_models/2018_11_03/multilingual_L-12_H-768_A-12.zip).

After the archive is unzipped, the directory `uncased_L-12_H-768_A-12` is created and contains the following files:
* `bert_config.json`
* `bert_model.ckpt.data-00000-of-00001`
* `bert_model.ckpt.index`
* `bert_model.ckpt.meta`
* `vocab.txt`

Pre-trained model meta-graph files are `bert_model.ckpt.*`.

## Convert TensorFlow BERT Model to IR

To generate the BERT Intermediate Representation (IR) of the model, run the Model Optimizer with the following parameters:
```sh
 mo
--input_meta_graph uncased_L-12_H-768_A-12/bert_model.ckpt.meta \
--output bert/pooler/dense/Tanh                                 \
--input Placeholder{i32},Placeholder_1{i32},Placeholder_2{i32}
```

Pre-trained models are not suitable for batch reshaping out-of-the-box because of multiple hardcoded shapes in the model.

# Convert Reshape-able TensorFlow* BERT Model to the Intermediate Representation

Follow these steps to make pre-trained TensorFlow BERT model reshape-able over batch dimension:
1. Download pre-trained BERT model you would like to use from the <a href="#supported_models">Supported Models list</a>
2. Clone google-research/bert git repository:
```sh
https://github.com/google-research/bert.git
```
3. Go to the root directory of the cloned repository:<br>
```sh
cd bert
```
4. (Optional) Checkout to the commit that the conversion was tested on:<br>
```sh
git checkout eedf5716c
```
5. Download script to load GLUE data:
    * For UNIX*-like systems, run the following command:
```sh
wget https://gist.githubusercontent.com/W4ngatang/60c2bdb54d156a41194446737ce03e2e/raw/17b8dd0d724281ed7c3b2aeeda662b92809aadd5/download_glue_data.py
```
    * For Windows* systems:<br>
        Download the [Python script](https://gist.githubusercontent.com/W4ngatang/60c2bdb54d156a41194446737ce03e2e/raw/17b8dd0d724281ed7c3b2aeeda662b92809aadd5/download_glue_data.py) to the current working directory.
6. Download GLUE data by running:
```sh
python3 download_glue_data.py --tasks MRPC
```
7. Open the file `modeling.py` in the text editor and delete lines 923-924. They should look like this:
```python
    if not non_static_indexes:
        return shape
```
8. Open the file `run_classifier.py` and insert the following code after the line 645:
```python
    import os, sys
    from tensorflow.python.framework import graph_io
    with tf.Session(graph=tf.get_default_graph()) as sess:
        (assignment_map, initialized_variable_names) = \
            modeling.get_assignment_map_from_checkpoint(tf.trainable_variables(), init_checkpoint)
        tf.train.init_from_checkpoint(init_checkpoint, assignment_map)
        sess.run(tf.global_variables_initializer())
        frozen = tf.graph_util.convert_variables_to_constants(sess, sess.graph_def, ["bert/pooler/dense/Tanh"])
        graph_io.write_graph(frozen, './', 'inference_graph.pb', as_text=False)
    print('BERT frozen model path {}'.format(os.path.join(os.path.dirname(__file__), 'inference_graph.pb')))
    sys.exit(0)
```
Lines before the inserted code should look like this:
```python
    (total_loss, per_example_loss, logits, probabilities) = create_model(
        bert_config, is_training, input_ids, input_mask, segment_ids, label_ids,
        num_labels, use_one_hot_embeddings)
```
9. Set environment variables `BERT_BASE_DIR`, `BERT_REPO_DIR` and run the script `run_classifier.py` to create `inference_graph.pb` file in the root of the cloned BERT repository.
```sh
export BERT_BASE_DIR=/path/to/bert/uncased_L-12_H-768_A-12
export BERT_REPO_DIR=/current/working/directory

python3 run_classifier.py \
    --task_name=MRPC \
    --do_eval=true \
    --data_dir=$BERT_REPO_DIR/glue_data/MRPC \
    --vocab_file=$BERT_BASE_DIR/vocab.txt \
    --bert_config_file=$BERT_BASE_DIR/bert_config.json \
    --init_checkpoint=$BERT_BASE_DIR/bert_model.ckpt \
    --output_dir=./
```

Run the Model Optimizer with the following command line parameters to generate reshape-able BERT Intermediate Representation (IR):
```sh
<<<<<<< HEAD
 mo
--input_model inference_graph.pb 
--input "IteratorGetNext:0{i32}[1 128],IteratorGetNext:1{i32}[1 128],IteratorGetNext:4{i32}[1 128]" 
--disable_nhwc_to_nchw 
=======
python3 ./mo_tf.py \
    --input_model inference_graph.pb  \
    --input "IteratorGetNext:0{i32}[1 128],IteratorGetNext:1{i32}[1 128],IteratorGetNext:4{i32}[1 128]" 
>>>>>>> 263c4d7b
```
For other applicable parameters, refer to [Convert Model from TensorFlow](../Convert_Model_From_TensorFlow.md).

For more information about reshape abilities, refer to [Using Shape Inference](../../../../IE_DG/ShapeInference.md).<|MERGE_RESOLUTION|>--- conflicted
+++ resolved
@@ -32,7 +32,7 @@
 
 To generate the BERT Intermediate Representation (IR) of the model, run the Model Optimizer with the following parameters:
 ```sh
- mo
+ mo \
 --input_meta_graph uncased_L-12_H-768_A-12/bert_model.ckpt.meta \
 --output bert/pooler/dense/Tanh                                 \
 --input Placeholder{i32},Placeholder_1{i32},Placeholder_2{i32}
@@ -109,16 +109,9 @@
 
 Run the Model Optimizer with the following command line parameters to generate reshape-able BERT Intermediate Representation (IR):
 ```sh
-<<<<<<< HEAD
- mo
---input_model inference_graph.pb 
+ mo \
+--input_model inference_graph.pb \
 --input "IteratorGetNext:0{i32}[1 128],IteratorGetNext:1{i32}[1 128],IteratorGetNext:4{i32}[1 128]" 
---disable_nhwc_to_nchw 
-=======
-python3 ./mo_tf.py \
-    --input_model inference_graph.pb  \
-    --input "IteratorGetNext:0{i32}[1 128],IteratorGetNext:1{i32}[1 128],IteratorGetNext:4{i32}[1 128]" 
->>>>>>> 263c4d7b
 ```
 For other applicable parameters, refer to [Convert Model from TensorFlow](../Convert_Model_From_TensorFlow.md).
 
