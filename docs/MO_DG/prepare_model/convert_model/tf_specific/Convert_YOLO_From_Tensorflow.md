# Converting YOLO* Models to the Intermediate Representation (IR) {#openvino_docs_MO_DG_prepare_model_convert_model_tf_specific_Convert_YOLO_From_Tensorflow}

This document explains how to convert real-time object detection YOLOv1\*, YOLOv2\*, YOLOv3\* and YOLOv4\* public models to the Intermediate Representation (IR). All YOLO\* models are originally implemented in the DarkNet\* framework and consist of two files:
* `.cfg` file with model configurations  
* `.weights` file with model weights

Depending on a YOLO model version, the Model Optimizer converts it differently:

- YOLOv4 must be first converted from Keras\* to TensorFlow 2\*.
- YOLOv3 has several implementations. This tutorial uses a TensorFlow implementation of YOLOv3 model, which can be directly converted to an IR.
- YOLOv1 and YOLOv2 models must be first converted to TensorFlow\* using DarkFlow\*.

## <a name="yolov4-to-ir"></a>Convert YOLOv4 Model to IR

This section explains how to convert the YOLOv4 Keras\* model from the [https://github.com/Ma-Dan/keras-yolo4](https://github.com/Ma-Dan/keras-yolo4]) repository to an IR. To convert the YOLOv4 model, follow the instructions below:

1. Download YOLOv4 weights from [yolov4.weights](https://drive.google.com/open?id=1cewMfusmPjYWbrnuJRuKhPMwRe_b9PaT).

2. Clone the repository with the YOLOv4 model.
```sh
git clone https://github.com/Ma-Dan/keras-yolo4.git
```

3. Convert the model to the TensorFlow 2\* format. Save the code below to the `converter.py` file in the same folder as you downloaded `yolov4.weights` and run it.
```python
from keras-yolo4.model import Mish

model = tf.keras.models.load_model('yolo4_weight.h5', custom_objects={'Mish': Mish})
tf.saved_model.save(model, 'yolov4')
```

```sh
python converter.py 
```

4. Run Model Optimizer to converter the model from the TensorFlow 2 format to an IR:

> **NOTE:** Before you run the convertion, make sure you have installed all the Model Optimizer dependencies for TensorFlow 2.
<<<<<<< HEAD
@sphinxdirective
.. tab:: Package, Docker, open-source installation

   .. code-block:: sh

      python3 mo.py --saved_model_dir yolov4 --output_dir models/IRs --input_shape [1,608,608,3] --model_name yolov4

.. tab:: pip installation

    .. code-block:: sh

      mo --saved_model_dir yolov4 --output_dir models/IRs --input_shape [1,608,608,3] --model_name yolov4

@endsphinxdirective
=======
```sh
 mo --saved_model_dir yolov4 --output_dir models/IRs --input_shape [1,608,608,3] --model_name yolov4 
```
>>>>>>> 06865a25

## <a name="yolov3-to-ir"></a>Convert YOLOv3 Model to IR

On GitHub*, you can find several public versions of TensorFlow YOLOv3 model implementation. This section explains how to convert YOLOv3 model from
the [https://github.com/mystic123/tensorflow-yolo-v3](https://github.com/mystic123/tensorflow-yolo-v3) repository (commit ed60b90) to an IR , but the process is similar for other versions of TensorFlow YOLOv3 model.

### <a name="yolov3-overview"></a>Overview of YOLOv3 Model Architecture
Originally, YOLOv3 model includes feature extractor called `Darknet-53` with three branches at the end that make detections at three different scales. These branches must end with the YOLO `Region` layer.

`Region` layer was first introduced in the DarkNet framework. Other frameworks, including TensorFlow, do not have the
`Region` implemented as a single layer, so every author of public YOLOv3 model creates it using
simple layers. This badly affects performance. For this reason, the main idea of YOLOv3 model conversion to IR is to cut off these
custom `Region`-like parts of the model and complete the model with the `Region` layers where required.

### Dump YOLOv3 TensorFlow\* Model
To dump TensorFlow model out of  [https://github.com/mystic123/tensorflow-yolo-v3](https://github.com/mystic123/tensorflow-yolo-v3) GitHub repository (commit ed60b90), follow the instructions below:

1. Clone the repository:<br>
```sh
git clone https://github.com/mystic123/tensorflow-yolo-v3.git
cd tensorflow-yolo-v3
```
2. (Optional) Checkout to the commit that the conversion was tested on:<br>
```sh
git checkout ed60b90
```
3. Download [coco.names](https://raw.githubusercontent.com/pjreddie/darknet/master/data/coco.names) file from the DarkNet website **OR** use labels that fit your task.
4. Download the [yolov3.weights](https://pjreddie.com/media/files/yolov3.weights) (for the YOLOv3 model) or [yolov3-tiny.weights](https://pjreddie.com/media/files/yolov3-tiny.weights) (for the YOLOv3-tiny model) file **OR** use your pre-trained weights with the same structure.
5. Install PIL, which is used by the conversion script in the repo:
```sh
pip install PIL
```
6. Run a converter:
- For YOLO-v3:
```sh
python3 convert_weights_pb.py --class_names coco.names --data_format NHWC --weights_file yolov3.weights
```
- For YOLOv3-tiny:
```sh
python3 convert_weights_pb.py --class_names coco.names --data_format NHWC --weights_file yolov3-tiny.weights --tiny
```
At this step, you may receive a warning like `WARNING:tensorflow:Entity <...> could not be transformed and will be executed as-is.`. To work around this issue, switch to gast 0.2.2 with the following command:
```sh
pip3 install --user gast==0.2.2
```

If you have YOLOv3 weights trained for an input image with the size different from 416 (320, 608 or your own), please provide the `--size` key with the size of your image specified while running the converter. For example, run the following command for an image with size 608:
```sh
python3 convert_weights_pb.py --class_names coco.names --data_format NHWC --weights_file yolov3_608.weights --size 608
```

### Convert YOLOv3 TensorFlow Model to IR

To solve the problems explained in the <a href="#yolov3-overview">YOLOv3 architecture overview</a> section, use the `yolo_v3.json` or `yolo_v3_tiny.json` (depending on a model) configuration file with custom operations located in the `<OPENVINO_INSTALL_DIR>/tools/model_optimizer/extensions/front/tf` repository.

It consists of several attributes:<br>
```sh
[
  {
    "id": "TFYOLOV3",
    "match_kind": "general",
    "custom_attributes": {
      "classes": 80,
      "anchors": [10, 13, 16, 30, 33, 23, 30, 61, 62, 45, 59, 119, 116, 90, 156, 198, 373, 326],
      "coords": 4,
      "num": 9,
      "masks":[[6, 7, 8], [3, 4, 5], [0, 1, 2]],
      "entry_points": ["detector/yolo-v3/Reshape", "detector/yolo-v3/Reshape_4", "detector/yolo-v3/Reshape_8"]
    }
  }
]
```
where:
- `id` and `match_kind` are parameters that you cannot change.
- `custom_attributes` is a parameter that stores all the YOLOv3 specific attributes:
    - `classes`, `coords`, `num`, and `masks` are attributes that you should copy from the configuration 
    file that was used for model training. If you used DarkNet officially shared weights,
    you can use `yolov3.cfg` or `yolov3-tiny.cfg` configuration file from https://github.com/pjreddie/darknet/tree/master/cfg. Replace the default values in `custom_attributes` with the parameters that
    follow the `[yolo]` titles in the configuration file.
    - `anchors` is an optional parameter that is not used while inference of the model, but it used in a demo to parse `Region` layer output
    - `entry_points` is a node name list to cut off the model and append the Region layer with custom attributes specified above.


To generate an IR of the YOLOv3 TensorFlow model, run:<br>
```sh
 mo                                                   \
--input_model /path/to/yolo_v3.pb                                  \
--transformations_config front/tf/yolo_v3.json \
--batch 1                                                          \
--output_dir <OUTPUT_MODEL_DIR>
```

To generate an IR of the YOLOv3-tiny TensorFlow model, run:<br>
```sh
 mo                                                        \
--input_model /path/to/yolo_v3_tiny.pb                                  \
--transformations_config front/tf/yolo_v3_tiny.json \
--batch 1                                                               \
--output_dir <OUTPUT_MODEL_DIR>
```

where:

* `--batch` defines shape of model input. In the example, `--batch` is equal to 1, but you can also specify other integers larger than 1.
* `--transformations_config` adds missing `Region` layers to the model. In the IR, the `Region` layer has name `RegionYolo`.

> **NOTE:** The color channel order (RGB or BGR) of an input data should match the channel order of the model training dataset. If they are different, perform the `RGB<->BGR` conversion specifying the command-line parameter: `--reverse_input_channels`. Otherwise, inference results may be incorrect. For more information about the parameter, refer to **When to Reverse Input Channels** section of [Converting a Model to Intermediate Representation (IR)](../Converting_Model.md).

OpenVINO&trade; toolkit provides a demo that uses YOLOv3 model. For more information, refer to [Object Detection C++ Demo](@ref omz_demos_object_detection_demo_cpp).

## Convert YOLOv1 and YOLOv2 Models to the IR

Before converting  Choose a YOLOv1 or YOLOv2 model version that best suits your task. Download model configuration file and corresponding weight file:
* From [DarkFlow repository](https://github.com/thtrieu/darkflow): configuration files are stored in the `cfg` directory, links to weight files are given in the `README.md` file. The files from this repository are adapted for conversion to TensorFlow using DarkFlow.
* From DarkNet website and repository: configuration files are stored in the `cfg` directory of the [repository](https://github.com/pjreddie/darknet), links to weight files are given on the [YOLOv1](https://pjreddie.com/darknet/yolov1/) and [YOLOv2](https://pjreddie.com/darknet/yolov2/) websites.

To convert DarkNet YOLOv1 and YOLOv2 models to IR,  follow the next steps:

1. <a href="#install-darkflow">Install DarkFlow </a>
2. <a href="#yolov1-v2-to-tf">Convert DarkNet YOLOv1 or YOLOv2 model to TensorFlow</a> using DarkFlow
3. <a href="#yolov1-v2-to-ir">Convert TensorFlow YOLOv1 or YOLOv2 model to IR</a>

#### <a name="install-darkflow"></a>Install DarkFlow*

You need DarkFlow to convert YOLOv1 and YOLOv2 models to TensorFlow. To install DarkFlow:
1. Install DarkFlow [required dependencies](https://github.com/thtrieu/darkflow#dependencies).
2. Clone DarkFlow git repository:<br>
```sh
git clone https://github.com/thtrieu/darkflow.git
```
3. Go to the root directory of the cloned repository:<br>
```sh
cd darkflow
```
4. Install DarkFlow using the instructions from the `README.md` file in the [DarkFlow repository](https://github.com/thtrieu/darkflow/blob/master/README.md#getting-started).

#### <a name="yolov1-v2-to-tf"></a>Convert DarkNet\* YOLOv1 or YOLOv2 Model to TensorFlow\*

To convert YOLOv1 or YOLOv2 model to TensorFlow, go to the root directory of the cloned DarkFlow repository, place downloaded above \*.cfg and \*.weights files in the current directory and run the following command:<br>
- For YOLOv1:
```sh
python3 flow --model yolov1.cfg --load yolov1.weights --savepb
```

- For YOLOv2 with VOC dataset `--labels` argument should be specified and additional changes in the original exporting script are required. 
In the file [https://github.com/thtrieu/darkflow/blob/b187c65/darkflow/utils/loader.py#L121](https://github.com/thtrieu/darkflow/blob/b187c65630f9aa1bb8b809c33ec67c8cc5d60124/darkflow/utils/loader.py#L121) 
change line 121 from `self.offset = 16` to `self.offset = 20`. Then run:
```sh
python3 flow --model yolov2-voc.cfg --load yolov2-voc.weights --labels voc-labels.txt --savepb
```
VOC labels can be found on the following link https://raw.githubusercontent.com/szaza/android-yolo-v2/master/assets/tiny-yolo-voc-labels.txt

General conversion command is:
```sh
python3 flow --model <path_to_model>/<model_name>.cfg --load <path_to_model>/<model_name>.weights --labels <path_to_dataset_labels_file> --savepb
```
For YOLOv1  the argument `--labels` can be skipped. If the model was successfully converted, you can find the `<model_name>.meta` and `<model_name>.pb` files
in `built_graph`  subdirectory of the cloned DarkFlow repository.

File `<model_name>.pb` is a TensorFlow representation of the YOLO model.

#### <a name="yolov1-v2-to-ir"></a>Convert TensorFlow YOLOv1 or YOLOv2 Model to the IR

Converted TensorFlow YOLO model is missing `Region` layer and its parameters. Original YOLO `Region` layer parameters are stored in the configuration `<path_to_model>/<model_name>.cfg`
file under the `[region]` title.   

To recreate the original model structure, use the corresponding yolo `.json` configuration file with custom operations and `Region` layer
parameters when converting the model to the IR. This file is located in the `<OPENVINO_INSTALL_DIR>/tools/model_optimizer/extensions/front/tf` directory.

If chosen model has specific values of this parameters,
create another configuration file with custom operations and use it for conversion.

To generate the IR of the YOLOv1 model, provide TensorFlow YOLOv1 or YOLOv2 model to the Model Optimizer with the following parameters:<br>
```sh
 mo
--input_model <path_to_model>/<model_name>.pb       \
--batch 1                                       \
--scale 255 \
--transformations_config front/tf/<yolo_config>.json
```
where:

* `--batch` defines shape of model input. In the example, `--batch` is equal to 1, but you can also specify other integers larger than 1.
* `--scale` specifies scale factor that input values will be divided by. 
The model was trained with input values in the range `[0,1]`. OpenVINO&trade; toolkit samples read input images as values in `[0,255]` range, so the scale 255 must be applied.
* `--transformations_config` adds missing `Region` layers to the model. In the IR, the `Region` layer has name `RegionYolo`.
For other applicable parameters, refer to [Convert Model from TensorFlow](../Convert_Model_From_TensorFlow.md).

> **NOTE**: The color channel order (RGB or BGR) of an input data should match the channel order of the model training dataset. If they are different, perform the `RGB<->BGR` conversion specifying the command-line parameter: `--reverse_input_channels`. Otherwise, inference results may be incorrect. For more information about the parameter, refer to **When to Reverse Input Channels** section of [Converting a Model to Intermediate Representation (IR)](../Converting_Model.md).<|MERGE_RESOLUTION|>--- conflicted
+++ resolved
@@ -36,26 +36,9 @@
 4. Run Model Optimizer to converter the model from the TensorFlow 2 format to an IR:
 
 > **NOTE:** Before you run the convertion, make sure you have installed all the Model Optimizer dependencies for TensorFlow 2.
-<<<<<<< HEAD
-@sphinxdirective
-.. tab:: Package, Docker, open-source installation
-
-   .. code-block:: sh
-
-      python3 mo.py --saved_model_dir yolov4 --output_dir models/IRs --input_shape [1,608,608,3] --model_name yolov4
-
-.. tab:: pip installation
-
-    .. code-block:: sh
-
-      mo --saved_model_dir yolov4 --output_dir models/IRs --input_shape [1,608,608,3] --model_name yolov4
-
-@endsphinxdirective
-=======
-```sh
- mo --saved_model_dir yolov4 --output_dir models/IRs --input_shape [1,608,608,3] --model_name yolov4 
-```
->>>>>>> 06865a25
+```sh
+mo --saved_model_dir yolov4 --output_dir models/IRs --input_shape [1,608,608,3] --model_name yolov4 
+```
 
 ## <a name="yolov3-to-ir"></a>Convert YOLOv3 Model to IR
 
