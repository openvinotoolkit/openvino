# Converting a PyTorch Model {#openvino_docs_MO_DG_prepare_model_convert_model_Convert_Model_From_PyTorch}

<<<<<<< HEAD
This page provides instructions on how to convert a model from the PyTorch format to the OpenVINO IR format using Model Optimizer.
Model Optimizer Python API allows the conversion of PyTorch models using the `convert_model()` method.

## Converting a PyTorch model with MO Python API

Example of PyTorch model converting:
```sh
import torchvision
import torch
from openvino.tools.mo import convert_model

model = torchvision.models.resnet50(pretrained=True)
ov_model = convert_model(model)
```

Following PyTorch model formats are supported:
* `torch.nn.Module`
* `torch.jit.ScriptModule`
* `torch.jit.ScriptFunction`

Converting of some PyTorch models may require model tracing which need setting of `input_shape` or `example_input` parameters.

`example_input` is used as example input for model tracing.
`input_shape` is used for constructing a float zero-filled torch.Tensor for model tracing.

Example:
```sh
import torchvision
import torch
from openvino.tools.mo import convert_model

model = torchvision.models.resnet50(pretrained=True)
ov_model = convert_model(model, example_input=torch.zeros(1, 3, 100, 100))
```

`example_input` accepts the following formats:

* `openvino.runtime.Tensor`
* `torch.Tensor`
* `np.ndarray`
* `list` or `tuple` with tensors (`openvino.runtime.Tensor` / `torch.Tensor` / `np.ndarray`)
* `dictionary` where key is the input name, value is the tensor (`openvino.runtime.Tensor` / `torch.Tensor` / `np.ndarray`)

If PyTorch model is scripted it can be converted using `convert_model()` with `input_signature` parameter, which specifies additional names for input tensors aligned with argument names in model forward method.

```sh
import inspect

model = torchvision.models.resnet50(pretrained=True)

model_signature = list(inspect.signature(model.forward).parameters.keys())
traced_model = torch.jit.trace(model, example_inputs=torch.zeros(1, 3, 224, 224))

ov_model = convert_model(traced_model, input_signature=model_signature)
```

If `use_legacy_frontend` is set, it enables PyTorch model converting using temporary ONNX model.
ONNX opset version can be set using an optional `onnx_opset_version` parameter.
If the `onnx_opset_version` is not set, the default opset from `torch.onnx.export()` is used.

```sh
import torchvision

model = torchvision.models.resnet50(pretrained=True)
ov_model = convert_model(model, input_shape=[1,3,100,100], onnx_opset_version=13)
```

## Exporting a PyTorch Model to ONNX Format <a name="export-to-onnx"></a>

When `convert_model()` fails to convert the model you can convert it to ONNX first with specific `torch.onnx.export()` parameters which are not available in `convert_model()`, explore the model and apply model cutting techniques (with `input`/`output` parameters) if there are ONNX operators that are not supported by OpenVINO.
=======
@sphinxdirective

The PyTorch framework is supported through export to the ONNX format. In order to optimize and deploy a model that was trained with it:
>>>>>>> 9b5ca2bb

1. `Export a PyTorch model to ONNX <#exporting-a-pytorch-model-to-onnx-format>`__.
2. :doc:`Convert the ONNX model <openvino_docs_MO_DG_prepare_model_convert_model_Convert_Model_From_ONNX>` to produce an optimized :doc:`Intermediate Representation <openvino_docs_MO_DG_IR_and_opsets>` of the model based on the trained network topology, weights, and biases values.

Exporting a PyTorch Model to ONNX Format
########################################

<<<<<<< HEAD
PyTorch models are defined in Python. To export them, use the `torch.onnx.export()` method. The code to
=======
PyTorch models are defined in Python. To export them, use the ``torch.onnx.export()`` method. The code to
>>>>>>> 9b5ca2bb
evaluate or test the model is usually provided with its code and can be used for its initialization and export.
The export to ONNX is crucial for this process, but it is covered by PyTorch framework, therefore, It will not be covered here in detail. 
For more information, refer to the `Exporting PyTorch models to ONNX format <https://pytorch.org/docs/stable/onnx.html>`__ guide.

To export a PyTorch model, you need to obtain the model as an instance of ``torch.nn.Module`` class and call the ``export`` function.

.. code-block:: py

   import torch

   # Instantiate your model. This is just a regular PyTorch model that will be exported in the following steps.
   model = SomeModel()
   # Evaluate the model to switch some operations from training mode to inference.
   model.eval()
   # Create dummy input for the model. It will be used to run the model inside export function.
   dummy_input = torch.randn(1, 3, 224, 224)
   # Call the export function
   torch.onnx.export(model, (dummy_input, ), 'model.onnx')


Known Issues
####################

As of version 1.8.1, not all PyTorch operations can be exported to ONNX opset 9 which is used by default.
It is recommended to export models to opset 11 or higher when export to default opset 9 is not working. In that case, use ``opset_version`` option of the ``torch.onnx.export``. For more information about ONNX opset, refer to the `Operator Schemas <https://github.com/onnx/onnx/blob/master/docs/Operators.md>`__ page.

Additional Resources
####################

See the :doc:`Model Conversion Tutorials <openvino_docs_MO_DG_prepare_model_convert_model_tutorials>` page for a set of tutorials providing step-by-step instructions for converting specific PyTorch models. Here are some examples:

* :doc:`Convert PyTorch BERT-NER Model <openvino_docs_MO_DG_prepare_model_convert_model_pytorch_specific_Convert_Bert_ner>`
* :doc:`Convert PyTorch RCAN Model <openvino_docs_MO_DG_prepare_model_convert_model_pytorch_specific_Convert_RCAN>`
* :doc:`Convert PyTorch YOLACT Model <openvino_docs_MO_DG_prepare_model_convert_model_pytorch_specific_Convert_YOLACT>`

@endsphinxdirective<|MERGE_RESOLUTION|>--- conflicted
+++ resolved
@@ -1,6 +1,7 @@
 # Converting a PyTorch Model {#openvino_docs_MO_DG_prepare_model_convert_model_Convert_Model_From_PyTorch}
 
-<<<<<<< HEAD
+@sphinxdirective
+
 This page provides instructions on how to convert a model from the PyTorch format to the OpenVINO IR format using Model Optimizer.
 Model Optimizer Python API allows the conversion of PyTorch models using the `convert_model()` method.
 
@@ -71,11 +72,6 @@
 ## Exporting a PyTorch Model to ONNX Format <a name="export-to-onnx"></a>
 
 When `convert_model()` fails to convert the model you can convert it to ONNX first with specific `torch.onnx.export()` parameters which are not available in `convert_model()`, explore the model and apply model cutting techniques (with `input`/`output` parameters) if there are ONNX operators that are not supported by OpenVINO.
-=======
-@sphinxdirective
-
-The PyTorch framework is supported through export to the ONNX format. In order to optimize and deploy a model that was trained with it:
->>>>>>> 9b5ca2bb
 
 1. `Export a PyTorch model to ONNX <#exporting-a-pytorch-model-to-onnx-format>`__.
 2. :doc:`Convert the ONNX model <openvino_docs_MO_DG_prepare_model_convert_model_Convert_Model_From_ONNX>` to produce an optimized :doc:`Intermediate Representation <openvino_docs_MO_DG_IR_and_opsets>` of the model based on the trained network topology, weights, and biases values.
@@ -83,11 +79,8 @@
 Exporting a PyTorch Model to ONNX Format
 ########################################
 
-<<<<<<< HEAD
-PyTorch models are defined in Python. To export them, use the `torch.onnx.export()` method. The code to
-=======
+
 PyTorch models are defined in Python. To export them, use the ``torch.onnx.export()`` method. The code to
->>>>>>> 9b5ca2bb
 evaluate or test the model is usually provided with its code and can be used for its initialization and export.
 The export to ONNX is crucial for this process, but it is covered by PyTorch framework, therefore, It will not be covered here in detail. 
 For more information, refer to the `Exporting PyTorch models to ONNX format <https://pytorch.org/docs/stable/onnx.html>`__ guide.
