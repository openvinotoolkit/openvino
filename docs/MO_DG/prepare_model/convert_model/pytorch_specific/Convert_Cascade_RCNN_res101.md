--- conflicted
+++ resolved
@@ -1,12 +1,8 @@
 # Converting a PyTorch Cascade RCNN R-101 Model {#openvino_docs_MO_DG_prepare_model_convert_model_pytorch_specific_Convert_Cascade_RCNN_res101}
 
-<<<<<<< HEAD
-## Downloading and Converting a Model to ONNX
-=======
 Goal of this article is to present you with a step-by-step guide on how to convert PyTorch PyTorch Cascade RCNN R-101 model to IR. First of all, it is required to download and convert the model to ONNX.
 
 ## Downloading and Converting Model to ONNX
->>>>>>> ae93eda7
 
 * Clone the [repository](https://github.com/open-mmlab/mmdetection):
 
@@ -25,7 +21,7 @@
 python3 tools/deployment/pytorch2onnx.py configs/cascade_rcnn/cascade_rcnn_r101_fpn_1x_coco.py cascade_rcnn_r101_fpn_1x_coco_20200317-0b6a2fbf.pth --output-file cascade_rcnn_r101_fpn_1x_coco.onnx
 ```
 
-The script generates ONNX model file *`cascade_rcnn_r101_fpn_1x_coco.onnx`* in the directory *`tools/deployment/`*. If required, specify the model name or output directory, using *`--output-file <path-to-dir>/<model-name>.onnx`* 
+The script generates ONNX model file *`cascade_rcnn_r101_fpn_1x_coco.onnx`* in the directory *`tools/deployment/`*. If required, specify the model name or output directory, using *`--output-file <path-to-dir>/<model-name>.onnx`*
 
 ## Converting an ONNX Cascade RCNN R-101 Model to IR
 
