# Cutting Off Parts of a Model  {#openvino_docs_MO_DG_prepare_model_convert_model_Cutting_Model}

Sometimes some parts of a model must be removed while the Model Optimizer is converting models to the Intermediate Representation. This chapter describes methods of doing cutting off parts of a model using Model Optimizer command-line options. Model cutting applies mostly to TensorFlow\* models, but is also useful for other frameworks. In this chapter, TensorFlow examples are used for illustration.

## Purpose of Model Cutting

The following examples are the situations when model cutting is useful or even required:

*   model has pre- or post-processing parts that cannot be translated to existing Inference Engine layers.
*   model has a training part that is convenient to be kept in the model, but not used during inference.
*   model is too complex (contains lots of unsupported operations that cannot be easily implemented as custom layers), so the complete model cannot be converted in one shot.
*   problem with model conversion in the Model Optimizer or inference in the Inference Engine occurred. To localize the issue, limit the scope for conversion by iteratively searching for problematic places in the model.
*   single custom layer or a combination of custom layers is isolated for debugging purposes.

## Command-Line Options

Model Optimizer provides command line options `--input` and `--output` to specify new entry and exit nodes, while ignoring the rest of the model:

*   `--input` option accepts a comma-separated list of layer names of the input model that should be treated as new entry points to the model.
*   `--output` option accepts a comma-separated list of layer names of the input model that should be treated as new exit points from the model.

The `--input` option is required for cases unrelated to model cutting. For example, when the model contains several inputs and `--input_shape` or `--mean_values` options are used, you should use the `--input` option to specify the order of input nodes for correct mapping between multiple items provided in `--input_shape` and `--mean_values` and the inputs in the model. Details on these options are out of scope for this document, which focuses on model cutting.

Model cutting is illustrated with Inception V1. This model is in `models/research/slim` repository. [This section](Converting_Model.md) describes pre-work to prepare the model for the Model Optimizer to be ready to proceed with this chapter.

## Default Behavior without --input and --output

The input model is converted as a whole if neither `--input` nor `--output` command line options are used. All `Placeholder` operations in a TensorFlow\* graph are automatically identified as entry points. The `Input` layer type is generated for each of them. All nodes that have no consumers are automatically identified as exit points.

For Inception_V1, there is one `Placeholder`: input. If the model is viewed in the TensorBoard\*, the input operation is easy to find:
 
![Placeholder in Inception V1](../../img/inception_v1_std_input.png)

There is only one output operation, which enclosed in a nested name scope `InceptionV1/Logits/Predictions`, the `Reshape` operation has a full name `InceptionV1/Logits/Predictions/Reshape_1`.

In the TensorBoard, it looks the following way together with some predecessors:

![TensorBoard with predecessors](../../img/inception_v1_std_output.png)

Convert this model and put the results in a writable output directory:
```sh
${INTEL_OPENVINO_DIR}/deployment_tools/model_optimizer
python3 mo.py --input_model inception_v1.pb -b 1 --output_dir <OUTPUT_MODEL_DIR>
```
(The other examples on this page assume that you first cd to the `model_optimizer` directory and add the `--output_dir` argument with a directory where you have write permissions.)

The output `.xml` file with an Intermediate Representation contains the `Input` layer among other layers in the model:
```xml
<layer id="286" name="input" precision="FP32" type="Input">
    <output>
        <port id="0">
            <dim>1</dim>
            <dim>3</dim>
            <dim>224</dim>
            <dim>224</dim>
        </port>
    </output>
</layer>
```
The `input` layer is converted from the TensorFlow graph `Placeholder` operation `input` and has the same name.

The `-b` option is used here for conversion to override a possible undefined batch size (coded as -1 in TensorFlow models). If a model was frozen with a defined batch size, you may omit this option in all the examples.

The last layer in the model is `InceptionV1/Logits/Predictions/Reshape_1`, which matches an output operation in the TensorFlow graph:
```xml
<layer id="389" name="InceptionV1/Logits/Predictions/Reshape_1" precision="FP32" type="Reshape">
    <data axis="0" dim="1,1001" num_axes="-1"/>
    <input>
        <port id="0">
            <dim>1</dim>
            <dim>1001</dim>
        </port>
    </input>
    <output>
        <port id="1">
            <dim>1</dim>
            <dim>1001</dim>
        </port>
    </output>
</layer>
```
Due to automatic identification of inputs and outputs, you do not need to provide the `--input` and `--output` options to convert the whole model. The following commands are equivalent for the Inception V1 model:
```sh
<<<<<<< HEAD
python3 mo.py --input_model inception_v1.pb -b 1 --output_dir <OUTPUT_MODEL_DIR>

python3 mo.py --input_model inception_v1.pb -b 1 --input input --output InceptionV1/Logits/Predictions/Reshape_1 --output_dir <OUTPUT_MODEL_DIR>
=======
python3 mo.py --input_model=inception_v1.pb -b 1 --output_dir <OUTPUT_MODEL_DIR>

python3 mo.py --input_model inception_v1.pb -b 1 --inputinput --output InceptionV1/Logits/Predictions/Reshape_1 --output_dir <OUTPUT_MODEL_DIR>
>>>>>>> 016de533
```
The Intermediate Representations are identical for both conversions. The same is true if the model has multiple inputs and/or outputs.

## Model Cutting

Now consider how to cut some parts of the model off. This chapter uses the first convolution block `InceptionV1/InceptionV1/Conv2d_1a_7x7` of the Inception V1 model to illustrate cutting: 

![Inception V1 first convolution block](../../img/inception_v1_first_block.png)

### Cutting at the End

If you want to cut your model at the end, you have the following options:

1. The following command cuts off the rest of the model after the `InceptionV1/InceptionV1/Conv2d_1a_7x7/Relu`, making this node the last in the model:
```sh
python3 mo.py --input_model inception_v1.pb -b 1 --output=InceptionV1/InceptionV1/Conv2d_1a_7x7/Relu --output_dir <OUTPUT_MODEL_DIR>
```
   The resulting Intermediate Representation has three layers:
```xml
<?xml version="1.0" ?>
<net batch="1" name="model" version="2">
	<layers>
		<layer id="3" name="input" precision="FP32" type="Input">
			<output>
				<port id="0">...</port>
			</output>
		</layer>
		<layer id="5" name="InceptionV1/InceptionV1/Conv2d_1a_7x7/convolution" precision="FP32" type="Convolution">
			<data dilation-x="1" dilation-y="1" group="1" kernel-x="7" kernel-y="7" output="64" pad-x="2" pad-y="2" stride="1,1,2,2" stride-x="2" stride-y="2"/>
			<input>
				<port id="0">...</port>
			</input>
			<output>
				<port id="3">...</port>
			</output>
			<blobs>
				<weights offset="0" size="37632"/>
				<biases offset="37632" size="256"/>
			</blobs>
		</layer>
		<layer id="6" name="InceptionV1/InceptionV1/Conv2d_1a_7x7/Relu" precision="FP32" type="ReLU">
			<input>
				<port id="0">...</port>
			</input>
			<output>
				<port id="1">...</port>
			</output>
		</layer>
	</layers>
	<edges>
		<edge from-layer="3" from-port="0" to-layer="5" to-port="0"/>
		<edge from-layer="5" from-port="3" to-layer="6" to-port="0"/>
	</edges>
</net>
```
   As you can see in the TensorBoard picture, the original model has more nodes than Intermediate Representation. Model Optimizer has fused batch normalization `InceptionV1/InceptionV1/Conv2d_1a_7x7/BatchNorm` to the convolution `InceptionV1/InceptionV1/Conv2d_1a_7x7/convolution`, and it is not present in the final Intermediate Representation. This is not an effect of the `--output` option, it is usual behavior of the Model Optimizer for batch normalizations and convolutions. The effect of the `--output` is that the `ReLU` layer becomes the last one in the converted model.

2. The following command cuts the edge that comes from 0 output port of the `InceptionV1/InceptionV1/Conv2d_1a_7x7/Relu` and the rest of the model, making this node the last one in the model:
```sh
python3 mo.py --input_model inception_v1.pb -b 1 --output InceptionV1/InceptionV1/Conv2d_1a_7x7/Relu:0 --output_dir <OUTPUT_MODEL_DIR>
```
   The resulting Intermediate Representation has three layers, which are the same as in the previous case:
```xml
<?xml version="1.0" ?>
<net batch="1" name="model" version="2">
	<layers>
		<layer id="3" name="input" precision="FP32" type="Input">
			<output>
				<port id="0">...</port>
			</output>
		</layer>
		<layer id="5" name="InceptionV1/InceptionV1/Conv2d_1a_7x7/convolution" precision="FP32" type="Convolution">
			<data dilation-x="1" dilation-y="1" group="1" kernel-x="7" kernel-y="7" output="64" pad-x="2" pad-y="2" stride="1,1,2,2" stride-x="2" stride-y="2"/>
			<input>
				<port id="0">...</port>
			</input>
			<output>
				<port id="3">...</port>
			</output>
			<blobs>
				<weights offset="0" size="37632"/>
				<biases offset="37632" size="256"/>
			</blobs>
		</layer>
		<layer id="6" name="InceptionV1/InceptionV1/Conv2d_1a_7x7/Relu" precision="FP32" type="ReLU">
			<input>
				<port id="0">...</port>
			</input>
			<output>
				<port id="1">...</port>
			</output>
		</layer>
	</layers>
	<edges>
		<edge from-layer="3" from-port="0" to-layer="5" to-port="0"/>
		<edge from-layer="5" from-port="3" to-layer="6" to-port="0"/>
	</edges>
</net>
```
   This type of cutting is useful to cut edges in case of multiple output edges.

3. The following command cuts the edge that comes to 0 input port of the `InceptionV1/InceptionV1/Conv2d_1a_7x7/Relu` and the rest of the model including `InceptionV1/InceptionV1/Conv2d_1a_7x7/Relu`, deleting this node and making the previous node `InceptionV1/InceptionV1/Conv2d_1a_7x7/Conv2D` the last in the model:
```sh
python3 mo.py --input_model inception_v1.pb -b 1 --output=0:InceptionV1/InceptionV1/Conv2d_1a_7x7/Relu --output_dir <OUTPUT_MODEL_DIR>
```
   The resulting Intermediate Representation has two layers, which are the same as the first two layers in the previous case:
```xml
<?xml version="1.0" ?>
<net batch="1" name="inception_v1" version="2">
	<layers>
		<layer id="0" name="input" precision="FP32" type="Input">
			<output>
				<port id="0">...</port>
			</output>
		</layer>
		<layer id="1" name="InceptionV1/InceptionV1/Conv2d_1a_7x7/Conv2D" precision="FP32" type="Convolution">
			<data auto_pad="same_upper" dilation-x="1" dilation-y="1" group="1" kernel-x="7" kernel-y="7" output="64" pad-b="3" pad-r="3" pad-x="2" pad-y="2" stride="1,1,2,2" stride-x="2" stride-y="2"/>
			<input>
				<port id="0">...</port>
			</input>
			<output>
				<port id="3">...</port>
			</output>
			<blobs>
				<weights offset="0" size="37632"/>
				<biases offset="37632" size="256"/>
			</blobs>
		</layer>
	</layers>
	<edges>
		<edge from-layer="0" from-port="0" to-layer="1" to-port="0"/>
	</edges>
</net>
```

### Cutting from the Beginning

If you want to go further and cut the beginning of the model, leaving only the `ReLU` layer, you have the following options:

1.  You can use the following command line, where `--input` and `--output` specify the same node in the graph:
```sh
python3 mo.py --input_model=inception_v1.pb -b 1 --output InceptionV1/InceptionV1/Conv2d_1a_7x7/Relu --input InceptionV1/InceptionV1/Conv2d_1a_7x7/Relu --output_dir <OUTPUT_MODEL_DIR>
```
   The resulting Intermediate Representation looks as follows:
```xml
<xml version="1.0">
<net batch="1" name="model" version="2">
	<layers>
		<layer id="0" name="InceptionV1/InceptionV1/Conv2d_1a_7x7/Relu/placeholder_port_0" precision="FP32" type="Input">
			<output>
				<port id="0">...</port>
			</output>
		</layer>
		<layer id="2" name="InceptionV1/InceptionV1/Conv2d_1a_7x7/Relu" precision="FP32" type="ReLU">
			<input>
				<port id="0">...</port>
			</input>
			<output>
				<port id="1">...</port>
			</output>
		</layer>
	</layers>
	<edges>
		<edge from-layer="0" from-port="0" to-layer="2" to-port="0"/>
	</edges>
</net>
```
   `Input` layer is automatically created to feed the layer that is converted from the node specified in `--input`, which is `InceptionV1/InceptionV1/Conv2d_1a_7x7/Relu` in this case. Model Optimizer does not replace the `ReLU` node by the `Input` layer, it produces such Intermediate Representation to make the node be the first executable node in the final Intermediate Representation. So the Model Optimizer creates enough `Inputs` to feed all input ports of the node that is passed in `--input`.<br>
Even though `--input_shape` is not specified in the command line, the shapes for layers are inferred from the beginning of the original TensorFlow* model to the point at which the new input is defined. It has the same shape [1,64,112,112] as the model converted as a whole or without cutting off the beginning.

2. You can cut edge incoming to layer by port number. To specify incoming port use notation `--input=port:input_node`. 
So, to cut everything before `ReLU` layer, cut edge incoming in port 0 of `InceptionV1/InceptionV1/Conv2d_1a_7x7/Relu` node:
```sh
python3 mo.py --input_model inception_v1.pb -b 1 --input 0:InceptionV1/InceptionV1/Conv2d_1a_7x7/Relu --output InceptionV1/InceptionV1/Conv2d_1a_7x7/Relu --output_dir <OUTPUT_MODEL_DIR>
```
   The resulting Intermediate Representation looks as follows:
```xml
<xml version="1.0">
<net batch="1" name="model" version="2">
	<layers>
		<layer id="0" name="InceptionV1/InceptionV1/Conv2d_1a_7x7/Relu/placeholder_port_0" precision="FP32" type="Input">
			<output>
				<port id="0">...</port>
			</output>
		</layer>
		<layer id="2" name="InceptionV1/InceptionV1/Conv2d_1a_7x7/Relu" precision="FP32" type="ReLU">
			<input>
				<port id="0">...</port>
			</input>
			<output>
				<port id="1">...</port>
			</output>
		</layer>
	</layers>
	<edges>
		<edge from-layer="0" from-port="0" to-layer="2" to-port="0"/>
	</edges>
</net>
```
   `Input` layer is automatically created to feed the layer that is converted from the node specified in `--input`, which is `InceptionV1/InceptionV1/Conv2d_1a_7x7/Relu` in this case. Model Optimizer does not replace the `ReLU` node by the `Input` layer, it produces such Intermediate Representation to make the node be the first executable node in the final Intermediate Representation. So the Model Optimizer creates enough `Inputs` to feed all input ports of the node that is passed in `--input`.<br>
Even though `--input_shape` is not specified in the command line, the shapes for layers are inferred from the beginning of the original TensorFlow* model to the point at which the new input is defined. It has the same shape [1,64,112,112] as the model converted as a whole or without cutting off the beginning.

3. You can cut edge outcoming from layer by port number. To specify outcoming port use notation `--input=input_node:port`.
So, to cut everything before `ReLU` layer, cut edge from `InceptionV1/InceptionV1/Conv2d_1a_7x7/BatchNorm/batchnorm/add_1` node to `ReLU`:
```sh
python3 mo.py --input_model inception_v1.pb -b 1 --input InceptionV1/InceptionV1/Conv2d_1a_7x7/BatchNorm/batchnorm/add_1:0 --output InceptionV1/InceptionV1/Conv2d_1a_7x7/Relu --output_dir <OUTPUT_MODEL_DIR>
```
   The resulting Intermediate Representation looks as follows:
```xml
<xml version="1.0">
<net batch="1" name="model" version="2">
	<layers>
		<layer id="0" name="InceptionV1/InceptionV1/Conv2d_1a_7x7/BatchNorm/batchnorm/add_1/placeholder_out_port_0" precision="FP32" type="Input">
			<output>
				<port id="0">...</port>
			</output>
		</layer>
		<layer id="1" name="InceptionV1/InceptionV1/Conv2d_1a_7x7/Relu" precision="FP32" type="ReLU">
			<input>
				<port id="0">...</port>
			</input>
			<output>
				<port id="1">...</port>
			</output>
		</layer>
	</layers>
	<edges>
		<edge from-layer="0" from-port="0" to-layer="1" to-port="0"/>
	</edges>
</net>
```

## Shape Override for New Inputs

The input shape can be overridden with `--input_shape`. In this case, the shape is applied to the node referenced in `--input`, not to the original `Placeholder` in the model. For example, this command line
```sh
python3 mo.py --input_model inception_v1.pb --input_shape=[1,5,10,20] --output InceptionV1/InceptionV1/Conv2d_1a_7x7/Relu --input InceptionV1/InceptionV1/Conv2d_1a_7x7/Relu --output_dir <OUTPUT_MODEL_DIR>
```

gives the following shapes in the `Input` and `ReLU` layers:

```xml
<layer id="0" name="InceptionV1/InceptionV1/Conv2d_1a_7x7/Relu/placeholder_port_0" precision="FP32" type="Input">
    <output>
        <port id="0">
            <dim>1</dim>
            <dim>20</dim>
            <dim>5</dim>
            <dim>10</dim>
        </port>
    </output>
</layer>
<layer id="3" name="InceptionV1/InceptionV1/Conv2d_1a_7x7/Relu" precision="FP32" type="ReLU">
    <input>
        <port id="0">
            <dim>1</dim>
            <dim>20</dim>
            <dim>5</dim>
            <dim>10</dim>
        </port>
    </input>
    <output>
        <port id="1">
            <dim>1</dim>
            <dim>20</dim>
            <dim>5</dim>
            <dim>10</dim>
        </port>
    </output>
</layer>
```
An input shape [1,20,5,10] in the final Intermediate Representation differs from the shape [1,5,10,20] specified in the command line, because the original TensorFlow\* model uses NHWC layout, but the Intermediate Representation uses NCHW layout. So usual NHWC to NCHW layout conversion occurred.

When `--input_shape` is specified, shape inference inside the Model Optimizer is not performed for the nodes in the beginning of the model that are not included in the translated region. It differs from the case when `--input_shape` is not specified as noted in the previous section where the shape inference is still performed for such nodes to deduce shape for the layers that should fall into the final Intermediate Representation. So `--input_shape` should be used for a model with a complex graph with loops, which are not supported by the Model Optimizer, to exclude such parts from the Model Optimizer shape inference process completely.

## Inputs with Multiple Input Ports

There are operations that contain more than one input ports. In the example considered here, the convolution `InceptionV1/InceptionV1/Conv2d_1a_7x7/convolution` is such operation. When `--input_shape` is not provided, a new `Input` layer is created for each dynamic input port for the node. If a port is evaluated to a constant blob, this constant remains in the model and a corresponding input layer is not created. TensorFlow convolution used in this model contains two ports:

*   port 0: input tensor for convolution (dynamic)
*   port 1: convolution weights (constant)

Following this behavior, the Model Optimizer creates an `Input` layer for port 0 only, leaving port 1 as a constant. So the result of:

```sh
python3 mo.py --input_model inception_v1.pb -b 1 --input InceptionV1/InceptionV1/Conv2d_1a_7x7/convolution --output_dir <OUTPUT_MODEL_DIR>
```

is identical to the result of conversion of the model as a whole, because this convolution is the first executable operation in Inception V1.

Different behavior occurs when `--input_shape` is also used as an attempt to override the input shape:
```sh
python3 mo.py --input_model inception_v1.pb--input=InceptionV1/InceptionV1/Conv2d_1a_7x7/convolution --input_shape [1,224,224,3]  --output_dir <OUTPUT_MODEL_DIR>
```
An error occurs (for more information, see <a href="MO_FAQ.html#FAQ30">FAQ #30</a>):
```sh
[ ERROR ]  Node InceptionV1/InceptionV1/Conv2d_1a_7x7/convolution has more than 1 input and input shapes were provided.
Try not to provide input shapes or specify input port with PORT:NODE notation, where PORT is an integer.
For more information, see FAQ #30
```
In this case, when `--input_shape` is specified and the node contains multiple input ports, you need to specify an input port index together with an input node name. The input port index is specified in front of the node name with ':' as a separator (`PORT:NODE`). In the considered case, the port index 0 of the node `InceptionV1/InceptionV1/Conv2d_1a_7x7/convolution` should be specified as `0:InceptionV1/InceptionV1/Conv2d_1a_7x7/convolution`.

The correct command line is:
```sh
python3 mo.py --input_model inception_v1.pb --input 0:InceptionV1/InceptionV1/Conv2d_1a_7x7/convolution --input_shape=[1,224,224,3] --output_dir <OUTPUT_MODEL_DIR>
```<|MERGE_RESOLUTION|>--- conflicted
+++ resolved
@@ -81,15 +81,9 @@
 ```
 Due to automatic identification of inputs and outputs, you do not need to provide the `--input` and `--output` options to convert the whole model. The following commands are equivalent for the Inception V1 model:
 ```sh
-<<<<<<< HEAD
 python3 mo.py --input_model inception_v1.pb -b 1 --output_dir <OUTPUT_MODEL_DIR>
 
 python3 mo.py --input_model inception_v1.pb -b 1 --input input --output InceptionV1/Logits/Predictions/Reshape_1 --output_dir <OUTPUT_MODEL_DIR>
-=======
-python3 mo.py --input_model=inception_v1.pb -b 1 --output_dir <OUTPUT_MODEL_DIR>
-
-python3 mo.py --input_model inception_v1.pb -b 1 --inputinput --output InceptionV1/Logits/Predictions/Reshape_1 --output_dir <OUTPUT_MODEL_DIR>
->>>>>>> 016de533
 ```
 The Intermediate Representations are identical for both conversions. The same is true if the model has multiple inputs and/or outputs.
 
