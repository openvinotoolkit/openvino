--- conflicted
+++ resolved
@@ -90,32 +90,31 @@
     set(DOXY_LOG_SCRIPT "${DOXYGEN_DIR}/log.py")
     set(PYX_FILTER "${DOXYGEN_DIR}/pyx_filter.py")
 
-<<<<<<< HEAD
     # assets dir
     set(ASSETS_DIR "${DOXYGEN_DIR}/assets")
     
     # header and footer
     set(HEADER_SOURCE "${DOXYGEN_DIR}/header.html.in")
     set(FOOTER_SOURCE "${DOXYGEN_DIR}/footer.html.in")
-    set(HEADER_BUILD "${DOCS_BINARY_DIR}/header.html")
-    set(FOOTER_BUILD "${DOCS_BINARY_DIR}/footer.html")
+    set(HEADER_BUILD "${DOCS_BUILD_DIR}/header.html")
+    set(FOOTER_BUILD "${DOCS_BUILD_DIR}/footer.html")
 
     configure_file(${HEADER_SOURCE} ${HEADER_BUILD} @ONLY)
     configure_file(${FOOTER_SOURCE} ${FOOTER_BUILD} @ONLY)
 
     file(GLOB_RECURSE doc_source_files
         LIST_DIRECTORIES true RELATIVE ${OpenVINO_MAIN_SOURCE_DIR}
-        "${OpenVINO_MAIN_SOURCE_DIR}/docs/*.md" 
-        "${OpenVINO_MAIN_SOURCE_DIR}/docs/*.png" 
-        "${OpenVINO_MAIN_SOURCE_DIR}/docs/*.gif" 
-        "${OpenVINO_MAIN_SOURCE_DIR}/docs/*.jpg" 
+        "${OpenVINO_MAIN_SOURCE_DIR}/docs/*.md"
+        "${OpenVINO_MAIN_SOURCE_DIR}/docs/*.png"
+        "${OpenVINO_MAIN_SOURCE_DIR}/docs/*.gif"
+        "${OpenVINO_MAIN_SOURCE_DIR}/docs/*.jpg"
+        "${OpenVINO_MAIN_SOURCE_DIR}/docs/*.svg"
         "${OpenVINO_MAIN_SOURCE_DIR}/inference-engine/*.md"
         "${OpenVINO_MAIN_SOURCE_DIR}/inference-engine/*.png"
         "${OpenVINO_MAIN_SOURCE_DIR}/inference-engine/*.gif"
-        "${OpenVINO_MAIN_SOURCE_DIR}/inference-engine/*.jpg")
-
-=======
->>>>>>> 4f072017
+        "${OpenVINO_MAIN_SOURCE_DIR}/inference-engine/*.jpg"
+        "${OpenVINO_MAIN_SOURCE_DIR}/inference-engine/*.svg")
+
     configure_file(${PYTHON_API_IN} ${PYTHON_API_OUT} @ONLY)
 
     set(NGRAPH_CPP_CONFIG_SOURCE "${DOXYGEN_DIR}/ngraph_cpp_api.config")
@@ -149,11 +148,13 @@
     set(PLUGIN_LAYOUT_BUILD "${DOCS_BUILD_DIR}/ie_plugin_api.xml")
 
     # out dirs
-    set(OUTPUT_DIRECTORY "${DOCS_BINARY_DIR}/html")
+    set(OUTPUT_DIRECTORY "${DOCS_BUILD_DIR}/html")
     set(IE_OUTPUT "${OUTPUT_DIRECTORY}")
     set(C_OUTPUT "${OUTPUT_DIRECTORY}/ie_c_api")
     set(PY_OUTPUT "${OUTPUT_DIRECTORY}/ie_python_api")
     set(PLUGIN_OUTPUT "${OUTPUT_DIRECTORY}/ie_plugin_api")
+    set(NGRAPH_CPP_OUTPUT "${OUTPUT_DIRECTORY}/ngraph_cpp_api")
+    set(NGRAPH_PY_OUTPUT "${OUTPUT_DIRECTORY}/ngraph_python_api")
 
     # Tables of contents
     configure_file(${NGRAPH_CPP_LAYOUT_SOURCE} ${NGRAPH_CPP_LAYOUT_BUILD} @ONLY)
@@ -179,6 +180,7 @@
     # nGraph C++ API
 
     add_custom_target(ngraph_cpp_api
+                      COMMAND ${CMAKE_COMMAND} -E copy_directory ${ASSETS_DIR} ${NGRAPH_CPP_OUTPUT}/assets
                       COMMAND ${DOXYGEN_EXECUTABLE} ${NGRAPH_CPP_CONFIG_BUILD}
                       WORKING_DIRECTORY ${DOCS_BUILD_DIR}
                       VERBATIM)
@@ -186,6 +188,7 @@
     # nGraph Python API
 
     add_custom_target(ngraph_py_api
+                      COMMAND ${CMAKE_COMMAND} -E copy_directory ${ASSETS_DIR} ${NGRAPH_PY_OUTPUT}/assets
                       COMMAND ${DOXYGEN_EXECUTABLE} ${NGRAPH_PY_CONFIG_BUILD}
                       WORKING_DIRECTORY ${DOCS_BUILD_DIR}
                       VERBATIM)
@@ -193,28 +196,18 @@
     # C API
 
     add_custom_target(c_api
-<<<<<<< HEAD
                       COMMAND ${CMAKE_COMMAND} -E copy_directory ${ASSETS_DIR} ${C_OUTPUT}/assets
-                      COMMAND ${DOXYGEN_EXECUTABLE} ${C_CONFIG_BINARY}
-                      WORKING_DIRECTORY ${DOCS_BINARY_DIR}
-=======
                       COMMAND ${DOXYGEN_EXECUTABLE} ${C_CONFIG_BUILD}
                       WORKING_DIRECTORY ${DOCS_BUILD_DIR}
->>>>>>> 4f072017
                       COMMENT "Generating C API Reference"
                       VERBATIM)
 
     # Python API
 
     add_custom_target(py_api
-<<<<<<< HEAD
                       COMMAND ${CMAKE_COMMAND} -E copy_directory ${ASSETS_DIR} ${PY_OUTPUT}/assets
-                      COMMAND ${DOXYGEN_EXECUTABLE} ${PY_CONFIG_BINARY}
-                      WORKING_DIRECTORY ${DOCS_BINARY_DIR}
-=======
                       COMMAND ${DOXYGEN_EXECUTABLE} ${PY_CONFIG_BUILD}
                       WORKING_DIRECTORY ${DOCS_BUILD_DIR}
->>>>>>> 4f072017
                       COMMENT "Generating Python API Reference"
                       VERBATIM)
 
@@ -223,18 +216,6 @@
                        COMMAND ${Python3_EXECUTABLE} ${PYX_FILTER} ${PYTHON_API_OUT}
                        COMMENT "Pre-process Python API")
 
-<<<<<<< HEAD
-    # Plugin API
-
-    add_custom_target(plugin_api
-                      COMMAND ${CMAKE_COMMAND} -E copy_directory ${ASSETS_DIR} ${PLUGIN_OUTPUT}/assets
-                      COMMAND ${DOXYGEN_EXECUTABLE} ${PLUGIN_CONFIG_BINARY}
-                      WORKING_DIRECTORY ${DOCS_BINARY_DIR}
-                      COMMENT "Generating Plugin API Reference"
-                      VERBATIM)
-
-=======
->>>>>>> 4f072017
     # Preprocess docs
 
     add_custom_target(preprocess_docs
@@ -339,18 +320,34 @@
     # IE dev guide and C++ API
 
     add_custom_target(ie_docs
-<<<<<<< HEAD
-                      DEPENDS preprocess_docs
+                      DEPENDS ngraph_cpp_api preprocess_docs
                       COMMAND ${CMAKE_COMMAND} -E copy_directory ${ASSETS_DIR} ${IE_OUTPUT}/assets
-                      COMMAND ${DOXYGEN_EXECUTABLE} ${IE_CONFIG_BINARY}
-                      WORKING_DIRECTORY ${DOCS_BINARY_DIR}
-=======
-                      DEPENDS ngraph_cpp_api preprocess_docs
                       COMMAND ${DOXYGEN_EXECUTABLE} ${IE_CONFIG_BUILD}
                       WORKING_DIRECTORY ${DOCS_BUILD_DIR}
                       VERBATIM)
 
-    add_custom_command(TARGET ie_docs
+    # Plugin API
+
+    add_custom_target(plugin_api
+                      DEPENDS ngraph_cpp_api ie_docs
+                      COMMAND ${CMAKE_COMMAND} -E copy_directory ${ASSETS_DIR} ${PLUGIN_OUTPUT}/assets
+                      COMMAND ${DOXYGEN_EXECUTABLE} ${PLUGIN_CONFIG_BUILD}
+                      WORKING_DIRECTORY ${DOCS_BUILD_DIR}
+                      COMMENT "Generating Plugin API Reference"
+                      VERBATIM)
+
+    # Umbrella OpenVINO target
+
+    add_custom_target(openvino_docs
+                      DEPENDS ngraph_cpp_api ngraph_py_api c_api py_api ie_docs plugin_api
+                      COMMENT "Generating OpenVINO documentation"
+                      VERBATIM)
+
+    set_target_properties(openvino_docs ie_docs c_api py_api preprocess_docs plugin_api
+                          ngraph_py_api ngraph_cpp_api
+                          PROPERTIES FOLDER docs)
+
+    add_custom_command(TARGET openvino_docs
                        POST_BUILD
                        COMMAND ${Python3_EXECUTABLE} ${DOXY_LOG_SCRIPT} --log "${DOCS_BUILD_DIR}/ie_docs.log"
                                                                         --include_omz $<BOOL:${OMZ_DOCS_DIR}>
@@ -361,27 +358,6 @@
                        VERBATIM
                        )
 
-    # Plugin API
-
-    add_custom_target(plugin_api
-                      DEPENDS ngraph_cpp_api ie_docs
-                      COMMAND ${DOXYGEN_EXECUTABLE} ${PLUGIN_CONFIG_BUILD}
-                      WORKING_DIRECTORY ${DOCS_BUILD_DIR}
-                      COMMENT "Generating Plugin API Reference"
->>>>>>> 4f072017
-                      VERBATIM)
-
-    # Umbrella OpenVINO target
-
-    add_custom_target(openvino_docs
-                      DEPENDS ngraph_cpp_api ngraph_py_api c_api py_api ie_docs plugin_api
-                      COMMENT "Generating OpenVINO documentation"
-                      VERBATIM)
-
-    set_target_properties(openvino_docs ie_docs c_api py_api preprocess_docs plugin_api
-                          ngraph_py_api ngraph_cpp_api
-                          PROPERTIES FOLDER docs)
-
     # added linkcheker
 
     if(EXISTS "${LINKCHECKER_PY}")
