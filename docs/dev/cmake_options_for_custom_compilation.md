--- conflicted
+++ resolved
@@ -149,11 +149,6 @@
 
 ## Other options
 
-<<<<<<< HEAD
-* `ENABLE_CPPLINT` enables code style check using [cpplint] static code checker:
-    * `OFF` is default.
-=======
->>>>>>> cace85bf
 * `ENABLE_CLANG_FORMAT` enables [Clang format] code style check:
     * `ON` is default.
 * `ENABLE_FASTER_BUILD` enables [precompiled headers] and [unity build] using CMake:
