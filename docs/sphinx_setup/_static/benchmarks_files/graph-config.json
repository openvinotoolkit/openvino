{
    "PrecisionsMap": {
        "INT4": "int4",
        "INT8": "int8",
        "FP16": "fp16",
        "FP32": "fp32",
        "BF16": "bf16",
        "FP32_OV": "fp32_ov",
        "FP32_OVMS": "fp32_ovms",
        "INT8_OV": "int8_ov",
        "INT8_OVMS": "int8_ovms",
        "THROUGHPUT": "Throughput",
        "LATENCY": "Latency"
    },
    "ParametersMap": {
        "Throughput": "throughput",
        "Latency": "latency"
    },
    "UnitDescription": {
        "msec.": "(lower is better)",
        "ms": "(lower is better)",
        "msec/token": "(lower is better)",
        "Generating time, sec.": "(lower is better)",
        "msec/token/TDP": "(lower is better)",
        "FPS": "(higher is better)",
        "FPS/$": "(higher is better)",
        "FPS/TDP": "(higher is better)",
        "No unit.": "Data not complete!"
    },
    "PrecisionData": {
        "int4": {
            "data": null,
            "color": "#76D8F6",
            "label": "INT4"
        },
        "int8": {
            "data": null,
            "color": "#00C7FD",
            "label": "INT8"
        },
        "fp16": {
            "data": null,
            "color": "#009fca",
            "label": "FP16"
        },
        "fp32": {
            "data": null,
            "color": "#007797",
            "label": "FP32"
        },
        "bf16": {
            "data": null,
            "color": "#00536a",
            "label": "BF16"
        },
        "fp32_ov": {
            "data": null,
            "color": "#76D8F6",
            "label": "FP32 OV"
        },
        "fp32_ovms": {
            "data": null,
            "color": "#00C7FD",
            "label": "FP32 OVMS"
        },
        "int8_ov": {
            "data": null,
            "color": "#009fca",
            "label": "INT8 OV"
        },
        "int8_ovms": {
            "data": null,
            "color": "#00536a",
            "label": "INT8 OVMS"
        },
        "Vllm": {
            "Latency": {
                "data": null,
                "color": "#FDB2BC",
                "label": "Latency"
            },
            "Throughput": {
                "data": null,
                "color": "#91CDF7",
                "label": "Throughput"
            }
        },
        "Ovms": {
            "Latency": {
                "data": null,
                "color": "#CDB2BC",
                "label": "Latency"
            },
            "Throughput": {
                "data": null,
                "color": "#12CDF7",
                "label": "Throughput"
            }
        }
    },
    "Filters": [
        "PlatformType"
    ],
    "DefaultSelections": {
        "platformTypes": {
            "name": "ietype",
            "data": [
<<<<<<< HEAD
                "None",
                "Client Platforms (Intel® Core™)"
=======
                "Intel® Core™, CPU-only",
                "Intel® Core™, iGPU-only",
                "Intel® Core™, NPU-only",
                "Intel® Core™, CPU+iGPU"
>>>>>>> 406034de
            ]
        },
        "platforms": {
            "name": "platform",
            "data": []
        },
        "platformFilters": {
            "name": "coretype",
            "data": [
                "CPU"
            ]
        },
        "models": {
            "name": "networkmodel",
            "data": [
                "bert-base-cased",
<<<<<<< HEAD
                "yolo_v8n"
=======
                "resnet-50",
                "yolo_v8n",
                "llama-3-8B"
>>>>>>> 406034de
            ]
        },
        "parameters": {
            "name": "parameters",
            "data": [
                "Vllm",
                "Ovms"
            ]
        },
        "precision": {
            "name": "precision",
            "data": [
                "THROUGHPUT",
                "LATENCY"
            ]
        }
    }
}<|MERGE_RESOLUTION|>--- conflicted
+++ resolved
@@ -105,15 +105,11 @@
         "platformTypes": {
             "name": "ietype",
             "data": [
-<<<<<<< HEAD
                 "None",
-                "Client Platforms (Intel® Core™)"
-=======
                 "Intel® Core™, CPU-only",
                 "Intel® Core™, iGPU-only",
                 "Intel® Core™, NPU-only",
                 "Intel® Core™, CPU+iGPU"
->>>>>>> 406034de
             ]
         },
         "platforms": {
@@ -130,13 +126,9 @@
             "name": "networkmodel",
             "data": [
                 "bert-base-cased",
-<<<<<<< HEAD
-                "yolo_v8n"
-=======
                 "resnet-50",
                 "yolo_v8n",
                 "llama-3-8B"
->>>>>>> 406034de
             ]
         },
         "parameters": {
