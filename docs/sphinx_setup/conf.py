# Configuration file for the Sphinx documentation builder.
#
# For the full list of built-in configuration values, see the documentation:
# https://www.sphinx-doc.org/en/master/usage/configuration.html

# -- Project information -----------------------------------------------------
# https://www.sphinx-doc.org/en/master/usage/configuration.html#project-information

import os
import json
import shutil
from sphinx.util import logging
from json import JSONDecodeError
from sphinx.ext.autodoc import ClassDocumenter

project = 'OpenVINO™'
copyright = '2024, Intel®'
author = 'Intel®'

language = 'en'
version_name = 'nightly'

# -- General configuration ---------------------------------------------------
# https://www.sphinx-doc.org/en/master/usage/configuration.html#general-configuration

extensions = [
    'sphinx_inline_tabs',
    'sphinx_copybutton',
    'sphinx_design',
    'sphinx.ext.autodoc',
    'sphinx.ext.autosummary',
    'openvino_custom_sphinx_sitemap',
    'myst_parser',
    'breathe'
    ]

try:
    import openvino
except ImportError:
    autodoc_mock_imports = ["openvino"]

breathe_projects = {
    "openvino": "../xml/"
}

myst_enable_extensions = ["colon_fence"]
myst_heading_anchors = 4
suppress_warnings = [
    'misc.highlighting_failure',
    'myst.xref_missing'
    ]

source_suffix = {
    '.rst': 'restructuredtext',
    '.md': 'markdown',
}

<<<<<<< HEAD
# html_baseurl = 'https://docs.openvino.ai/2024/'
=======
# html_baseurl = 'https://docs.openvino.ai/canonical/'
>>>>>>> 2167b034

# -- Sitemap configuration ---------------------------------------------------

sitemap_url_scheme = "{link}"
site_url = f'https://docs.openvino.ai/{version_name}/'

ov_sitemap_urlset = [
    ("xmlns", "http://www.sitemaps.org/schemas/sitemap/0.9"),
    ("xmlns:xsi", "http://www.w3.org/2001/XMLSchema-instance"),
    ("xmlns:coveo", "https://www.coveo.com/en/company/about-us"),
    ("xsi:schemaLocation", "http://www.sitemaps.org/schemas/sitemap/0.9 http://www.sitemaps.org/schemas/sitemap/0.9/sitemap.xsd")
]

ov_sitemap_meta = [
    ('coveo:metadata', {
        'ovversion': version_name,
        'ovcategory': 'null'
    })
]

# ----------------------------------------------------

html_favicon = '_static/favicon.ico'
autodoc_default_flags = ['members']
autosummary_generate = True
autosummary_imported_members = True

html_logo = '_static/logo.svg'
html_copy_source = False

# Add any paths that contain templates here, relative to this directory.
templates_path = ['_templates']

# List of patterns, relative to source directory, that match files and
# directories to ignore when looking for source files.
# This pattern also affects html_static_path and html_extra_path.
exclude_patterns = ['_build', 'Thumbs.db', '.DS_Store']

panels_add_bootstrap_css = False

# -- Options for HTML output -------------------------------------------------
# https://www.sphinx-doc.org/en/master/usage/configuration.html#options-for-html-output

html_theme = 'openvino_sphinx_theme'

html_theme_path = ['_themes']


html_theme_options = {
    "navigation_depth": 8,
    "show_nav_level": 2,
    "use_edit_page_button": True,
    "github_url": "https://github.com/openvinotoolkit/openvino",
    # "footer_items": ["footer_info"],
    "show_prev_next": False,
}

html_sidebars = {
    "**": ["search-field.html", "sidebar-nav-bs.html", "sidebar-ethical-ads.html"]
}

html_context = {
    'current_language': 'English',
    #'languages': (('English', '/latest'), ('Chinese', '/cn/latest')),
    'doxygen_mapping_file': '@DOXYGEN_MAPPING_FILE@',
    # go back fours 3 steps down in directory to reach openvino dir
    'doxygen_snippet_root': os.path.abspath(os.path.join(os.path.dirname(__file__), '../../../')),
    'default_mode': 'light'
}

repositories = {
    'openvino': {
        'github_user': 'openvinotoolkit',
        'github_repo': 'openvino',
        'github_version': 'master',
        'host_url': 'https://github.com'
    },
    'pot': {
        'github_user': 'openvinotoolkit',
        'github_repo': 'openvino',
        'github_version': 'master',
        'host_url': 'https://github.com'
    },
    'ote': {
        'github_user': 'openvinotoolkit',
        'github_repo': 'training_extensions',
        'github_version': 'develop',
        'host_url': 'https://github.com'
    },
    'open_model_zoo': {
        'github_user': 'openvinotoolkit',
        'github_repo': 'open_model_zoo',
        'github_version': 'master',
        'host_url': 'https://github.com'
    },
    'ovms': {
        'github_user': 'openvinotoolkit',
        'github_repo': 'model_server',
        'github_version': 'main',
        'host_url': 'https://github.com'
    }
}

try:
    doxygen_mapping_file = os.path.dirname(os.getcwd()) + '/mapping.json'
    with open(doxygen_mapping_file, 'r', encoding='utf-8') as f:
        doxygen_mapping_file = json.load(f)
except JSONDecodeError:
    doxygen_mapping_file = dict()
except FileNotFoundError:
    doxygen_mapping_file = dict()

# Add any paths that contain custom static files (such as style sheets) here,
# relative to this directory. They are copied after the builtin static files,
# so a file named "default.css" will overwrite the builtin "default.css".
html_static_path = ['_static']

html_css_files = [
    'css/custom.css',
    'css/openvino_sphinx_theme.css',
    'css/button.css',
    'css/input.css',
    'css/textfield.css',
    'css/tabs.css',
    'css/coveo_custom.css',
    'https://static.cloud.coveo.com/atomic/v2/themes/coveo.css',
    'https://cdn.jsdelivr.net/npm/@splidejs/splide@4.1.4/dist/css/splide.min.css',
]

html_js_files = [
    'https://ajax.googleapis.com/ajax/libs/jquery/3.5.1/jquery.min.js',
    'js/openvino_sphinx_theme.js',
    'js/splide.min.js',
    'js/sortable_tables.js',
    'js/graphs.js',
    'js/gsearch.js',
    'js/hide_banner.js',
    'js/newsletter.js',
    'js/open_sidebar.js',
    'js/papaparse.min.js',
    'js/viewer.min.js',
    'js/custom.js',
    'js/modern.js',
]

# monkeypatch sphinx api doc to prevent showing inheritance from object and enum.Enum
add_line = ClassDocumenter.add_line

def add_line_no_base_object(self, line, *args, **kwargs):
    if line.strip() in ['Bases: :class:`object`', 'Bases: :class:`enum.Enum`']:
        return
    else:
        add_line(self, line, *args, **kwargs)


ClassDocumenter.add_line = add_line_no_base_object

# OpenVINO Python API Reference Configuration
exclude_pyapi_methods = ('__weakref__',
                         '__doc__',
                         '__module__',
                         '__dict__',
                         'add_openvino_libs_to_path'
                         )


def autodoc_skip_member(app, what, name, obj, skip, options):
    return name in exclude_pyapi_methods


def replace_design_tabs_script(app, exception):
    shutil.copy("../../../docs/sphinx_setup/_static/design-tabs.js","../_build/_static/design-tabs.js")


def setup(app):
    logger = logging.getLogger(__name__)
    app.add_config_value('doxygen_mapping_file',
                         doxygen_mapping_file, rebuild=True)
    app.add_config_value('repositories', repositories, rebuild=True)
    app.connect('autodoc-skip-member', autodoc_skip_member)
    # app.connect('build-finished', replace_design_tabs_script)<|MERGE_RESOLUTION|>--- conflicted
+++ resolved
@@ -55,11 +55,9 @@
     '.md': 'markdown',
 }
 
-<<<<<<< HEAD
+
 # html_baseurl = 'https://docs.openvino.ai/2024/'
-=======
-# html_baseurl = 'https://docs.openvino.ai/canonical/'
->>>>>>> 2167b034
+
 
 # -- Sitemap configuration ---------------------------------------------------
 
