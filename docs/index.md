# OpenVINO™ Toolkit Overview {#index}

## Introduction

OpenVINO™ toolkit is a comprehensive toolkit for quickly developing applications and solutions that solve a variety of tasks including emulation of human vision, automatic speech recognition, natural language processing, recommendation systems, and many others. Based on latest generations of artificial neural networks, including Convolutional Neural Networks (CNNs), recurrent and attention-based networks, the toolkit extends computer vision and non-vision workloads across Intel® hardware, maximizing performance. It accelerates applications with high-performance, AI and deep learning inference deployed from edge to cloud.

OpenVINO™ toolkit:

- Enables CNN-based deep learning inference on the edge
- Supports heterogeneous execution across an Intel® CPU, Intel® Integrated Graphics,  Intel® Neural Compute Stick 2 and Intel® Vision Accelerator Design with Intel® Movidius™ VPUs
- Speeds time-to-market via an easy-to-use library of computer vision functions and pre-optimized kernels
- Includes optimized calls for computer vision standards, including OpenCV\* and OpenCL™

## OpenVINO™ Toolkit Workflow

The following diagram illustrates the typical OpenVINO™ workflow (click to see the full-size image):
![](img/OpenVINO-diagram.png)

### Model Preparation, Conversion and Optimization

<<<<<<< HEAD
You can use your framework of choice to prepare and train a Deep Learning model or just download a pretrained model from the Open Model Zoo. The Open Model Zoo includes Deep Learning solutions to a variety of vision problems, including object recognition, face recognition, pose estimation, text detection, and action recognition, at a range of measured complexities.
Several of these pretrained models are used also in the [code samples](IE_DG/Samples_Overview.md) and [application demos](@ref omz_demos). To download models from the Open Model Zoo, the [Model Downloader](@ref omz_tools_downloader) tool is used.
=======
You can use your framework of choice to prepare and train a deep learning model or just download a pre-trained model from the Open Model Zoo. The Open Model Zoo includes deep learning solutions to a variety of vision problems, including object recognition, face recognition, pose estimation, text detection, and action recognition, at a range of measured complexities.
Several of these pre-trained models are used also in the [code samples](IE_DG/Samples_Overview.md) and [application demos](@ref omz_demos_README). To download models from the Open Model Zoo, the [Model Downloader](@ref omz_tools_downloader_README) tool is used.
>>>>>>> 2f3f66f7

One of the core component of the OpenVINO™ toolkit is the [Model Optimizer](MO_DG/Deep_Learning_Model_Optimizer_DevGuide.md) a cross-platform command-line
tool that converts a trained neural network from its source framework to an open-source, nGraph-compatible [Intermediate Representation (IR)](MO_DG/IR_and_opsets.md) for use in inference operations. The Model Optimizer imports models trained in popular frameworks such as Caffe*, TensorFlow*, MXNet*, Kaldi*, and ONNX* and performs a few optimizations to remove excess layers and group operations when possible into simpler, faster graphs.
![](img/OV-diagram-step2.png)

If your neural network model contains layers that are not in the list of known layers for supported frameworks, you can adjust the conversion and optimization process through use of  [Custom Layers](HOWTO/Custom_Layers_Guide.md).

Run the [Accuracy Checker utility](@ref omz_tools_accuracy_checker) either against source topologies or against the output representation to evaluate the accuracy of inference. The Accuracy Checker is also part of the [Deep Learning Workbench](@ref workbench_docs_Workbench_DG_Introduction), an integrated web-based performance analysis studio.

Useful documents for model optimization:
* [Model Optimizer Developer Guide](MO_DG/Deep_Learning_Model_Optimizer_DevGuide.md)
* [Intermediate Representation and Opsets](MO_DG/IR_and_opsets.md)
* [Custom Layers Guide](HOWTO/Custom_Layers_Guide.md)
* [Accuracy Checker utility](@ref omz_tools_accuracy_checker)
* [Deep Learning Workbench](@ref workbench_docs_Workbench_DG_Introduction)
<<<<<<< HEAD
* [Model Downloader](@ref omz_tools_downloader) utility
* [Intel's Pretrained Models (Open Model Zoo)](@ref omz_models_group_intel)
* [Public Pretrained Models (Open Model Zoo)](@ref omz_models_group_public)
=======
* [Model Downloader](@ref omz_tools_downloader_README) utility
* [Pre-trained Models (Open Model Zoo)](@ref omz_models_public_index)
>>>>>>> 2f3f66f7

### Running and Tuning Inference
The other core component of OpenVINO™ is the [Inference Engine](IE_DG/Deep_Learning_Inference_Engine_DevGuide.md), which manages the loading and compiling of the optimized neural network model, runs inference operations on input data, and outputs the results. Inference Engine can execute synchronously or asynchronously, and its plugin architecture manages the appropriate compilations for execution on multiple Intel® devices, including both workhorse CPUs and specialized graphics and video processing platforms (see below, Packaging and Deployment).

You can use OpenVINO™ Tuning Utilities with the Inference Engine to trial and test inference on your model. The Benchmark utility uses an input model to run iterative tests for throughput or latency measures, and the [Cross Check Utility](../inference-engine/tools/cross_check_tool/README.md) compares performance of differently configured inferences. The [Post-Training Optimization Tool](@ref pot_README) integrates a suite of quantization- and calibration-based tools to further streamline performance.

For a full browser-based studio integrating these other key tuning utilities, try the [Deep Learning Workbench](@ref workbench_docs_Workbench_DG_Introduction).
![](img/OV-diagram-step3.png)

OpenVINO™ toolkit includes a set of [inference code samples](IE_DG/Samples_Overview.md) and [application demos](@ref omz_demos) showing how inference is run and output processed for use in retail environments, classrooms, smart camera applications, and other solutions.

OpenVINO also makes use of open-source and Intel™ tools for traditional graphics processing and performance management. Intel® Media SDK supports accelerated rich-media processing, including transcoding. OpenVINO™ optimizes calls to the rich OpenCV and OpenVX libraries for processing computer vision workloads. And the new DL Streamer integration further accelerates video pipelining and performance.

Useful documents for inference tuning:
* [Inference Engine Developer Guide](IE_DG/Deep_Learning_Inference_Engine_DevGuide.md)
* [Inference Engine API References](./api_references.html)
* [Inference Code Samples](IE_DG/Samples_Overview.md)
* [Application Demos](@ref omz_demos)
* [Post-Training Optimization Tool Guide](@ref pot_README)
* [Deep Learning Workbench Guide](@ref workbench_docs_Workbench_DG_Introduction)
* [Intel Media SDK](https://github.com/Intel-Media-SDK/MediaSDK)
* [DL Streamer Samples](@ref gst_samples_README)
* [OpenCV](https://docs.opencv.org/master/)
* [OpenVX](https://software.intel.com/en-us/openvino-ovx-guide)

### Packaging and Deployment
The Intel Distribution of OpenVINO™ toolkit outputs optimized inference runtimes for the following devices:
* Intel® CPUs
* Intel® Processor Graphics
* Intel® Neural Compute Stick 2
* Intel® Vision Accelerator Design with Intel® Movidius™ VPUs

The Inference Engine's plug-in architecture can be extended to meet other specialized needs. [Deployment Manager](./install_guides/deployment-manager-tool.md) is a Python* command-line tool that assembles the tuned model, IR files, your application, and required dependencies into a runtime package for your target device. It outputs packages for CPU, GPU, and VPU on Linux* and Windows*, and Neural Compute Stick-optimized packages with Linux.

* [Inference Engine Integration Workflow](IE_DG/Integrate_with_customer_application_new_API.md)
* [Inference Engine API References](./api_references.html)
* [Inference Engine Plug-in Developer Guide](./ie_plugin_api/index.html)
* [Deployment Manager Guide](./install_guides/deployment-manager-tool.md)


## OpenVINO™ Toolkit Components 

Intel® Distribution of OpenVINO™ toolkit includes the following components:

<<<<<<< HEAD
- [Deep Learning Model Optimizer](MO_DG/Deep_Learning_Model_Optimizer_DevGuide.md) - A cross-platform command-line tool for importing models and preparing them for optimal execution with the Inference Engine. The Model Optimizer imports, converts, and optimizes models, which were trained in popular frameworks, such as Caffe*, TensorFlow*, MXNet*, Kaldi*, and ONNX*.
- [Deep Learning Inference Engine](IE_DG/Deep_Learning_Inference_Engine_DevGuide.md) - A unified API to allow high performance inference on many hardware types including Intel® CPU, Intel® Integrated Graphics, Intel® Neural Compute Stick 2, Intel® Vision Accelerator Design with Intel® Movidius™ vision processing unit (VPU).
- [Inference Engine Samples](IE_DG/Samples_Overview.md) - A set of simple console applications demonstrating how to use the Inference Engine in your applications.
- [Deep Learning Workbench](@ref workbench_docs_Workbench_DG_Introduction) -  A web-based graphical environment that allows you to easily use various sophisticated OpenVINO™ toolkit components.
- [Post-Training Optimization tool](@ref pot_README) - A tool to calibrate a model and then execute it in the INT8 precision.
- Additional Tools - A set of tools to work with your models including [Benchmark App](../inference-engine/tools/benchmark_tool/README.md), [Cross Check Tool](../inference-engine/tools/cross_check_tool/README.md), [Compile tool](../inference-engine/tools/compile_tool/README.md).
- [Open Model Zoo](@ref omz_models_group_intel)     
    - [Demos](@ref omz_demos) - Console applications that provide robust application templates to help you implement specific deep learning scenarios.
    - Additional Tools - A set of tools to work with your models including [Accuracy Checker Utility](@ref omz_tools_accuracy_checker) and [Model Downloader](@ref omz_tools_downloader).
    - [Documentation for Pretrained Models](@ref omz_models_group_intel) - Documentation for pretrained models that are available in the [Open Model Zoo repository](https://github.com/opencv/open_model_zoo).
- Deep Learning Streamer (DL Streamer) – Streaming analytics framework, based on GStreamer, for constructing graphs of media analytics components. DL Streamer can be installed by the Intel® Distribution of OpenVINO™ toolkit installer. Its open source version is available on [GitHub](https://github.com/opencv/gst-video-analytics). For the DL Streamer documentation, see:
=======
- [Deep Learning Model Optimizer](MO_DG/Deep_Learning_Model_Optimizer_DevGuide.md): A cross-platform command-line tool for importing models and preparing them for optimal execution with the Inference Engine. The Model Optimizer imports, converts, and optimizes models, which were trained in popular frameworks, such as Caffe*, TensorFlow*, MXNet*, Kaldi*, and ONNX*.
- [Deep Learning Inference Engine](IE_DG/inference_engine_intro.md): A unified API to allow high performance inference on many hardware types including Intel® CPU, Intel® Integrated Graphics, Intel® Neural Compute Stick 2, Intel® Vision Accelerator Design with Intel® Movidius™ vision processing unit (VPU).
- [Inference Engine Samples](IE_DG/Samples_Overview.md): A set of simple console applications demonstrating how to use the Inference Engine in your applications.
- [Deep Learning Workbench](@ref workbench_docs_Workbench_DG_Introduction): A web-based graphical environment that allows you to easily use various sophisticated OpenVINO™ toolkit components.
- [Post-Training Optimization tool](@ref pot_README): A tool to calibrate a model and then execute it in the INT8 precision.
- Additional Tools: A set of tools to work with your models including [Benchmark App](../inference-engine/tools/benchmark_tool/README.md), [Cross Check Tool](../inference-engine/tools/cross_check_tool/README.md), [Compile tool](../inference-engine/tools/compile_tool/README.md).
- [Open Model Zoo](@ref omz_models_intel_index)     
    - [Demos](@ref omz_demos_README): Console applications that provide robust application templates to help you implement specific deep learning scenarios.
    - Additional Tools: A set of tools to work with your models including [Accuracy Checker Utility](@ref omz_tools_accuracy_checker_README) and [Model Downloader](@ref omz_tools_downloader_README).
    - [Documentation for Pre-trained Models](@ref omz_models_intel_index): Documentation for pre-trained models that are available in the [Open Model Zoo repository](https://github.com/opencv/open_model_zoo).
- Deep Learning Streamer (DL Streamer): Streaming analytics framework, based on GStreamer, for constructing graphs of media analytics components. DL Streamer can be installed by the Intel® Distribution of OpenVINO™ toolkit installer. Its open-source version is available on [GitHub](https://github.com/opencv/gst-video-analytics). For the DL Streamer documentation, see:
>>>>>>> 2f3f66f7
    - [DL Streamer Samples](@ref gst_samples_README)
    - [API Reference](https://openvinotoolkit.github.io/dlstreamer_gst/)
    - [Elements](https://github.com/opencv/gst-video-analytics/wiki/Elements)
    - [Tutorial](https://github.com/opencv/gst-video-analytics/wiki/DL%20Streamer%20Tutorial)
- [OpenCV](https://docs.opencv.org/master/) : OpenCV* community version compiled for Intel® hardware
- [Intel® Media SDK](https://software.intel.com/en-us/media-sdk) (in Intel® Distribution of OpenVINO™ toolkit for Linux only)

OpenVINO™ Toolkit opensource version is available on [GitHub](https://github.com/openvinotoolkit/openvino). For building the Inference Engine from the source code, see the <a href="https://github.com/openvinotoolkit/openvino/wiki/BuildingCode">build instructions</a>.<|MERGE_RESOLUTION|>--- conflicted
+++ resolved
@@ -18,13 +18,8 @@
 
 ### Model Preparation, Conversion and Optimization
 
-<<<<<<< HEAD
-You can use your framework of choice to prepare and train a Deep Learning model or just download a pretrained model from the Open Model Zoo. The Open Model Zoo includes Deep Learning solutions to a variety of vision problems, including object recognition, face recognition, pose estimation, text detection, and action recognition, at a range of measured complexities.
-Several of these pretrained models are used also in the [code samples](IE_DG/Samples_Overview.md) and [application demos](@ref omz_demos). To download models from the Open Model Zoo, the [Model Downloader](@ref omz_tools_downloader) tool is used.
-=======
 You can use your framework of choice to prepare and train a deep learning model or just download a pre-trained model from the Open Model Zoo. The Open Model Zoo includes deep learning solutions to a variety of vision problems, including object recognition, face recognition, pose estimation, text detection, and action recognition, at a range of measured complexities.
 Several of these pre-trained models are used also in the [code samples](IE_DG/Samples_Overview.md) and [application demos](@ref omz_demos_README). To download models from the Open Model Zoo, the [Model Downloader](@ref omz_tools_downloader_README) tool is used.
->>>>>>> 2f3f66f7
 
 One of the core component of the OpenVINO™ toolkit is the [Model Optimizer](MO_DG/Deep_Learning_Model_Optimizer_DevGuide.md) a cross-platform command-line
 tool that converts a trained neural network from its source framework to an open-source, nGraph-compatible [Intermediate Representation (IR)](MO_DG/IR_and_opsets.md) for use in inference operations. The Model Optimizer imports models trained in popular frameworks such as Caffe*, TensorFlow*, MXNet*, Kaldi*, and ONNX* and performs a few optimizations to remove excess layers and group operations when possible into simpler, faster graphs.
@@ -40,14 +35,9 @@
 * [Custom Layers Guide](HOWTO/Custom_Layers_Guide.md)
 * [Accuracy Checker utility](@ref omz_tools_accuracy_checker)
 * [Deep Learning Workbench](@ref workbench_docs_Workbench_DG_Introduction)
-<<<<<<< HEAD
 * [Model Downloader](@ref omz_tools_downloader) utility
 * [Intel's Pretrained Models (Open Model Zoo)](@ref omz_models_group_intel)
 * [Public Pretrained Models (Open Model Zoo)](@ref omz_models_group_public)
-=======
-* [Model Downloader](@ref omz_tools_downloader_README) utility
-* [Pre-trained Models (Open Model Zoo)](@ref omz_models_public_index)
->>>>>>> 2f3f66f7
 
 ### Running and Tuning Inference
 The other core component of OpenVINO™ is the [Inference Engine](IE_DG/Deep_Learning_Inference_Engine_DevGuide.md), which manages the loading and compiling of the optimized neural network model, runs inference operations on input data, and outputs the results. Inference Engine can execute synchronously or asynchronously, and its plugin architecture manages the appropriate compilations for execution on multiple Intel® devices, including both workhorse CPUs and specialized graphics and video processing platforms (see below, Packaging and Deployment).
@@ -92,31 +82,17 @@
 
 Intel® Distribution of OpenVINO™ toolkit includes the following components:
 
-<<<<<<< HEAD
-- [Deep Learning Model Optimizer](MO_DG/Deep_Learning_Model_Optimizer_DevGuide.md) - A cross-platform command-line tool for importing models and preparing them for optimal execution with the Inference Engine. The Model Optimizer imports, converts, and optimizes models, which were trained in popular frameworks, such as Caffe*, TensorFlow*, MXNet*, Kaldi*, and ONNX*.
-- [Deep Learning Inference Engine](IE_DG/Deep_Learning_Inference_Engine_DevGuide.md) - A unified API to allow high performance inference on many hardware types including Intel® CPU, Intel® Integrated Graphics, Intel® Neural Compute Stick 2, Intel® Vision Accelerator Design with Intel® Movidius™ vision processing unit (VPU).
-- [Inference Engine Samples](IE_DG/Samples_Overview.md) - A set of simple console applications demonstrating how to use the Inference Engine in your applications.
-- [Deep Learning Workbench](@ref workbench_docs_Workbench_DG_Introduction) -  A web-based graphical environment that allows you to easily use various sophisticated OpenVINO™ toolkit components.
-- [Post-Training Optimization tool](@ref pot_README) - A tool to calibrate a model and then execute it in the INT8 precision.
-- Additional Tools - A set of tools to work with your models including [Benchmark App](../inference-engine/tools/benchmark_tool/README.md), [Cross Check Tool](../inference-engine/tools/cross_check_tool/README.md), [Compile tool](../inference-engine/tools/compile_tool/README.md).
-- [Open Model Zoo](@ref omz_models_group_intel)     
-    - [Demos](@ref omz_demos) - Console applications that provide robust application templates to help you implement specific deep learning scenarios.
-    - Additional Tools - A set of tools to work with your models including [Accuracy Checker Utility](@ref omz_tools_accuracy_checker) and [Model Downloader](@ref omz_tools_downloader).
-    - [Documentation for Pretrained Models](@ref omz_models_group_intel) - Documentation for pretrained models that are available in the [Open Model Zoo repository](https://github.com/opencv/open_model_zoo).
-- Deep Learning Streamer (DL Streamer) – Streaming analytics framework, based on GStreamer, for constructing graphs of media analytics components. DL Streamer can be installed by the Intel® Distribution of OpenVINO™ toolkit installer. Its open source version is available on [GitHub](https://github.com/opencv/gst-video-analytics). For the DL Streamer documentation, see:
-=======
 - [Deep Learning Model Optimizer](MO_DG/Deep_Learning_Model_Optimizer_DevGuide.md): A cross-platform command-line tool for importing models and preparing them for optimal execution with the Inference Engine. The Model Optimizer imports, converts, and optimizes models, which were trained in popular frameworks, such as Caffe*, TensorFlow*, MXNet*, Kaldi*, and ONNX*.
-- [Deep Learning Inference Engine](IE_DG/inference_engine_intro.md): A unified API to allow high performance inference on many hardware types including Intel® CPU, Intel® Integrated Graphics, Intel® Neural Compute Stick 2, Intel® Vision Accelerator Design with Intel® Movidius™ vision processing unit (VPU).
+- [Deep Learning Inference Engine](IE_DG/Deep_Learning_Inference_Engine_DevGuide.md): A unified API to allow high performance inference on many hardware types including Intel® CPU, Intel® Integrated Graphics, Intel® Neural Compute Stick 2, Intel® Vision Accelerator Design with Intel® Movidius™ vision processing unit (VPU).
 - [Inference Engine Samples](IE_DG/Samples_Overview.md): A set of simple console applications demonstrating how to use the Inference Engine in your applications.
 - [Deep Learning Workbench](@ref workbench_docs_Workbench_DG_Introduction): A web-based graphical environment that allows you to easily use various sophisticated OpenVINO™ toolkit components.
 - [Post-Training Optimization tool](@ref pot_README): A tool to calibrate a model and then execute it in the INT8 precision.
 - Additional Tools: A set of tools to work with your models including [Benchmark App](../inference-engine/tools/benchmark_tool/README.md), [Cross Check Tool](../inference-engine/tools/cross_check_tool/README.md), [Compile tool](../inference-engine/tools/compile_tool/README.md).
-- [Open Model Zoo](@ref omz_models_intel_index)     
-    - [Demos](@ref omz_demos_README): Console applications that provide robust application templates to help you implement specific deep learning scenarios.
-    - Additional Tools: A set of tools to work with your models including [Accuracy Checker Utility](@ref omz_tools_accuracy_checker_README) and [Model Downloader](@ref omz_tools_downloader_README).
-    - [Documentation for Pre-trained Models](@ref omz_models_intel_index): Documentation for pre-trained models that are available in the [Open Model Zoo repository](https://github.com/opencv/open_model_zoo).
+- [Open Model Zoo](@ref omz_models_group_intel)     
+    - [Demos](@ref omz_demos): Console applications that provide robust application templates to help you implement specific deep learning scenarios.
+    - Additional Tools: A set of tools to work with your models including [Accuracy Checker Utility](@ref omz_tools_accuracy_checker) and [Model Downloader](@ref omz_tools_downloader).
+    - [Documentation for Pretrained Models](@ref omz_models_group_intel): Documentation for pre-trained models that are available in the [Open Model Zoo repository](https://github.com/opencv/open_model_zoo).
 - Deep Learning Streamer (DL Streamer): Streaming analytics framework, based on GStreamer, for constructing graphs of media analytics components. DL Streamer can be installed by the Intel® Distribution of OpenVINO™ toolkit installer. Its open-source version is available on [GitHub](https://github.com/opencv/gst-video-analytics). For the DL Streamer documentation, see:
->>>>>>> 2f3f66f7
     - [DL Streamer Samples](@ref gst_samples_README)
     - [API Reference](https://openvinotoolkit.github.io/dlstreamer_gst/)
     - [Elements](https://github.com/opencv/gst-video-analytics/wiki/Elements)
