--- conflicted
+++ resolved
@@ -93,10 +93,6 @@
     yum update
     # RHEL 8 / CentOS 7 / Fedora 29
     if [ -f /etc/redhat-release ] || grep -q "rhel" /etc/os-release ; then
-<<<<<<< HEAD
-        if ! grep -q "fedora" /etc/os-release; then
-            yum install -y centos-release-scl
-=======
         source /etc/os-release
         if [[ "$ID" == "fedora" ]]; then
             yum install -y fedora-repos
@@ -104,7 +100,6 @@
             yum install -y centos-release-scl
             # CentOS 7 is EOL and throws an error for centos-sclo-sclo
             yum-config-manager --save --setopt=centos-sclo-sclo.skip_if_unavailable=true
->>>>>>> 72709401
             yum install -y epel-release
         fi
         yum install -y \
