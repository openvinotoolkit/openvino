#!/bin/bash

# Copyright (C) 2018-2022 Intel Corporation
# SPDX-License-Identifier: Apache-2.0

params=$1

yes_or_no() {
    if [ "$params" == "-y" ]; then
        return 0
    fi

    while true; do
        read -p "Add third-party Nux Dextop repository and install FFmpeg package (y) / Skip this step (N)" yn
        case $yn in
            [Yy]*) return 0 ;;
            [Nn]*) return 1 ;;
        esac
    done
}

# install dependencies
if [ -f /etc/lsb-release ]; then
    # Ubuntu
    host_cpu=$(uname -m)
    if [ "$host_cpu" = "x86_64" ]; then
        x86_64_specific_packages=(gcc-multilib g++-multilib)
    else
        x86_64_specific_packages=()
    fi

    sudo -E apt update
    sudo -E apt-get install -y \
            build-essential \
            cmake \
            ccache \
            curl \
            wget \
            libssl-dev \
            ca-certificates \
            git \
            git-lfs \
<<<<<<< HEAD
            "$x86_64_specific_packages" \
=======
            "${x86_64_specific_packages[@]}" \
>>>>>>> aae53155
            libgtk2.0-dev \
            unzip \
            shellcheck \
            patchelf \
            `# openvino` \
            libtbb-dev \
            libpugixml-dev \
            `# python` \
            python3-pip \
            python3-enchant \
            python3-setuptools \
            libpython3-dev \
            `# samples` \
            pkg-config \
            libgflags-dev \
            zlib1g-dev \
            `# hddl` \
            libudev1 \
            libusb-1.0-0 \
            `# myriad` \
            libusb-1.0-0-dev \
            `# cl_compiler` \
            libtinfo5
    # hddl
    if apt-cache search --names-only '^libjson-c3'| grep -q libjson-c3; then
        # ubuntu 18.04
        sudo -E apt-get install -y \
            libjson-c3 \
            libboost-filesystem1.65.1 \
            libboost-program-options1.65.1 \
            libboost-system1.65.1
    elif apt-cache search --names-only '^libjson-c4'| grep -q libjson-c4; then
        # ubuntu 20.04
        sudo -E apt-get install -y \
            libjson-c4 \
            libboost-filesystem1.71.0 \
            libboost-program-options1.71.0
    fi
    # for python3-enchant
    if apt-cache search --names-only 'libenchant1c2a'| grep -q libenchant1c2a; then
        sudo -E apt-get install -y libenchant1c2a
    fi
    # samples
    if apt-cache search --names-only '^nlohmann-json3-dev'| grep -q nlohmann-json3; then
        sudo -E apt-get install -y nlohmann-json3-dev
    else
        sudo -E apt-get install -y nlohmann-json-dev
    fi
elif [ -f /etc/redhat-release ]; then
    # RHEL 8
    sudo -E yum install -y centos-release-scl epel-release
    sudo -E yum install -y \
            wget \
            tar \
            xz \
            p7zip \
            unzip \
            yum-plugin-ovl \
            which \
            libssl-dev \
            ca-certificates \
            git \
            git-lfs \
            boost-devel \
            libtool \
            gcc \
            gcc-c++ \
            make \
            pkg-config \
            gflags-devel.i686 \
            zlib-devel.i686 \
            glibc-static \
            glibc-devel \
            libstdc++-static \
            libstdc++-devel \
            libstdc++ libgcc \
            glibc-static.i686 \
            glibc-devel.i686 \
            libstdc++-static.i686 \
            libstdc++.i686 \
            libgcc.i686 \
            libusbx-devel \
            openblas-devel \
            libusbx-devel \
            gstreamer1 \
            gstreamer1-plugins-base

    # Python 3.6 for Model Optimizer
    sudo -E yum install -y rh-python36
    source scl_source enable rh-python36

    echo
    echo "FFmpeg is required for processing audio and video streams with OpenCV. Please select your preferred method for installing FFmpeg:"
    echo
    echo "Option 1: Allow installer script to add a third party repository, Nux Dextop (http://li.nux.ro/repos.html), which contains FFmpeg. FFmpeg rpm package will be installed from this repository. "
    echo "WARNING: This repository is NOT PROVIDED OR SUPPORTED by CentOS."
    echo "Once added, this repository will be enabled on your operating system and can thus receive updates to all packages installed from it. "
    echo
    echo "Consider the following ways to prevent unintended 'updates' from this third party repository from over-writing some core part of CentOS:"
    echo "a) Only enable these archives from time to time, and generally leave them disabled. See: man yum"
    echo "b) Use the exclude= and includepkgs= options on a per sub-archive basis, in the matching .conf file found in /etc/yum.repos.d/ See: man yum.conf"
    echo "c) The yum Priorities plug-in can prevent a 3rd party repository from replacing base packages, or prevent base/updates from replacing a 3rd party package."
    echo
    echo "Option 2: Skip FFmpeg installation."
    echo

    if yes_or_no; then
        sudo -E rpm -Uvh http://li.nux.ro/download/nux/dextop/el7/x86_64/nux-dextop-release-0-1.el7.nux.noarch.rpm
        sudo -E yum install -y ffmpeg
    else
        echo "FFmpeg installation skipped. You may build FFmpeg from sources as described here: https://trac.ffmpeg.org/wiki/CompilationGuide/Centos"
        echo
    fi
elif [ -f /etc/os-release ] && grep -q "raspbian" /etc/os-release; then
    # Raspbian
    sudo -E apt update
    sudo -E apt-get install -y \
            build-essential \
            wget \
            libssl-dev \
            ca-certificates \
            git \
            pkg-config \
            libgflags-dev \
            zlib1g-dev \
            nlohmann-json-dev \
            unzip \
            libusb-1.0-0-dev
else
    echo "Unknown OS, please install build dependencies manually"
fi

# cmake 3.20 or higher is required to build OpenVINO
current_cmake_ver=$(cmake --version | sed -ne 's/[^0-9]*\(\([0-9]\.\)\{0,4\}[0-9][^.]\).*/\1/p')
required_cmake_ver=3.20.0
if [ ! "$(printf '%s\n' "$required_cmake_ver" "$current_cmake_ver" | sort -V | head -n1)" = "$required_cmake_ver" ]; then
    installed_cmake_ver=3.23.2
    wget "https://github.com/Kitware/CMake/releases/download/v${installed_cmake_ver}/cmake-${installed_cmake_ver}.tar.gz"
    tar xf cmake-${installed_cmake_ver}.tar.gz
    (cd cmake-${installed_cmake_ver} && ./bootstrap --parallel="$(nproc --all)" && make --jobs="$(nproc --all)" && sudo make install)
    rm -rf cmake-${installed_cmake_ver} cmake-${installed_cmake_ver}.tar.gz
fi<|MERGE_RESOLUTION|>--- conflicted
+++ resolved
@@ -40,11 +40,7 @@
             ca-certificates \
             git \
             git-lfs \
-<<<<<<< HEAD
-            "$x86_64_specific_packages" \
-=======
             "${x86_64_specific_packages[@]}" \
->>>>>>> aae53155
             libgtk2.0-dev \
             unzip \
             shellcheck \
