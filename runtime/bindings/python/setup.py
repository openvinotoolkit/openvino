# Copyright (C) 2018-2021 Intel Corporation
# SPDX-License-Identifier: Apache-2.0

import os
import pathlib
import shutil
import glob
import sysconfig
import sys
import multiprocessing

from setuptools import Extension, setup
from setuptools.command.build_ext import build_ext
from setuptools.command.install_lib import install_lib
from setuptools.command.install import install as _install
from setuptools.command.develop import develop as _develop
from distutils.command.build import build as _build

__version__ = os.environ.get("NGRAPH_VERSION", "0.0.0.dev0")
PYTHON_API_ROOT_DIR = os.path.abspath(os.path.dirname(__file__))
PYNGRAPH_ROOT_DIR = os.path.normpath(os.path.join(PYTHON_API_ROOT_DIR, "src", "compatibility"))
OPENVINO_ROOT_DIR = os.path.normpath(os.path.join(PYTHON_API_ROOT_DIR, "../../.."))
# Change current working directory to runtime/bindings/python
os.chdir(PYTHON_API_ROOT_DIR)

<<<<<<< HEAD
NGRAPH_LIBS = ["ngraph", "onnx_ngraph_frontend", "inference_engine", "openvino"]

packages = [
    "src/openvino",
    # "openvino.inference_engine",
    "src/compatibility/ngraph",
    "src/compatibility/ngraph.opset1",
    "src/compatibility/ngraph.opset2",
    "src/compatibility/ngraph.opset3",
    "src/compatibility/ngraph.opset4",
    "src/compatibility/ngraph.opset5",
    "src/compatibility/ngraph.opset6",
    "src/compatibility/ngraph.opset7",
    "src/compatibility/ngraph.opset8",
    "src/compatibility/ngraph.utils",
    "src/compatibility/ngraph.impl",
    "src/compatibility/ngraph.impl.op",
    "src/compatibility/ngraph.impl.op.util",
    "src/compatibility/ngraph.impl.passes",
    "src/compatibility/ngraph.frontend",
=======
NGRAPH_LIBS = ["ngraph", "onnx_ngraph_frontend", "openvino"]

packages = [
    "ngraph",
    "ngraph.opset1",
    "ngraph.opset2",
    "ngraph.opset3",
    "ngraph.opset4",
    "ngraph.opset5",
    "ngraph.opset6",
    "ngraph.opset7",
    "ngraph.opset8",
    "ngraph.utils",
    "ngraph.impl",
    "ngraph.impl.op",
    "ngraph.impl.op.util",
    "ngraph.impl.passes",
    "ngraph.frontend",
    "openvino"
>>>>>>> 275d4838
]


data_files = []

with open(os.path.join(PYTHON_API_ROOT_DIR, "requirements.txt")) as req:
    requirements = req.read().splitlines()

cmdclass = {}
for super_class in [_build, _install, _develop]:
    class command(super_class):
        """Add user options for build, install and develop commands."""

        cmake_build_types = ["Release", "Debug", "RelWithDebInfo", "MinSizeRel"]
        user_options = super_class.user_options + [
            ("config=", None, f"Build configuration [{'|'.join(cmake_build_types)}]."),
            ("jobs=", None, "Specifies the number of jobs to use with make."),
            ("cmake-args=", None, "Additional options to be passed to CMake.")
        ]
        def initialize_options(self):
            """Set default values for all the options that this command supports."""
            super().initialize_options()
            self.config = None
            self.jobs = None
            self.cmake_args = None

    cmdclass[super_class.__name__] = command


class CMakeExtension(Extension):
    """Build extension stub."""

    def __init__(self, name, sources=None):
        if sources is None:
            sources = []
        super().__init__(name=name, sources=sources)


class BuildCMakeExt(build_ext):
    """Builds module using cmake instead of the python setuptools implicit build."""

    cmake_build_types = ["Release", "Debug", "RelWithDebInfo", "MinSizeRel"]
    user_options = [
        ("config=", None, f"Build configuration [{'|'.join(cmake_build_types)}]."),
        ("jobs=", None, "Specifies the number of jobs to use with make."),
        ("cmake-args=", None, "Additional options to be passed to CMake.")
    ]

    def initialize_options(self):
        """Set default values for all the options that this command supports."""
        super().initialize_options()
        self.build_base = "build"
        self.config = None
        self.jobs = None
        self.cmake_args = None

    def finalize_options(self):
        """Set final values for all the options that this command supports."""
        super().finalize_options()

        for cmd in ["build", "install", "develop"]:
            self.set_undefined_options(cmd, ("config", "config"),
                                       ("jobs", "jobs"),
                                       ("cmake_args", "cmake_args"))

        if not self.config:
            if self.debug:
                self.config = "Debug"
            else:
                self.announce("Set default value for CMAKE_BUILD_TYPE = Release.", level=4)
                self.config = "Release"
        else:
            build_types = [item.lower() for item in self.cmake_build_types]
            try:
                i = build_types.index(str(self.config).lower())
                self.config = self.cmake_build_types[i]
                self.debug = True if "Debug" == self.config else False
            except ValueError:
                self.announce("Unsupported CMAKE_BUILD_TYPE value: " + self.config, level=4)
                self.announce(f"Supported values: {', '.join(self.cmake_build_types)}", level=4)
                sys.exit(1)
        if self.jobs is None and os.getenv("MAX_JOBS") is not None:
            self.jobs = os.getenv("MAX_JOBS")
        self.jobs = multiprocessing.cpu_count() if self.jobs is None else int(self.jobs)

    def run(self):
        """Run CMake build for modules."""
        for extension in self.extensions:
            if extension.name == "pyopenvino":
                self.build_cmake(extension)
            if extension.name == "_pyngraph":
                self.build_cmake(extension)

    def build_cmake(self, extension: Extension):
        """Cmake configure and build steps."""
        self.announce("Preparing the build environment", level=3)
        plat_specifier = ".%s-%d.%d" % (self.plat_name, *sys.version_info[:2])
        self.build_temp = os.path.join(self.build_base, "temp" + plat_specifier, self.config)
        build_dir = pathlib.Path(self.build_temp)

        extension_path = pathlib.Path(self.get_ext_fullpath(extension.name))
        if extension.name == "pyopenvino":
            extension_path = pathlib.Path(os.path.join(extension_path.parent.absolute(), "openvino"))

        os.makedirs(build_dir, exist_ok=True)
        os.makedirs(extension_path.parent.absolute(), exist_ok=True)

        # If OpenVINO_DIR is set, try to build Python only,
        # otherwise build from scratch using OpenVINO root
        root_dir = OPENVINO_ROOT_DIR
        bin_dir = os.path.join(OPENVINO_ROOT_DIR, "bin")
        if os.environ.get("OpenVINO_DIR") is not None:
            root_dir = PYNGRAPH_ROOT_DIR
            bin_dir = build_dir

        self.announce("Configuring cmake project", level=3)
        ext_args = self.cmake_args.split() if self.cmake_args else []
        self.spawn(["cmake", "-S" + root_dir, "-B" + self.build_temp,
<<<<<<< HEAD
                    "-DCMAKE_BUILD_TYPE={}".format(self.config),
                    "-DPYTHON_EXECUTABLE={}".format(sys.executable),
                    # "-DNGRAPH_PYTHON_BUILD_ENABLE=ON",
=======
                    f"-DCMAKE_BUILD_TYPE={self.config}",
                    f"-DInferenceEngine_DIR={os.path.join(OPENVINO_ROOT_DIR, 'build')}",
                    "-DENABLE_PYTHON=ON",
>>>>>>> 275d4838
                    "-DNGRAPH_ONNX_FRONTEND_ENABLE=ON"] + ext_args)

        self.announce("Building binaries", level=3)

        self.spawn(["cmake", "--build", self.build_temp, "--target", extension.name,
                    "--config", self.config, "-j", str(self.jobs)])

        self.announce("Moving built python module to " + str(extension_path), level=3)
        pyds = list(glob.iglob(f"{bin_dir}/**/{extension.name}*{sysconfig.get_config_var('EXT_SUFFIX')}",
                               recursive=True))
        for name in pyds:
            self.announce("copy " + os.path.join(name), level=3)
            shutil.copy(name, extension_path)


class InstallCMakeLibs(install_lib):
    """Finds and installs NGraph libraries to a package location."""

    def run(self):
        """Copy libraries from the bin directory and place them as appropriate."""
        self.announce("Adding library files", level=3)

        root_dir = os.path.join(OPENVINO_ROOT_DIR, "bin")
        if os.environ.get("OpenVINO_DIR") is not None:
            root_dir = pathlib.Path(PYNGRAPH_ROOT_DIR)

        lib_ext = ""
        if "linux" in sys.platform:
            lib_ext = ".so"
        elif sys.platform == "darwin":
            lib_ext = ".dylib"
        elif sys.platform == "win32":
            lib_ext = ".dll"

        libs = []
        print(root_dir)
        for ngraph_lib in NGRAPH_LIBS:
            libs.extend(list(glob.iglob(f"{root_dir}/**/*{ngraph_lib}*{lib_ext}", recursive=True)))
            print(libs)
        if not libs:
            raise Exception("NGraph libs not found.")

        self.announce("Adding library files" + str(libs), level=3)

        self.distribution.data_files.extend([("lib", [os.path.normpath(lib) for lib in libs])])
        self.distribution.run_command("install_data")
        super().run()


cmdclass["build_ext"] = BuildCMakeExt
cmdclass["install_lib"] = InstallCMakeLibs

setup(
    name="openvino",
    description="nGraph - Intel's graph compiler and runtime for Neural Networks",
    version=__version__,
    author="Intel Corporation",
    url="https://github.com/openvinotoolkit/openvino",
    license="License :: OSI Approved :: Apache Software License",
<<<<<<< HEAD
    ext_modules=[CMakeExtension(name="src/compatibility/_pyngraph"), CMakeExtension(name="src/pyopenvino")],
=======
    ext_modules=[CMakeExtension(name="_pyngraph"), CMakeExtension(name="pyopenvino")],
    package_dir={"": "src/compatibility", "openvino": "src/openvino"},
>>>>>>> 275d4838
    packages=packages,
    install_requires=requirements,
    data_files=data_files,
    zip_safe=False,
    extras_require={},
    cmdclass=cmdclass
)<|MERGE_RESOLUTION|>--- conflicted
+++ resolved
@@ -23,28 +23,6 @@
 # Change current working directory to runtime/bindings/python
 os.chdir(PYTHON_API_ROOT_DIR)
 
-<<<<<<< HEAD
-NGRAPH_LIBS = ["ngraph", "onnx_ngraph_frontend", "inference_engine", "openvino"]
-
-packages = [
-    "src/openvino",
-    # "openvino.inference_engine",
-    "src/compatibility/ngraph",
-    "src/compatibility/ngraph.opset1",
-    "src/compatibility/ngraph.opset2",
-    "src/compatibility/ngraph.opset3",
-    "src/compatibility/ngraph.opset4",
-    "src/compatibility/ngraph.opset5",
-    "src/compatibility/ngraph.opset6",
-    "src/compatibility/ngraph.opset7",
-    "src/compatibility/ngraph.opset8",
-    "src/compatibility/ngraph.utils",
-    "src/compatibility/ngraph.impl",
-    "src/compatibility/ngraph.impl.op",
-    "src/compatibility/ngraph.impl.op.util",
-    "src/compatibility/ngraph.impl.passes",
-    "src/compatibility/ngraph.frontend",
-=======
 NGRAPH_LIBS = ["ngraph", "onnx_ngraph_frontend", "openvino"]
 
 packages = [
@@ -64,7 +42,6 @@
     "ngraph.impl.passes",
     "ngraph.frontend",
     "openvino"
->>>>>>> 275d4838
 ]
 
 
@@ -183,15 +160,9 @@
         self.announce("Configuring cmake project", level=3)
         ext_args = self.cmake_args.split() if self.cmake_args else []
         self.spawn(["cmake", "-S" + root_dir, "-B" + self.build_temp,
-<<<<<<< HEAD
-                    "-DCMAKE_BUILD_TYPE={}".format(self.config),
-                    "-DPYTHON_EXECUTABLE={}".format(sys.executable),
-                    # "-DNGRAPH_PYTHON_BUILD_ENABLE=ON",
-=======
                     f"-DCMAKE_BUILD_TYPE={self.config}",
                     f"-DInferenceEngine_DIR={os.path.join(OPENVINO_ROOT_DIR, 'build')}",
                     "-DENABLE_PYTHON=ON",
->>>>>>> 275d4838
                     "-DNGRAPH_ONNX_FRONTEND_ENABLE=ON"] + ext_args)
 
         self.announce("Building binaries", level=3)
@@ -251,12 +222,8 @@
     author="Intel Corporation",
     url="https://github.com/openvinotoolkit/openvino",
     license="License :: OSI Approved :: Apache Software License",
-<<<<<<< HEAD
-    ext_modules=[CMakeExtension(name="src/compatibility/_pyngraph"), CMakeExtension(name="src/pyopenvino")],
-=======
     ext_modules=[CMakeExtension(name="_pyngraph"), CMakeExtension(name="pyopenvino")],
     package_dir={"": "src/compatibility", "openvino": "src/openvino"},
->>>>>>> 275d4838
     packages=packages,
     install_requires=requirements,
     data_files=data_files,
