--- conflicted
+++ resolved
@@ -12,10 +12,6 @@
 
 namespace py = pybind11;
 
-<<<<<<< HEAD
-template void regclass_graph_Output<ov::Node>(py::module m, std::string typestring);
-template void regclass_graph_Output<const ov::Node>(py::module m, std::string typestring);
-=======
 void regclass_graph_Output(py::module m) {
     py::class_<ov::Output<ov::Node>, std::shared_ptr<ov::Output<ov::Node>>> output(m, "Output", py::dynamic_attr());
     output.doc() = "openvino.impl.Output wraps ov::Output<Node>";
@@ -83,5 +79,4 @@
     output.def("_from_node", [](const std::shared_ptr<ov::Node>& node) {
         return ov::Output<ov::Node>(node);
     });
-}
->>>>>>> 510e3330
+}