// Copyright (C) 2018-2021 Intel Corporation
// SPDX-License-Identifier: Apache-2.0
//

#include "openvino/op/parameter.hpp"

#include <pybind11/pybind11.h>
#include <pybind11/stl.h>

#include <string>

#include "openvino/core/node.hpp"
#include "openvino/core/partial_shape.hpp"  // ov::PartialShape
#include "pyopenvino/graph/ops/parameter.hpp"

namespace py = pybind11;

void regclass_graph_op_Parameter(py::module m) {
    py::class_<ov::op::v0::Parameter, std::shared_ptr<ov::op::v0::Parameter>, ov::Node> parameter(m, "Parameter");
    parameter.doc() = "openvino.impl.op.Parameter wraps ov::op::v0::Parameter";
    parameter.def("__repr__", [](const ov::Node& self) {
        std::string class_name = py::cast(self).get_type().attr("__name__").cast<std::string>();
        std::string shape = py::cast(self.get_output_partial_shape(0)).attr("__str__")().cast<std::string>();
        std::string type = self.get_element_type().c_type_string();
        return "<" + class_name + ": '" + self.get_friendly_name() + "' (" + shape + ", " + type + ")>";
    });

    parameter.def(py::init<const ov::element::Type&, const ov::Shape&>());
    parameter.def(py::init<const ov::element::Type&, const ov::PartialShape&>());
    //    parameter.def_property_readonly("description", &ov::op::v0::Parameter::description);

    parameter.def(
        "get_partial_shape",
        (const ov::PartialShape& (ov::op::v0::Parameter::*)() const) & ov::op::v0::Parameter::get_partial_shape);
    parameter.def("get_partial_shape",
                  (ov::PartialShape & (ov::op::v0::Parameter::*)()) & ov::op::v0::Parameter::get_partial_shape);
<<<<<<< HEAD
    parameter.def("set_partial_shape", &ov::op::v0::Parameter::set_partial_shape);
    parameter.def("set_layout", &ov::op::v0::Parameter::set_layout);
    parameter.def("get_layout", &ov::op::v0::Parameter::get_layout);
=======
    parameter.def("set_partial_shape", &ov::op::v0::Parameter::set_partial_shape, py::arg("partial_shape"));

    parameter.def("get_element_type", &ov::op::v0::Parameter::get_element_type);

    parameter.def("set_element_type", &ov::op::v0::Parameter::set_element_type, py::arg("element_type"));

    parameter.def("get_layout", &ov::op::v0::Parameter::get_layout);

    parameter.def("set_layout", &ov::op::v0::Parameter::set_layout, py::arg("layout"));

    parameter.def_property("partial_shape",
                           (ov::PartialShape & (ov::op::v0::Parameter::*)()) & ov::op::v0::Parameter::get_partial_shape,
                           &ov::op::v0::Parameter::set_partial_shape);

    parameter.def_property("element_type",
                           &ov::op::v0::Parameter::get_element_type,
                           &ov::op::v0::Parameter::set_element_type);

    parameter.def_property("layout", &ov::op::v0::Parameter::get_layout, &ov::op::v0::Parameter::set_layout);
>>>>>>> 585c6bcb
}<|MERGE_RESOLUTION|>--- conflicted
+++ resolved
@@ -34,11 +34,6 @@
         (const ov::PartialShape& (ov::op::v0::Parameter::*)() const) & ov::op::v0::Parameter::get_partial_shape);
     parameter.def("get_partial_shape",
                   (ov::PartialShape & (ov::op::v0::Parameter::*)()) & ov::op::v0::Parameter::get_partial_shape);
-<<<<<<< HEAD
-    parameter.def("set_partial_shape", &ov::op::v0::Parameter::set_partial_shape);
-    parameter.def("set_layout", &ov::op::v0::Parameter::set_layout);
-    parameter.def("get_layout", &ov::op::v0::Parameter::get_layout);
-=======
     parameter.def("set_partial_shape", &ov::op::v0::Parameter::set_partial_shape, py::arg("partial_shape"));
 
     parameter.def("get_element_type", &ov::op::v0::Parameter::get_element_type);
@@ -58,5 +53,4 @@
                            &ov::op::v0::Parameter::set_element_type);
 
     parameter.def_property("layout", &ov::op::v0::Parameter::get_layout, &ov::op::v0::Parameter::set_layout);
->>>>>>> 585c6bcb
 }