// Copyright (C) 2021 Intel Corporation
// SPDX-License-Identifier: Apache-2.0
//

#include "common.hpp"

#include <unordered_map>

namespace Common {
<<<<<<< HEAD
namespace {
const std::unordered_map<int, std::string> layout_int_to_str_map = {{0, "ANY"},
                                                                    {1, "NCHW"},
                                                                    {2, "NHWC"},
                                                                    {3, "NCDHW"},
                                                                    {4, "NDHWC"},
                                                                    {64, "OIHW"},
                                                                    {95, "SCALAR"},
                                                                    {96, "C"},
                                                                    {128, "CHW"},
                                                                    {192, "HW"},
                                                                    {193, "NC"},
                                                                    {194, "CN"},
                                                                    {200, "BLOCKED"}};

const std::unordered_map<std::string, InferenceEngine::Layout> layout_str_to_enum = {
    {"ANY", InferenceEngine::Layout::ANY},
    {"NHWC", InferenceEngine::Layout::NHWC},
    {"NCHW", InferenceEngine::Layout::NCHW},
    {"NCDHW", InferenceEngine::Layout::NCDHW},
    {"NDHWC", InferenceEngine::Layout::NDHWC},
    {"OIHW", InferenceEngine::Layout::OIHW},
    {"GOIHW", InferenceEngine::Layout::GOIHW},
    {"OIDHW", InferenceEngine::Layout::OIDHW},
    {"GOIDHW", InferenceEngine::Layout::GOIDHW},
    {"SCALAR", InferenceEngine::Layout::SCALAR},
    {"C", InferenceEngine::Layout::C},
    {"CHW", InferenceEngine::Layout::CHW},
    {"HW", InferenceEngine::Layout::HW},
    {"NC", InferenceEngine::Layout::NC},
    {"CN", InferenceEngine::Layout::CN},
    {"BLOCKED", InferenceEngine::Layout::BLOCKED}};
}  // namespace

const std::map<ov::element::Type, py::dtype> ov_type_to_dtype = {
    {ov::element::f16, py::dtype("float16")},
    {ov::element::bf16, py::dtype("float16")},
    {ov::element::f32, py::dtype("float32")},
    {ov::element::f64, py::dtype("float64")},
    {ov::element::i4, py::dtype("int8")},
    {ov::element::i8, py::dtype("int8")},
    {ov::element::i16, py::dtype("int16")},
    {ov::element::i32, py::dtype("int32")},
    {ov::element::i64, py::dtype("int64")},
    {ov::element::u8, py::dtype("uint8")},
    {ov::element::u16, py::dtype("uint16")},
    {ov::element::u32, py::dtype("uint32")},
    {ov::element::u64, py::dtype("uint64")},
    {ov::element::boolean, py::dtype("bool")},
    {ov::element::u1, py::dtype("uint8")},
    {ov::element::u4, py::dtype("uint8")},
};
=======
const std::map<ov::element::Type, py::dtype>& ov_type_to_dtype() {
    static const std::map<ov::element::Type, py::dtype> ov_type_to_dtype_mapping = {
        {ov::element::f16, py::dtype("float16")},
        {ov::element::bf16, py::dtype("float16")},
        {ov::element::f32, py::dtype("float32")},
        {ov::element::f64, py::dtype("float64")},
        {ov::element::i8, py::dtype("int8")},
        {ov::element::i16, py::dtype("int16")},
        {ov::element::i32, py::dtype("int32")},
        {ov::element::i64, py::dtype("int64")},
        {ov::element::u8, py::dtype("uint8")},
        {ov::element::u16, py::dtype("uint16")},
        {ov::element::u32, py::dtype("uint32")},
        {ov::element::u64, py::dtype("uint64")},
        {ov::element::boolean, py::dtype("bool")},
        {ov::element::u1, py::dtype("uint8")},
    };
    return ov_type_to_dtype_mapping;
}
>>>>>>> e8e7cdf3

const std::map<py::str, ov::element::Type>& dtype_to_ov_type() {
    static const std::map<py::str, ov::element::Type> dtype_to_ov_type_mapping = {
        {"float16", ov::element::f16},
        {"float32", ov::element::f32},
        {"float64", ov::element::f64},
        {"int8", ov::element::i8},
        {"int16", ov::element::i16},
        {"int32", ov::element::i32},
        {"int64", ov::element::i64},
        {"uint8", ov::element::u8},
        {"uint16", ov::element::u16},
        {"uint32", ov::element::u32},
        {"uint64", ov::element::u64},
        {"bool", ov::element::boolean},
    };
    return dtype_to_ov_type_mapping;
}

InferenceEngine::Layout get_layout_from_string(const std::string& layout) {
    static const std::unordered_map<std::string, InferenceEngine::Layout> layout_str_to_enum = {
        {"ANY", InferenceEngine::Layout::ANY},
        {"NHWC", InferenceEngine::Layout::NHWC},
        {"NCHW", InferenceEngine::Layout::NCHW},
        {"NCDHW", InferenceEngine::Layout::NCDHW},
        {"NDHWC", InferenceEngine::Layout::NDHWC},
        {"OIHW", InferenceEngine::Layout::OIHW},
        {"GOIHW", InferenceEngine::Layout::GOIHW},
        {"OIDHW", InferenceEngine::Layout::OIDHW},
        {"GOIDHW", InferenceEngine::Layout::GOIDHW},
        {"SCALAR", InferenceEngine::Layout::SCALAR},
        {"C", InferenceEngine::Layout::C},
        {"CHW", InferenceEngine::Layout::CHW},
        {"HW", InferenceEngine::Layout::HW},
        {"NC", InferenceEngine::Layout::NC},
        {"CN", InferenceEngine::Layout::CN},
        {"BLOCKED", InferenceEngine::Layout::BLOCKED}};
    return layout_str_to_enum.at(layout);
}

const std::string& get_layout_from_enum(const InferenceEngine::Layout& layout) {
    static const std::unordered_map<int, std::string> layout_int_to_str_map = {{0, "ANY"},
                                                                               {1, "NCHW"},
                                                                               {2, "NHWC"},
                                                                               {3, "NCDHW"},
                                                                               {4, "NDHWC"},
                                                                               {64, "OIHW"},
                                                                               {95, "SCALAR"},
                                                                               {96, "C"},
                                                                               {128, "CHW"},
                                                                               {192, "HW"},
                                                                               {193, "NC"},
                                                                               {194, "CN"},
                                                                               {200, "BLOCKED"}};
    return layout_int_to_str_map.at(layout);
}

PyObject* parse_parameter(const InferenceEngine::Parameter& param) {
    // Check for std::string
    if (param.is<std::string>()) {
        return PyUnicode_FromString(param.as<std::string>().c_str());
    }
    // Check for int
    else if (param.is<int>()) {
        auto val = param.as<int>();
        return PyLong_FromLong((long)val);
    }
    // Check for unsinged int
    else if (param.is<unsigned int>()) {
        auto val = param.as<unsigned int>();
        return PyLong_FromLong((unsigned long)val);
    }
    // Check for float
    else if (param.is<float>()) {
        auto val = param.as<float>();
        return PyFloat_FromDouble((double)val);
    }
    // Check for bool
    else if (param.is<bool>()) {
        auto val = param.as<bool>();
        return val ? Py_True : Py_False;
    }
    // Check for std::vector<std::string>
    else if (param.is<std::vector<std::string>>()) {
        auto val = param.as<std::vector<std::string>>();
        PyObject* list = PyList_New(0);
        for (const auto& it : val) {
            PyObject* str_val = PyUnicode_FromString(it.c_str());
            PyList_Append(list, str_val);
        }
        return list;
    }
    // Check for std::vector<int>
    else if (param.is<std::vector<int>>()) {
        auto val = param.as<std::vector<int>>();
        PyObject* list = PyList_New(0);
        for (const auto& it : val) {
            PyList_Append(list, PyLong_FromLong(it));
        }
        return list;
    }
    // Check for std::vector<unsigned int>
    else if (param.is<std::vector<unsigned int>>()) {
        auto val = param.as<std::vector<unsigned int>>();
        PyObject* list = PyList_New(0);
        for (const auto& it : val) {
            PyList_Append(list, PyLong_FromLong(it));
        }
        return list;
    }
    // Check for std::vector<float>
    else if (param.is<std::vector<float>>()) {
        auto val = param.as<std::vector<float>>();
        PyObject* list = PyList_New(0);
        for (const auto& it : val) {
            PyList_Append(list, PyFloat_FromDouble((double)it));
        }
        return list;
    }
    // Check for std::tuple<unsigned int, unsigned int>
    else if (param.is<std::tuple<unsigned int, unsigned int>>()) {
        auto val = param.as<std::tuple<unsigned int, unsigned int>>();
        PyObject* tuple = PyTuple_New(2);
        PyTuple_SetItem(tuple, 0, PyLong_FromUnsignedLong((unsigned long)std::get<0>(val)));
        PyTuple_SetItem(tuple, 1, PyLong_FromUnsignedLong((unsigned long)std::get<1>(val)));
        return tuple;
    }
    // Check for std::tuple<unsigned int, unsigned int, unsigned int>
    else if (param.is<std::tuple<unsigned int, unsigned int, unsigned int>>()) {
        auto val = param.as<std::tuple<unsigned int, unsigned int, unsigned int>>();
        PyObject* tuple = PyTuple_New(3);
        PyTuple_SetItem(tuple, 0, PyLong_FromUnsignedLong((unsigned long)std::get<0>(val)));
        PyTuple_SetItem(tuple, 1, PyLong_FromUnsignedLong((unsigned long)std::get<1>(val)));
        PyTuple_SetItem(tuple, 2, PyLong_FromUnsignedLong((unsigned long)std::get<2>(val)));
        return tuple;
    }
    // Check for std::map<std::string, std::string>
    else if (param.is<std::map<std::string, std::string>>()) {
        auto val = param.as<std::map<std::string, std::string>>();
        PyObject* dict = PyDict_New();
        for (const auto& it : val) {
            PyDict_SetItemString(dict, it.first.c_str(), PyUnicode_FromString(it.second.c_str()));
        }
        return dict;
    }
    // Check for std::map<std::string, int>
    else if (param.is<std::map<std::string, int>>()) {
        auto val = param.as<std::map<std::string, int>>();
        PyObject* dict = PyDict_New();
        for (const auto& it : val) {
            PyDict_SetItemString(dict, it.first.c_str(), PyLong_FromLong((long)it.second));
        }
        return dict;
    } else {
        PyErr_SetString(PyExc_TypeError, "Failed to convert parameter to Python representation!");
        return (PyObject*)NULL;
    }
}

bool is_TBlob(const py::handle& blob) {
    if (py::isinstance<InferenceEngine::TBlob<float>>(blob)) {
        return true;
    } else if (py::isinstance<InferenceEngine::TBlob<double>>(blob)) {
        return true;
    } else if (py::isinstance<InferenceEngine::TBlob<int8_t>>(blob)) {
        return true;
    } else if (py::isinstance<InferenceEngine::TBlob<int16_t>>(blob)) {
        return true;
    } else if (py::isinstance<InferenceEngine::TBlob<int32_t>>(blob)) {
        return true;
    } else if (py::isinstance<InferenceEngine::TBlob<int64_t>>(blob)) {
        return true;
    } else if (py::isinstance<InferenceEngine::TBlob<uint8_t>>(blob)) {
        return true;
    } else if (py::isinstance<InferenceEngine::TBlob<uint16_t>>(blob)) {
        return true;
    } else if (py::isinstance<InferenceEngine::TBlob<uint32_t>>(blob)) {
        return true;
    } else if (py::isinstance<InferenceEngine::TBlob<uint64_t>>(blob)) {
        return true;
    } else {
        return false;
    }
}

const std::shared_ptr<InferenceEngine::Blob> cast_to_blob(const py::handle& blob) {
    if (py::isinstance<InferenceEngine::TBlob<float>>(blob)) {
        return blob.cast<const std::shared_ptr<InferenceEngine::TBlob<float>>&>();
    } else if (py::isinstance<InferenceEngine::TBlob<double>>(blob)) {
        return blob.cast<const std::shared_ptr<InferenceEngine::TBlob<double>>&>();
    } else if (py::isinstance<InferenceEngine::TBlob<int8_t>>(blob)) {
        return blob.cast<const std::shared_ptr<InferenceEngine::TBlob<int8_t>>&>();
    } else if (py::isinstance<InferenceEngine::TBlob<int16_t>>(blob)) {
        return blob.cast<const std::shared_ptr<InferenceEngine::TBlob<int16_t>>&>();
    } else if (py::isinstance<InferenceEngine::TBlob<int32_t>>(blob)) {
        return blob.cast<const std::shared_ptr<InferenceEngine::TBlob<int32_t>>&>();
    } else if (py::isinstance<InferenceEngine::TBlob<int64_t>>(blob)) {
        return blob.cast<const std::shared_ptr<InferenceEngine::TBlob<int64_t>>&>();
    } else if (py::isinstance<InferenceEngine::TBlob<uint8_t>>(blob)) {
        return blob.cast<const std::shared_ptr<InferenceEngine::TBlob<uint8_t>>&>();
    } else if (py::isinstance<InferenceEngine::TBlob<uint16_t>>(blob)) {
        return blob.cast<const std::shared_ptr<InferenceEngine::TBlob<uint16_t>>&>();
    } else if (py::isinstance<InferenceEngine::TBlob<uint32_t>>(blob)) {
        return blob.cast<const std::shared_ptr<InferenceEngine::TBlob<uint32_t>>&>();
    } else if (py::isinstance<InferenceEngine::TBlob<uint64_t>>(blob)) {
        return blob.cast<const std::shared_ptr<InferenceEngine::TBlob<uint64_t>>&>();
    } else {
        IE_THROW() << "Unsupported data type for when casting to blob!";
        // return nullptr;
    }
}

void blob_from_numpy(const py::handle& arr, InferenceEngine::Blob::Ptr blob) {
    if (py::isinstance<py::array_t<float>>(arr)) {
        Common::fill_blob<float>(arr, blob);
    } else if (py::isinstance<py::array_t<double>>(arr)) {
        Common::fill_blob<double>(arr, blob);
    } else if (py::isinstance<py::array_t<int8_t>>(arr)) {
        Common::fill_blob<int8_t>(arr, blob);
    } else if (py::isinstance<py::array_t<int16_t>>(arr)) {
        Common::fill_blob<int16_t>(arr, blob);
    } else if (py::isinstance<py::array_t<int32_t>>(arr)) {
        Common::fill_blob<int32_t>(arr, blob);
    } else if (py::isinstance<py::array_t<int64_t>>(arr)) {
        Common::fill_blob<int64_t>(arr, blob);
    } else if (py::isinstance<py::array_t<uint8_t>>(arr)) {
        Common::fill_blob<uint8_t>(arr, blob);
    } else if (py::isinstance<py::array_t<uint16_t>>(arr)) {
        Common::fill_blob<uint16_t>(arr, blob);
    } else if (py::isinstance<py::array_t<uint32_t>>(arr)) {
        Common::fill_blob<uint32_t>(arr, blob);
    } else if (py::isinstance<py::array_t<uint64_t>>(arr)) {
        Common::fill_blob<uint64_t>(arr, blob);
    } else {
        IE_THROW() << "Unsupported data type for when filling blob!";
    }
}

void set_request_blobs(InferenceEngine::InferRequest& request, const py::dict& dictonary) {
    for (auto&& pair : dictonary) {
        const std::string& name = pair.first.cast<std::string>();
        if (py::isinstance<py::array>(pair.second)) {
            Common::blob_from_numpy(pair.second, request.GetBlob(name));
        } else if (is_TBlob(pair.second)) {
            request.SetBlob(name, Common::cast_to_blob(pair.second));
        } else {
            IE_THROW() << "Unable to set blob " << name << "!";
        }
    }
}

uint32_t get_optimal_number_of_requests(const InferenceEngine::ExecutableNetwork& actual) {
    try {
        auto parameter_value = actual.GetMetric(METRIC_KEY(SUPPORTED_METRICS));
        auto supported_metrics = parameter_value.as<std::vector<std::string>>();
        const std::string key = METRIC_KEY(OPTIMAL_NUMBER_OF_INFER_REQUESTS);
        if (std::find(supported_metrics.begin(), supported_metrics.end(), key) != supported_metrics.end()) {
            parameter_value = actual.GetMetric(key);
            if (parameter_value.is<unsigned int>())
                return parameter_value.as<unsigned int>();
            else
                IE_THROW() << "Unsupported format for " << key << "!"
                           << " Please specify number of infer requests directly!";
        } else {
            IE_THROW() << "Can't load network: " << key << " is not supported!"
                       << " Please specify number of infer requests directly!";
        }
    } catch (const std::exception& ex) {
        IE_THROW() << "Can't load network: " << ex.what() << " Please specify number of infer requests directly!";
    }
}

};  // namespace Common<|MERGE_RESOLUTION|>--- conflicted
+++ resolved
@@ -7,66 +7,13 @@
 #include <unordered_map>
 
 namespace Common {
-<<<<<<< HEAD
-namespace {
-const std::unordered_map<int, std::string> layout_int_to_str_map = {{0, "ANY"},
-                                                                    {1, "NCHW"},
-                                                                    {2, "NHWC"},
-                                                                    {3, "NCDHW"},
-                                                                    {4, "NDHWC"},
-                                                                    {64, "OIHW"},
-                                                                    {95, "SCALAR"},
-                                                                    {96, "C"},
-                                                                    {128, "CHW"},
-                                                                    {192, "HW"},
-                                                                    {193, "NC"},
-                                                                    {194, "CN"},
-                                                                    {200, "BLOCKED"}};
-
-const std::unordered_map<std::string, InferenceEngine::Layout> layout_str_to_enum = {
-    {"ANY", InferenceEngine::Layout::ANY},
-    {"NHWC", InferenceEngine::Layout::NHWC},
-    {"NCHW", InferenceEngine::Layout::NCHW},
-    {"NCDHW", InferenceEngine::Layout::NCDHW},
-    {"NDHWC", InferenceEngine::Layout::NDHWC},
-    {"OIHW", InferenceEngine::Layout::OIHW},
-    {"GOIHW", InferenceEngine::Layout::GOIHW},
-    {"OIDHW", InferenceEngine::Layout::OIDHW},
-    {"GOIDHW", InferenceEngine::Layout::GOIDHW},
-    {"SCALAR", InferenceEngine::Layout::SCALAR},
-    {"C", InferenceEngine::Layout::C},
-    {"CHW", InferenceEngine::Layout::CHW},
-    {"HW", InferenceEngine::Layout::HW},
-    {"NC", InferenceEngine::Layout::NC},
-    {"CN", InferenceEngine::Layout::CN},
-    {"BLOCKED", InferenceEngine::Layout::BLOCKED}};
-}  // namespace
-
-const std::map<ov::element::Type, py::dtype> ov_type_to_dtype = {
-    {ov::element::f16, py::dtype("float16")},
-    {ov::element::bf16, py::dtype("float16")},
-    {ov::element::f32, py::dtype("float32")},
-    {ov::element::f64, py::dtype("float64")},
-    {ov::element::i4, py::dtype("int8")},
-    {ov::element::i8, py::dtype("int8")},
-    {ov::element::i16, py::dtype("int16")},
-    {ov::element::i32, py::dtype("int32")},
-    {ov::element::i64, py::dtype("int64")},
-    {ov::element::u8, py::dtype("uint8")},
-    {ov::element::u16, py::dtype("uint16")},
-    {ov::element::u32, py::dtype("uint32")},
-    {ov::element::u64, py::dtype("uint64")},
-    {ov::element::boolean, py::dtype("bool")},
-    {ov::element::u1, py::dtype("uint8")},
-    {ov::element::u4, py::dtype("uint8")},
-};
-=======
 const std::map<ov::element::Type, py::dtype>& ov_type_to_dtype() {
     static const std::map<ov::element::Type, py::dtype> ov_type_to_dtype_mapping = {
         {ov::element::f16, py::dtype("float16")},
         {ov::element::bf16, py::dtype("float16")},
         {ov::element::f32, py::dtype("float32")},
         {ov::element::f64, py::dtype("float64")},
+        {ov::element::i4, py::dtype("int8")},
         {ov::element::i8, py::dtype("int8")},
         {ov::element::i16, py::dtype("int16")},
         {ov::element::i32, py::dtype("int32")},
@@ -77,10 +24,10 @@
         {ov::element::u64, py::dtype("uint64")},
         {ov::element::boolean, py::dtype("bool")},
         {ov::element::u1, py::dtype("uint8")},
+        {ov::element::u4, py::dtype("uint8")},
     };
     return ov_type_to_dtype_mapping;
 }
->>>>>>> e8e7cdf3
 
 const std::map<py::str, ov::element::Type>& dtype_to_ov_type() {
     static const std::map<py::str, ov::element::Type> dtype_to_ov_type_mapping = {
