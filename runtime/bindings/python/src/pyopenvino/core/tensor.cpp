// Copyright (C) 2021 Intel Corporation
// SPDX-License-Identifier: Apache-2.0
//

#include "pyopenvino/core/tensor.hpp"

#include <pybind11/numpy.h>
#include <pybind11/stl.h>

#include "openvino/runtime/tensor.hpp"
#include "pyopenvino/core/common.hpp"

namespace py = pybind11;

void regclass_Tensor(py::module m) {
    py::class_<ov::runtime::Tensor, std::shared_ptr<ov::runtime::Tensor>> cls(m, "Tensor");

    cls.def(py::init([](py::array& array) {
                std::vector<size_t> shape(array.shape(), array.shape() + array.ndim());
                return ov::runtime::Tensor(Common::dtype_to_ov_type().at(py::str(array.dtype())),
                                           shape,
                                           (void*)array.data());
            }),
            py::arg("array"));

    cls.def(py::init([](py::array& array, const ov::element::Type& ov_type, const ov::Shape& shape) {
                return ov::runtime::Tensor(ov_type, shape, (void*)array.data());
            }),
            py::arg("array"),
            py::arg("type"),
            py::arg("shape"));

    cls.def(py::init([](py::array& array, const ov::element::Type& ov_type, const std::vector<size_t>& shape) {
                return ov::runtime::Tensor(ov_type, shape, (void*)array.data());
            }),
            py::arg("array"),
            py::arg("type"),
            py::arg("shape"));

    cls.def(py::init<const ov::element::Type, const ov::Shape>(), py::arg("type"), py::arg("shape"));

    cls.def(py::init<const ov::element::Type, const std::vector<size_t>>(), py::arg("type"), py::arg("shape"));

    cls.def(py::init([](py::dtype& np_dtype, std::vector<size_t>& shape) {
                return ov::runtime::Tensor(Common::dtype_to_ov_type().at(py::str(np_dtype)), shape);
            }),
            py::arg("dtype"),
            py::arg("shape"));

    cls.def(py::init([](py::object& np_literal, std::vector<size_t>& shape) {
                return ov::runtime::Tensor(Common::dtype_to_ov_type().at(py::str(py::dtype::from_args(np_literal))),
                                           shape);
            }),
            py::arg("dtype"),
            py::arg("shape"));

    cls.def(py::init([](py::dtype& np_dtype, const ov::Shape& shape) {
                return ov::runtime::Tensor(Common::dtype_to_ov_type().at(py::str(np_dtype)), shape);
            }),
            py::arg("dtype"),
            py::arg("shape"));

    cls.def(py::init([](py::object& np_literal, const ov::Shape& shape) {
                return ov::runtime::Tensor(Common::dtype_to_ov_type().at(py::str(py::dtype::from_args(np_literal))),
                                           shape);
            }),
            py::arg("dtype"),
            py::arg("shape"));

    cls.def(py::init<ov::runtime::Tensor, ov::Coordinate, ov::Coordinate>(),
            py::arg("other"),
            py::arg("begin"),
            py::arg("end"));

    cls.def(py::init<ov::runtime::Tensor, std::vector<size_t>, std::vector<size_t>>(),
            py::arg("other"),
            py::arg("begin"),
            py::arg("end"));

    cls.def_property_readonly("element_type", &ov::runtime::Tensor::get_element_type);

    cls.def_property_readonly("size", &ov::runtime::Tensor::get_size);

    cls.def_property_readonly("byte_size", &ov::runtime::Tensor::get_byte_size);

    cls.def_property_readonly("data", [](ov::runtime::Tensor& self) {
<<<<<<< HEAD
        if (self.get_element_type().bitwidth() < 8) {
            return py::array(Common::ov_type_to_dtype.at(self.get_element_type()),
                             self.get_byte_size(),
                             self.data(),
                             py::cast(self));
        }
        return py::array(Common::ov_type_to_dtype.at(self.get_element_type()),
=======
        return py::array(Common::ov_type_to_dtype().at(self.get_element_type()),
>>>>>>> e8e7cdf3
                         self.get_shape(),
                         self.get_strides(),
                         self.data(),
                         py::cast(self));
    });

    cls.def_property("shape", &ov::runtime::Tensor::get_shape, &ov::runtime::Tensor::set_shape);

    cls.def_property("shape",
                     &ov::runtime::Tensor::get_shape,
                     [](ov::runtime::Tensor& self, std::vector<size_t>& shape) {
                         self.set_shape(shape);
                     });
}<|MERGE_RESOLUTION|>--- conflicted
+++ resolved
@@ -84,17 +84,13 @@
     cls.def_property_readonly("byte_size", &ov::runtime::Tensor::get_byte_size);
 
     cls.def_property_readonly("data", [](ov::runtime::Tensor& self) {
-<<<<<<< HEAD
         if (self.get_element_type().bitwidth() < 8) {
-            return py::array(Common::ov_type_to_dtype.at(self.get_element_type()),
+            return py::array(Common::ov_type_to_dtype().at(self.get_element_type()),
                              self.get_byte_size(),
                              self.data(),
                              py::cast(self));
         }
-        return py::array(Common::ov_type_to_dtype.at(self.get_element_type()),
-=======
         return py::array(Common::ov_type_to_dtype().at(self.get_element_type()),
->>>>>>> e8e7cdf3
                          self.get_shape(),
                          self.get_strides(),
                          self.data(),
