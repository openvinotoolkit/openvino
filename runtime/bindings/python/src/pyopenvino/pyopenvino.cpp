// Copyright (C) 2021 Intel Corporation
// SPDX-License-Identifier: Apache-2.0

#include <ie_common.h>
#include <pybind11/pybind11.h>

#include <ie_iinfer_request.hpp>
#include <ie_version.hpp>
#include <string>

#include "pyopenvino/graph/axis_set.hpp"
#include "pyopenvino/graph/axis_vector.hpp"
#include "pyopenvino/graph/coordinate.hpp"
#include "pyopenvino/graph/coordinate_diff.hpp"
#include "pyopenvino/graph/function.hpp"
#include "pyopenvino/graph/node.hpp"
#include "pyopenvino/graph/node_factory.hpp"
#include "pyopenvino/graph/node_input.hpp"
#include "pyopenvino/graph/node_output.hpp"
#if defined(NGRAPH_ONNX_FRONTEND_ENABLE)
#    include "pyopenvino/graph/onnx_import/onnx_import.hpp"
#endif
#include "pyopenvino/core/containers.hpp"
#include "pyopenvino/core/ie_blob.hpp"
#include "pyopenvino/core/ie_core.hpp"
#include "pyopenvino/core/ie_data.hpp"
#include "pyopenvino/core/ie_executable_network.hpp"
#include "pyopenvino/core/ie_infer_queue.hpp"
#include "pyopenvino/core/ie_infer_request.hpp"
#include "pyopenvino/core/ie_input_info.hpp"
#include "pyopenvino/core/ie_network.hpp"
#include "pyopenvino/core/ie_parameter.hpp"
#include "pyopenvino/core/ie_preprocess_info.hpp"
#include "pyopenvino/core/ie_version.hpp"
#include "pyopenvino/core/offline_transformations.hpp"
#include "pyopenvino/core/tensor.hpp"
#include "pyopenvino/core/tensor_description.hpp"
#include "pyopenvino/frontend/frontend.hpp"
#include "pyopenvino/frontend/frontend_manager.hpp"
#include "pyopenvino/frontend/inputmodel.hpp"
#include "pyopenvino/frontend/place.hpp"
#include "pyopenvino/graph/dimension.hpp"
#include "pyopenvino/graph/layout.hpp"
#include "pyopenvino/graph/ops/constant.hpp"
#include "pyopenvino/graph/ops/parameter.hpp"
#include "pyopenvino/graph/ops/result.hpp"
#include "pyopenvino/graph/ops/util/regmodule_graph_op_util.hpp"
#include "pyopenvino/graph/partial_shape.hpp"
#include "pyopenvino/graph/passes/regmodule_graph_passes.hpp"
#include "pyopenvino/graph/rt_map.hpp"
#include "pyopenvino/graph/shape.hpp"
#include "pyopenvino/graph/strides.hpp"
#include "pyopenvino/graph/types/regmodule_graph_types.hpp"
#include "pyopenvino/graph/util.hpp"
#include "pyopenvino/graph/variant.hpp"

namespace py = pybind11;

std::string get_version() {
    auto version = InferenceEngine::GetInferenceEngineVersion();
    std::string version_str = std::to_string(version->apiVersion.major) + ".";
    version_str += std::to_string(version->apiVersion.minor) + ".";
    version_str += version->buildNumber;
    return version_str;
}

PYBIND11_MODULE(pyopenvino, m) {
    m.doc() = "Package openvino.pyopenvino which wraps openvino C++ APIs";
    m.def("get_version", &get_version);
    py::enum_<InferenceEngine::StatusCode>(m, "StatusCode")
        .value("OK", InferenceEngine::StatusCode::OK)
        .value("GENERAL_ERROR", InferenceEngine::StatusCode::GENERAL_ERROR)
        .value("NOT_IMPLEMENTED", InferenceEngine::StatusCode::NOT_IMPLEMENTED)
        .value("NETWORK_NOT_LOADED", InferenceEngine::StatusCode::NETWORK_NOT_LOADED)
        .value("PARAMETER_MISMATCH", InferenceEngine::StatusCode::PARAMETER_MISMATCH)
        .value("NOT_FOUND", InferenceEngine::StatusCode::NOT_FOUND)
        .value("OUT_OF_BOUNDS", InferenceEngine::StatusCode::OUT_OF_BOUNDS)
        .value("UNEXPECTED", InferenceEngine::StatusCode::UNEXPECTED)
        .value("REQUEST_BUSY", InferenceEngine::StatusCode::REQUEST_BUSY)
        .value("RESULT_NOT_READY", InferenceEngine::StatusCode::RESULT_NOT_READY)
        .value("NOT_ALLOCATED", InferenceEngine::StatusCode::NOT_ALLOCATED)
        .value("INFER_NOT_STARTED", InferenceEngine::StatusCode::INFER_NOT_STARTED)
        .value("NETWORK_NOT_READ", InferenceEngine::StatusCode::NETWORK_NOT_READ)
        .export_values();

    py::enum_<InferenceEngine::IInferRequest::WaitMode>(m, "WaitMode")
        .value("RESULT_READY", InferenceEngine::IInferRequest::WaitMode::RESULT_READY)
        .value("STATUS_ONLY", InferenceEngine::IInferRequest::WaitMode::STATUS_ONLY)
        .export_values();

    regclass_graph_PyRTMap(m);
    regmodule_graph_types(m);
    regclass_graph_Dimension(m);  // Dimension must be registered before PartialShape
    regclass_graph_Layout(m);
    regclass_graph_Shape(m);
    regclass_graph_PartialShape(m);
    regclass_graph_Node(m);
    regclass_graph_Input(m);
    regclass_graph_Output(m);
    regclass_graph_NodeFactory(m);
    regclass_graph_Strides(m);
    regclass_graph_CoordinateDiff(m);
    regclass_graph_AxisSet(m);
    regclass_graph_AxisVector(m);
    regclass_graph_Coordinate(m);
    py::module m_op = m.def_submodule("op", "Package ngraph.impl.op that wraps ov::op");  // TODO(!)
    regclass_graph_op_Constant(m_op);
    regclass_graph_op_Parameter(m_op);
    regclass_graph_op_Result(m_op);
#if defined(NGRAPH_ONNX_FRONTEND_ENABLE)
    regmodule_graph_onnx_import(m);
#endif
    regmodule_graph_op_util(m_op);
    regclass_graph_Function(m);
    regmodule_graph_passes(m);
    regmodule_graph_util(m);
    regclass_graph_Variant(m);
    regclass_graph_VariantWrapper<std::string>(m, std::string("String"));
    regclass_graph_VariantWrapper<int64_t>(m, std::string("Int"));

    regclass_Core(m);
    regclass_IENetwork(m);

    regclass_Data(m);
    regclass_TensorDecription(m);

    // Blob will be removed
    // Registering template of Blob
    regclass_Blob(m);
    // Registering specific types of Blobs
    regclass_TBlob<float>(m, "Float32");
    regclass_TBlob<double>(m, "Float64");
    regclass_TBlob<int64_t>(m, "Int64");
    regclass_TBlob<uint64_t>(m, "Uint64");
    regclass_TBlob<int32_t>(m, "Int32");
    regclass_TBlob<uint32_t>(m, "Uint32");
    regclass_TBlob<int16_t>(m, "Int16");
    regclass_TBlob<uint16_t>(m, "Uint16");
    regclass_TBlob<int8_t>(m, "Int8");
    regclass_TBlob<uint8_t>(m, "Uint8");

    regclass_Tensor(m);

    // Registering specific types of containers
    Containers::regclass_PyInputsDataMap(m);
    Containers::regclass_PyConstInputsDataMap(m);
    Containers::regclass_PyOutputsDataMap(m);
    Containers::regclass_PyResults(m);

    regclass_ExecutableNetwork(m);
    regclass_InferRequest(m);
    regclass_Version(m);
    regclass_Parameter(m);
    regclass_InputInfo(m);
    regclass_InferQueue(m);
    regclass_PreProcessInfo(m);

<<<<<<< HEAD
    regclass_frontend_Place(m);
    regclass_frontend_InitializationFailureFrontEnd(m);
    regclass_frontend_GeneralFailureFrontEnd(m);
    regclass_frontend_OpConversionFailureFrontEnd(m);
    regclass_frontend_OpValidationFailureFrontEnd(m);
    regclass_frontend_NotImplementedFailureFrontEnd(m);
    regclass_frontend_FrontEndManager(m);
    regclass_frontend_FrontEnd(m);
    regclass_frontend_InputModel(m);
=======
    regmodule_offline_transformations(m);
>>>>>>> b5f0ca5d
}<|MERGE_RESOLUTION|>--- conflicted
+++ resolved
@@ -155,7 +155,6 @@
     regclass_InferQueue(m);
     regclass_PreProcessInfo(m);
 
-<<<<<<< HEAD
     regclass_frontend_Place(m);
     regclass_frontend_InitializationFailureFrontEnd(m);
     regclass_frontend_GeneralFailureFrontEnd(m);
@@ -165,7 +164,5 @@
     regclass_frontend_FrontEndManager(m);
     regclass_frontend_FrontEnd(m);
     regclass_frontend_InputModel(m);
-=======
     regmodule_offline_transformations(m);
->>>>>>> b5f0ca5d
 }