--- conflicted
+++ resolved
@@ -41,13 +41,10 @@
 from openvino import opset7
 from openvino import opset8
 
-<<<<<<< HEAD
 from openvino.helpers import function_to_cnn
-=======
 # Helper functions for openvino module
 from openvino.ie_api import tensor_from_file
 from openvino.ie_api import compile_model
->>>>>>> 5a48ca5f
 
 # Extend Node class to support binary operators
 Node.__add__ = opset8.add
