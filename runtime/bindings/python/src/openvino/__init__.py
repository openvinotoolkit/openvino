--- conflicted
+++ resolved
@@ -26,19 +26,8 @@
 from openvino.pyopenvino import Version
 from openvino.pyopenvino import Parameter
 from openvino.pyopenvino import get_version
-<<<<<<< HEAD
-# from openvino.pyopenvino import InferQueue
+from openvino.pyopenvino import AsyncInferQueue
 from openvino.ie_api import InferRequest
-=======
-from openvino.pyopenvino import AsyncInferQueue
-from openvino.pyopenvino import InferRequest  # TODO: move to ie_api?
-from openvino.pyopenvino import Blob
-from openvino.pyopenvino import PreProcessInfo
-from openvino.pyopenvino import MeanVariant
-from openvino.pyopenvino import ResizeAlgorithm
-from openvino.pyopenvino import ColorFormat
-from openvino.pyopenvino import PreProcessChannel
->>>>>>> 2e9f83d7
 from openvino.pyopenvino import Tensor
 from openvino.pyopenvino import ProfilingInfo
 
@@ -72,20 +61,4 @@
 Node.__lt__ = opset8.less
 Node.__le__ = opset8.less_equal
 Node.__gt__ = opset8.greater
-<<<<<<< HEAD
-Node.__ge__ = opset8.greater_equal
-=======
-Node.__ge__ = opset8.greater_equal
-
-# Patching for Blob class
-# flake8: noqa: F811
-# this class will be removed
-Blob = BlobWrapper
-# Patching ExecutableNetwork
-ExecutableNetwork.infer_new_request = infer_new_request
-# Patching InferRequest
-InferRequest.infer = infer
-InferRequest.start_async = start_async
-# Patching AsyncInferQueue
-AsyncInferQueue.start_async = start_async
->>>>>>> 2e9f83d7
+Node.__ge__ = opset8.greater_equal