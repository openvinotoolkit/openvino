--- conflicted
+++ resolved
@@ -41,13 +41,10 @@
 from openvino import opset7
 from openvino import opset8
 
-<<<<<<< HEAD
+# Helper functions for openvino module
 from openvino.helpers import function_to_cnn
-=======
-# Helper functions for openvino module
 from openvino.ie_api import tensor_from_file
 from openvino.ie_api import compile_model
->>>>>>> aaac5de2
 
 # Extend Node class to support binary operators
 Node.__add__ = opset8.add
