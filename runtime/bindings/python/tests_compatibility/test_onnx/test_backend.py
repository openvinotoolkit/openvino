--- conflicted
+++ resolved
@@ -129,17 +129,6 @@
         "OnnxBackendNodeModelTest.test_scatter_elements_with_negative_indices_cpu",
         "OnnxBackendNodeModelTest.test_gather_negative_indices_cpu",
     ),
-<<<<<<< HEAD
-    (xfail_issue_49753, "OnnxBackendNodeModelTest.test_slice_default_axes_cpu"),
-    (
-        xfail_issue_49754,
-        "OnnxBackendNodeModelTest.test_top_k_cpu",
-        "OnnxBackendNodeModelTest.test_top_k_negative_axis_cpu",
-        "OnnxBackendNodeModelTest.test_top_k_smallest_cpu",
-    ),
-=======
-    (xfail_issue_33633, "OnnxBackendNodeModelTest.test_maxpool_2d_dilations_cpu"),
->>>>>>> cfdc4c1f
     (
         xfail_issue_55760,
         "OnnxBackendNodeModelTest.test_argmax_negative_axis_keepdims_example_select_last_index_cpu",
