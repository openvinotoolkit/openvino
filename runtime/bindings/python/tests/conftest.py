# Copyright (C) 2018-2021 Intel Corporation
# SPDX-License-Identifier: Apache-2.0

import os
import pytest

import tests

from pathlib import Path


def image_path():
    path_to_repo = os.environ["DATA_PATH"]
    path_to_img = os.path.join(path_to_repo, "validation_set", "224x224", "dog.bmp")
    return path_to_img


def model_path(is_myriad=False):
    path_to_repo = os.environ["MODELS_PATH"]
    if not is_myriad:
        test_xml = os.path.join(path_to_repo, "models", "test_model", "test_model_fp32.xml")
        test_bin = os.path.join(path_to_repo, "models", "test_model", "test_model_fp32.bin")
    else:
        test_xml = os.path.join(path_to_repo, "models", "test_model", "test_model_fp16.xml")
        test_bin = os.path.join(path_to_repo, "models", "test_model", "test_model_fp16.bin")
    return (test_xml, test_bin)


def model_onnx_path():
    path_to_repo = os.environ["MODELS_PATH"]
    test_onnx = os.path.join(path_to_repo, "models", "test_model", "test_model.onnx")
    return test_onnx


def plugins_path():
    path_to_repo = os.environ["DATA_PATH"]
    plugins_xml = os.path.join(path_to_repo, "ie_class", "plugins.xml")
    plugins_win_xml = os.path.join(path_to_repo, "ie_class", "plugins_win.xml")
    plugins_osx_xml = os.path.join(path_to_repo, "ie_class", "plugins_apple.xml")
    return (plugins_xml, plugins_win_xml, plugins_osx_xml)


def _get_default_model_zoo_dir():
    return Path(os.getenv("ONNX_HOME", Path.home() / ".onnx/model_zoo"))


def pytest_addoption(parser):
    parser.addoption(
        "--backend",
        default="CPU",
        choices=["CPU", "GPU", "HDDL", "MYRIAD", "HETERO", "TEMPLATE"],
        help="Select target device",
    )
    parser.addoption(
        "--model_zoo_dir",
        default=_get_default_model_zoo_dir(),
        type=str,
        help="location of the model zoo",
    )
    parser.addoption(
        "--model_zoo_xfail",
        action="store_true",
        help="treat model zoo known issues as xfails instead of failures",
    )


def pytest_configure(config):
    backend_name = config.getvalue("backend")
    tests.BACKEND_NAME = backend_name
    tests.MODEL_ZOO_DIR = Path(config.getvalue("model_zoo_dir"))
    tests.MODEL_ZOO_XFAIL = config.getvalue("model_zoo_xfail")

    # register additional markers
    config.addinivalue_line("markers", "skip_on_cpu: Skip test on CPU")
    config.addinivalue_line("markers", "skip_on_gpu: Skip test on GPU")
    config.addinivalue_line("markers", "skip_on_hddl: Skip test on HDDL")
    config.addinivalue_line("markers", "skip_on_myriad: Skip test on MYRIAD")
    config.addinivalue_line("markers", "skip_on_hetero: Skip test on HETERO")
    config.addinivalue_line("markers", "skip_on_template: Skip test on TEMPLATE")
    config.addinivalue_line("markers", "onnx_coverage: Collect ONNX operator coverage")
    config.addinivalue_line("markers", "template_extension")
<<<<<<< HEAD
=======
    config.addinivalue_line("markers", "dynamic_library: Runs tests only in dynamic libraries case")
>>>>>>> 8abf1eca


def pytest_collection_modifyitems(config, items):
    backend_name = config.getvalue("backend")
    tests.MODEL_ZOO_DIR = Path(config.getvalue("model_zoo_dir"))
    tests.MODEL_ZOO_XFAIL = config.getvalue("model_zoo_xfail")

    keywords = {
        "CPU": "skip_on_cpu",
        "GPU": "skip_on_gpu",
        "HDDL": "skip_on_hddl",
        "MYRIAD": "skip_on_myriad",
        "HETERO": "skip_on_hetero",
        "TEMPLATE": "skip_on_template",
    }

    skip_markers = {
        "CPU": pytest.mark.skip(reason="Skipping test on the CPU backend."),
        "GPU": pytest.mark.skip(reason="Skipping test on the GPU backend."),
        "HDDL": pytest.mark.skip(reason="Skipping test on the HDDL backend."),
        "MYRIAD": pytest.mark.skip(reason="Skipping test on the MYRIAD backend."),
        "HETERO": pytest.mark.skip(reason="Skipping test on the HETERO backend."),
        "TEMPLATE": pytest.mark.skip(reason="Skipping test on the TEMPLATE backend."),
    }

    for item in items:
        skip_this_backend = keywords[backend_name]
        if skip_this_backend in item.keywords:
            item.add_marker(skip_markers[backend_name])


@pytest.fixture(scope="session")
def device():
    return os.environ.get("TEST_DEVICE") if os.environ.get("TEST_DEVICE") else "CPU"<|MERGE_RESOLUTION|>--- conflicted
+++ resolved
@@ -79,10 +79,7 @@
     config.addinivalue_line("markers", "skip_on_template: Skip test on TEMPLATE")
     config.addinivalue_line("markers", "onnx_coverage: Collect ONNX operator coverage")
     config.addinivalue_line("markers", "template_extension")
-<<<<<<< HEAD
-=======
     config.addinivalue_line("markers", "dynamic_library: Runs tests only in dynamic libraries case")
->>>>>>> 8abf1eca
 
 
 def pytest_collection_modifyitems(config, items):
