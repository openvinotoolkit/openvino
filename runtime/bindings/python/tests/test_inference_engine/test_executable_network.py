# Copyright (C) 2021 Intel Corporation
# SPDX-License-Identifier: Apache-2.0

import os
import pytest
import numpy as np

from ..conftest import model_path, read_image
from openvino.impl import Function, ConstOutput, Shape

from openvino import Core, Tensor

is_myriad = os.environ.get("TEST_DEVICE") == "MYRIAD"
test_net_xml, test_net_bin = model_path(is_myriad)


def test_get_metric(device):
    core = Core()
    func = core.read_model(model=test_net_xml, weights=test_net_bin)
    exec_net = core.compile_model(func, device)
    network_name = exec_net.get_metric("NETWORK_NAME")
    assert network_name == "test_model"


@pytest.mark.skipif(os.environ.get("TEST_DEVICE", "CPU") != "CPU", reason="Device dependent test")
def test_get_config(device):
    core = Core()
    if core.get_metric(device, "FULL_DEVICE_NAME") == "arm_compute::NEON":
        pytest.skip("Can't run on ARM plugin due-to CPU dependent test")
    func = core.read_model(model=test_net_xml, weights=test_net_bin)
    exec_net = core.compile_model(func, device)
    config = exec_net.get_config("PERF_COUNT")
    assert config == "NO"


def test_get_runtime_function(device):
    core = Core()
    func = core.read_model(model=test_net_xml, weights=test_net_bin)
    exec_net = core.compile_model(func, device)
    runtime_func = exec_net.get_runtime_function()
    assert isinstance(runtime_func, Function)


@pytest.mark.skip(reason="After infer will be implemented")
def test_export_import():
    core = Core()
    func = core.read_model(model=test_net_xml, weights=test_net_bin)
    exec_net = core.compile_model(func, "CPU")
    exported_net_file = "exported_model.bin"
    exec_net.export_model(network_model=exported_net_file)
    assert os.path.exists(exported_net_file)
    exec_net = core.import_network(exported_net_file, "CPU")
    os.remove(exported_net_file)
    img = read_image()
    res = exec_net.infer({"data": img})
    assert np.argmax(res["fc_out"][0]) == 3
    del exec_net
    del core


def test_get_input_i(device):
    core = Core()
    func = core.read_model(model=test_net_xml, weights=test_net_bin)
    exec_net = core.compile_model(func, device)
    input = exec_net.input(0)
    input_node = input.get_node()
    name = input_node.friendly_name
    assert isinstance(input, ConstOutput)
    assert name == "data"


def test_get_input_tensor_name(device):
    core = Core()
    func = core.read_model(model=test_net_xml, weights=test_net_bin)
    exec_net = core.compile_model(func, device)
    input = exec_net.input("data")
    input_node = input.get_node()
    name = input_node.friendly_name
    assert isinstance(input, ConstOutput)
    assert name == "data"


def test_get_input(device):
    core = Core()
    func = core.read_model(model=test_net_xml, weights=test_net_bin)
    exec_net = core.compile_model(func, device)
    input = exec_net.input()
    input_node = input.get_node()
    name = input_node.friendly_name
    assert isinstance(input, ConstOutput)
    assert name == "data"


def test_get_output_i(device):
    core = Core()
    func = core.read_model(model=test_net_xml, weights=test_net_bin)
    exec_net = core.compile_model(func, device)
    output = exec_net.output(0)
    assert isinstance(output, ConstOutput)


def test_get_output(device):
    core = Core()
    func = core.read_model(model=test_net_xml, weights=test_net_bin)
    exec_net = core.compile_model(func, device)
    output = exec_net.output()
    assert isinstance(output, ConstOutput)


def test_input_set_friendly_name(device):
    core = Core()
    func = core.read_model(model=test_net_xml, weights=test_net_bin)
    exec_net = core.compile_model(func, device)
    input = exec_net.input("data")
    input_node = input.get_node()
    input_node.set_friendly_name("input_1")
    name = input_node.friendly_name
    assert isinstance(input, ConstOutput)
    assert name == "input_1"


def test_output_set_friendly_name(device):
    core = Core()
    func = core.read_model(model=test_net_xml, weights=test_net_bin)
    exec_net = core.compile_model(func, device)
    output = exec_net.output(0)
    output_node = output.get_node()
    output_node.set_friendly_name("output_1")
    name = output_node.friendly_name
    assert isinstance(output, ConstOutput)
    assert name == "output_1"


def test_outputs(device):
    core = Core()
    func = core.read_model(model=test_net_xml, weights=test_net_bin)
    exec_net = core.compile_model(func, device)
    outputs = exec_net.outputs
    assert isinstance(outputs, list)
    assert len(outputs) == 1


def test_outputs_items(device):
    core = Core()
    func = core.read_model(model=test_net_xml, weights=test_net_bin)
    exec_net = core.compile_model(func, device)
    outputs = exec_net.outputs
    assert isinstance(outputs[0], ConstOutput)


def test_output_type(device):
    core = Core()
    func = core.read_model(model=test_net_xml, weights=test_net_bin)
    exec_net = core.compile_model(func, device)
    output = exec_net.output(0)
    output_type = output.get_element_type().get_type_name()
    assert output_type == "f32"


def test_output_shape(device):
    core = Core()
    func = core.read_model(model=test_net_xml, weights=test_net_bin)
    exec_net = core.compile_model(func, device)
    output = exec_net.output(0)
    expected_shape = Shape([1, 10])
    assert str(output.get_shape()) == str(expected_shape)


def test_input_get_index(device):
    core = Core()
    func = core.read_model(model=test_net_xml, weights=test_net_bin)
    exec_net = core.compile_model(func, device)
    input = exec_net.input(0)
    expected_idx = 0
    assert input.get_index() == expected_idx


def test_inputs(device):
    core = Core()
    func = core.read_model(model=test_net_xml, weights=test_net_bin)
    exec_net = core.compile_model(func, device)
    inputs = exec_net.inputs
    assert isinstance(inputs, list)
    assert len(inputs) == 1


def test_inputs_items(device):
    core = Core()
    func = core.read_model(model=test_net_xml, weights=test_net_bin)
    exec_net = core.compile_model(func, device)
    inputs = exec_net.inputs
    assert isinstance(inputs[0], ConstOutput)


def test_inputs_get_friendly_name(device):
    core = Core()
    func = core.read_model(model=test_net_xml, weights=test_net_bin)
    exec_net = core.compile_model(func, device)
    inputs = exec_net.inputs
    input_0 = inputs[0]
    node = input_0.get_node()
    name = node.friendly_name
    assert name == "data"


def test_inputs_set_friendly_name(device):
    core = Core()
    func = core.read_model(model=test_net_xml, weights=test_net_bin)
    exec_net = core.compile_model(func, device)
    inputs = exec_net.inputs
    input_0 = inputs[0]
    node = input_0.get_node()
    node.set_friendly_name("input_0")
    name = node.friendly_name
    assert name == "input_0"


def test_inputs_docs(device):
    core = Core()
    func = core.read_model(model=test_net_xml, weights=test_net_bin)
    exec_net = core.compile_model(func, device)
    inputs = exec_net.inputs
    input_0 = inputs[0]
    expected_string = "openvino.impl.ConstOutput wraps ov::Output<Const ov::Node >"
    assert input_0.__doc__ == expected_string


def test_infer_new_request_numpy(device):
    ie = Core()
    func = ie.read_model(model=test_net_xml, weights=test_net_bin)
    img = read_image()
    exec_net = ie.compile_model(func, device)
    res = exec_net.infer_new_request({"data": img})
    assert np.argmax(res) == 2


def test_infer_new_request_tensor_numpy_copy(device):
    ie = Core()
    func = ie.read_model(model=test_net_xml, weights=test_net_bin)
    img = read_image()
    tensor = Tensor(img)
    exec_net = ie.compile_model(func, device)
    res_tensor = exec_net.infer_new_request({"data": tensor})
    res_img = exec_net.infer_new_request({"data": tensor})
    assert np.argmax(res_tensor) == 2
    assert np.argmax(res_tensor) == np.argmax(res_img)


def test_infer_tensor_numpy_shared_memory(device):
    ie = Core()
    func = ie.read_model(model=test_net_xml, weights=test_net_bin)
    img = read_image()
    img = np.ascontiguousarray(img)
    tensor = Tensor(img, shared_memory=True)
    exec_net = ie.compile_model(func, device)
    res_tensor = exec_net.infer_new_request({"data": tensor})
    res_img = exec_net.infer_new_request({"data": tensor})
    assert np.argmax(res_tensor) == 2
    assert np.argmax(res_tensor) == np.argmax(res_img)


def test_infer_new_request_wrong_port_name(device):
    ie = Core()
    func = ie.read_model(model=test_net_xml, weights=test_net_bin)
    img = read_image()
    tensor = Tensor(img)
    exec_net = ie.compile_model(func, device)
    with pytest.raises(KeyError) as e:
        exec_net.infer_new_request({"_data_": tensor})
    assert "Port for tensor named _data_ was not found!" in str(e.value)


def test_infer_tensor_wrong_input_data(device):
    ie = Core()
    func = ie.read_model(model=test_net_xml, weights=test_net_bin)
    img = read_image()
    img = np.ascontiguousarray(img)
    tensor = Tensor(img, shared_memory=True)
    exec_net = ie.compile_model(func, device)
    with pytest.raises(TypeError) as e:
<<<<<<< HEAD
        exec_net.infer_new_request({4.5: tensor})
    assert "Incompatible key type!" in str(e.value)


def test_infer_numpy_model_from_buffer(device):
    core = Core()
    with open(test_net_bin, "rb") as f:
        bin = f.read()
    with open(test_net_xml, "rb") as f:
        xml = f.read()
    func = core.read_model(model=xml, weights=bin)
    img = read_image()
    exec_net = core.compile_model(func, device)
    res = exec_net.infer_new_request({"data": img})
    assert np.argmax(res) == 2


def test_infer_tensor_model_from_buffer(device):
    core = Core()
    with open(test_net_bin, "rb") as f:
        bin = f.read()
    with open(test_net_xml, "rb") as f:
        xml = f.read()
    func = core.read_model(model=xml, weights=bin)
    img = read_image()
    tensor = Tensor(img)
    exec_net = core.compile_model(func, device)
    res = exec_net.infer_new_request({"data": tensor})
    assert np.argmax(res) == 2
=======
        exec_net.infer_new_request({0.: tensor})
    assert "Incompatible key type for tensor named: 0." in str(e.value)
>>>>>>> 6855efd3
<|MERGE_RESOLUTION|>--- conflicted
+++ resolved
@@ -278,37 +278,5 @@
     tensor = Tensor(img, shared_memory=True)
     exec_net = ie.compile_model(func, device)
     with pytest.raises(TypeError) as e:
-<<<<<<< HEAD
-        exec_net.infer_new_request({4.5: tensor})
-    assert "Incompatible key type!" in str(e.value)
-
-
-def test_infer_numpy_model_from_buffer(device):
-    core = Core()
-    with open(test_net_bin, "rb") as f:
-        bin = f.read()
-    with open(test_net_xml, "rb") as f:
-        xml = f.read()
-    func = core.read_model(model=xml, weights=bin)
-    img = read_image()
-    exec_net = core.compile_model(func, device)
-    res = exec_net.infer_new_request({"data": img})
-    assert np.argmax(res) == 2
-
-
-def test_infer_tensor_model_from_buffer(device):
-    core = Core()
-    with open(test_net_bin, "rb") as f:
-        bin = f.read()
-    with open(test_net_xml, "rb") as f:
-        xml = f.read()
-    func = core.read_model(model=xml, weights=bin)
-    img = read_image()
-    tensor = Tensor(img)
-    exec_net = core.compile_model(func, device)
-    res = exec_net.infer_new_request({"data": tensor})
-    assert np.argmax(res) == 2
-=======
         exec_net.infer_new_request({0.: tensor})
-    assert "Incompatible key type for tensor named: 0." in str(e.value)
->>>>>>> 6855efd3
+    assert "Incompatible key type for tensor named: 0." in str(e.value)