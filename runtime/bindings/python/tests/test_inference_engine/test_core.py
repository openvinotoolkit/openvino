# Copyright (C) 2021 Intel Corporation
# SPDX-License-Identifier: Apache-2.0

import pytest
import numpy as np
import os
from sys import platform
from pathlib import Path

import openvino.opset8 as ov
from openvino import Core, IENetwork, ExecutableNetwork, blob_from_file
from openvino.impl import Function, Shape, Type
from openvino.impl.op import Parameter
from openvino import TensorDesc, Blob

from ..conftest import model_path, model_onnx_path, plugins_path

test_net_xml, test_net_bin = model_path()
test_net_onnx = model_onnx_path()
plugins_xml, plugins_win_xml, plugins_osx_xml = plugins_path()


def test_blobs():
    input_shape = [1, 3, 4, 4]
    input_data_float32 = (np.random.rand(*input_shape) - 0.5).astype(np.float32)

    td = TensorDesc("FP32", input_shape, "NCHW")

    input_blob_float32 = Blob(td, input_data_float32)

    assert np.all(np.equal(input_blob_float32.buffer, input_data_float32))

    input_data_int16 = (np.random.rand(*input_shape) + 0.5).astype(np.int16)

    td = TensorDesc("I16", input_shape, "NCHW")

    input_blob_i16 = Blob(td, input_data_int16)

    assert np.all(np.equal(input_blob_i16.buffer, input_data_int16))


@pytest.mark.skip(reason="Fix")
def test_ie_core_class():
    input_shape = [1, 3, 4, 4]
    param = ov.parameter(input_shape, np.float32, name="parameter")
    relu = ov.relu(param, name="relu")
    func = Function([relu], [param], "test")
    func.get_ordered_ops()[2].friendly_name = "friendly"

    cnn_network = IENetwork(func)

    ie_core = Core()
    ie_core.set_config({}, device_name="CPU")
    executable_network = ie_core.compile_model(cnn_network, "CPU", {})

    td = TensorDesc("FP32", input_shape, "NCHW")

    # from IPython import embed; embed()

    request = executable_network.create_infer_request()
    input_data = np.random.rand(*input_shape) - 0.5

    expected_output = np.maximum(0.0, input_data)

    input_blob = Blob(td, input_data)

    request.set_input({"parameter": input_blob})
    request.infer()

    result = request.get_blob("relu").buffer

    assert np.allclose(result, expected_output)


<<<<<<< HEAD
def test_compile_model(device):
    ie = ov.Core()
    func = ie.read_model(model=test_net_xml, weights=test_net_bin)
    exec_net = ie.compile_model(func, device)
    assert isinstance(exec_net, ov.ExecutableNetwork)


def test_read_model():
    ie_core = ov.Core()
    func = ie_core.read_model(model=test_net_xml, weights=test_net_bin)
    assert isinstance(func, ov.IENetwork)

    func = ie_core.read_model(model=test_net_xml)
    assert isinstance(func, ov.IENetwork)


def test_read_model_from_blob():
    ie_core = ov.Core()
    model = open(test_net_xml).read()
    blob = ov.blob_from_file(test_net_bin)
    func = ie_core.read_model(model=model, blob=blob)
    assert isinstance(func, ov.IENetwork)


def test_read_model_from_blob_valid():
    ie_core = ov.Core()
    model = open(test_net_xml).read()
    blob = ov.blob_from_file(test_net_bin)
    func = ie_core.read_model(model=model, blob=blob)
    ref_func = ie_core.read_model(model=test_net_xml, weights=test_net_bin)
    assert func.name == ref_func.name
    assert func.batch_size == ref_func.batch_size
    ii_func = func.input_info
    ii_func2 = ref_func.input_info
    o_func = func.outputs
    o_func2 = ref_func.outputs
    assert ii_func.keys() == ii_func2.keys()
    assert o_func.keys() == o_func2.keys()


def test_read_model_as_path():
    ie_core = ov.Core()
    func = ie_core.read_model(model=Path(test_net_xml), weights=Path(test_net_bin))
    assert isinstance(func, ov.IENetwork)

    func = ie_core.read_model(model=test_net_xml, weights=Path(test_net_bin))
    assert isinstance(func, ov.IENetwork)

    func = ie_core.read_model(model=Path(test_net_xml))
    assert isinstance(func, ov.IENetwork)


def test_read_model_from_onnx():
    ie_core = ov.Core()
    func = ie_core.read_model(model=test_net_onnx)
    assert isinstance(func, ov.IENetwork)


def test_read_model_from_onnx_as_path():
    ie_core = ov.Core()
    func = ie_core.read_model(model=Path(test_net_onnx))
    assert isinstance(func, ov.IENetwork)
=======
def test_load_network(device):
    ie = Core()
    net = ie.read_network(model=test_net_xml, weights=test_net_bin)
    exec_net = ie.load_network(net, device)
    assert isinstance(exec_net, ExecutableNetwork)


def test_read_network():
    ie_core = Core()
    net = ie_core.read_network(model=test_net_xml, weights=test_net_bin)
    assert isinstance(net, IENetwork)

    net = ie_core.read_network(model=test_net_xml)
    assert isinstance(net, IENetwork)


def test_read_network_from_blob():
    ie_core = Core()
    model = open(test_net_xml).read()
    blob = blob_from_file(test_net_bin)
    net = ie_core.read_network(model=model, blob=blob)
    assert isinstance(net, IENetwork)


def test_read_network_from_blob_valid():
    ie_core = Core()
    model = open(test_net_xml).read()
    blob = blob_from_file(test_net_bin)
    net = ie_core.read_network(model=model, blob=blob)
    ref_net = ie_core.read_network(model=test_net_xml, weights=test_net_bin)
    assert net.name == ref_net.name
    assert net.batch_size == ref_net.batch_size
    ii_net = net.input_info
    ii_net2 = ref_net.input_info
    o_net = net.outputs
    o_net2 = ref_net.outputs
    assert ii_net.keys() == ii_net2.keys()
    assert o_net.keys() == o_net2.keys()


def test_read_network_as_path():
    ie_core = Core()
    net = ie_core.read_network(model=Path(test_net_xml), weights=Path(test_net_bin))
    assert isinstance(net, IENetwork)

    net = ie_core.read_network(model=test_net_xml, weights=Path(test_net_bin))
    assert isinstance(net, IENetwork)

    net = ie_core.read_network(model=Path(test_net_xml))
    assert isinstance(net, IENetwork)


def test_read_network_from_onnx():
    ie_core = Core()
    net = ie_core.read_network(model=test_net_onnx)
    assert isinstance(net, IENetwork)


def test_read_network_from_onnx_as_path():
    ie_core = Core()
    net = ie_core.read_network(model=Path(test_net_onnx))
    assert isinstance(net, IENetwork)
>>>>>>> 18aaaa79


def test_read_net_from_buffer():
    ie_core = Core()
    with open(test_net_bin, "rb") as f:
        bin = f.read()
    with open(model_path()[0], "rb") as f:
        xml = f.read()
<<<<<<< HEAD
    func = ie_core.read_model(model=xml, weights=bin)
    assert isinstance(func, ov.IENetwork)
=======
    net = ie_core.read_network(model=xml, weights=bin)
    assert isinstance(net, IENetwork)
>>>>>>> 18aaaa79


def test_net_from_buffer_valid():
    ie_core = Core()
    with open(test_net_bin, "rb") as f:
        bin = f.read()
    with open(model_path()[0], "rb") as f:
        xml = f.read()
    func = ie_core.read_model(model=xml, weights=bin)
    ref_func = ie_core.read_model(model=test_net_xml, weights=test_net_bin)
    assert func.name == ref_func.name
    assert func.batch_size == ref_func.batch_size
    ii_func = func.input_info
    ii_func2 = ref_func.input_info
    o_func = func.outputs
    o_func2 = ref_func.outputs
    assert ii_func.keys() == ii_func2.keys()
    assert o_func.keys() == o_func2.keys()


def test_get_version(device):
    ie = Core()
    version = ie.get_versions(device)
    assert isinstance(version, dict), "Returned version must be a dictionary"
    assert device in version, "{} plugin version wasn't found in versions"
    assert hasattr(version[device], "major"), "Returned version has no field 'major'"
    assert hasattr(version[device], "minor"), "Returned version has no field 'minor'"
    assert hasattr(version[device], "description"), "Returned version has no field 'description'"
    assert hasattr(version[device], "build_number"), "Returned version has no field 'build_number'"


def test_available_devices(device):
    ie = Core()
    devices = ie.available_devices
    assert device in devices, f"Current device '{device}' is not listed in " \
                              f"available devices '{', '.join(devices)}'"


def test_get_config():
    ie = Core()
    conf = ie.get_config("CPU", "CPU_BIND_THREAD")
    assert conf == "YES"


@pytest.mark.skipif(os.environ.get("TEST_DEVICE", "CPU") != "CPU",
                    reason=f"Cannot run test on device {os.environ.get('TEST_DEVICE')}, Plugin specific test")
def test_get_metric_list_of_str():
    ie = Core()
    param = ie.get_metric("CPU", "OPTIMIZATION_CAPABILITIES")
    assert isinstance(param, list), "Parameter value for 'OPTIMIZATION_CAPABILITIES' " \
                                    f"metric must be a list but {type(param)} is returned"
    assert all(isinstance(v, str) for v in param), \
        "Not all of the parameter values for 'OPTIMIZATION_CAPABILITIES' metric are strings!"


@pytest.mark.skipif(os.environ.get("TEST_DEVICE", "CPU") != "CPU",
                    reason=f"Cannot run test on device {os.environ.get('TEST_DEVICE')}, Plugin specific test")
def test_get_metric_tuple_of_two_ints():
    ie = Core()
    param = ie.get_metric("CPU", "RANGE_FOR_STREAMS")
    assert isinstance(param, tuple), "Parameter value for 'RANGE_FOR_STREAMS' " \
                                     f"metric must be tuple but {type(param)} is returned"
    assert all(isinstance(v, int) for v in param), \
        "Not all of the parameter values for 'RANGE_FOR_STREAMS' metric are integers!"


@pytest.mark.skipif(os.environ.get("TEST_DEVICE", "CPU") != "CPU",
                    reason=f"Cannot run test on device {os.environ.get('TEST_DEVICE')}, Plugin specific test")
def test_get_metric_tuple_of_three_ints():
    ie = Core()
    param = ie.get_metric("CPU", "RANGE_FOR_ASYNC_INFER_REQUESTS")
    assert isinstance(param, tuple), "Parameter value for 'RANGE_FOR_ASYNC_INFER_REQUESTS' " \
                                     f"metric must be tuple but {type(param)} is returned"
    assert all(isinstance(v, int) for v in param), "Not all of the parameter values for " \
                                                   "'RANGE_FOR_ASYNC_INFER_REQUESTS' metric are integers!"


@pytest.mark.skipif(os.environ.get("TEST_DEVICE", "CPU") != "CPU",
                    reason=f"Cannot run test on device {os.environ.get('TEST_DEVICE')}, Plugin specific test")
def test_get_metric_str():
    ie = Core()
    param = ie.get_metric("CPU", "FULL_DEVICE_NAME")
    assert isinstance(param, str), "Parameter value for 'FULL_DEVICE_NAME' " \
                                   f"metric must be string but {type(param)} is returned"


<<<<<<< HEAD
def test_query_model(device):
    ie = ov.Core()
    func = ie.read_model(model=test_net_xml, weights=test_net_bin)
    query_res = ie.query_model(model=func, device_name=device)
    ops_net = func.get_ordered_ops()
=======
def test_query_network(device):
    ie = Core()
    net = ie.read_network(model=test_net_xml, weights=test_net_bin)
    query_res = ie.query_network(network=net, device_name=device)
    func_net = net.get_function()
    ops_net = func_net.get_ordered_ops()
>>>>>>> 18aaaa79
    ops_net_names = [op.friendly_name for op in ops_net]
    assert [key for key in query_res.keys() if key not in ops_net_names] == [], \
        "Not all network layers present in query_model results"
    assert next(iter(set(query_res.values()))) == device, "Wrong device for some layers"


@pytest.mark.skipif(os.environ.get("TEST_DEVICE", "CPU") != "CPU", reason="Device independent test")
def test_register_plugin():
    ie = Core()
    ie.register_plugin("MKLDNNPlugin", "BLA")
<<<<<<< HEAD
    net = ie.read_model(model=test_net_xml, weights=test_net_bin)
    exec_net = ie.compile_model(net, "BLA")
    assert isinstance(exec_net, ov.ExecutableNetwork), \
=======
    net = ie.read_network(model=test_net_xml, weights=test_net_bin)
    exec_net = ie.load_network(net, "BLA")
    assert isinstance(exec_net, ExecutableNetwork), \
>>>>>>> 18aaaa79
        "Cannot load the network to the registered plugin with name 'BLA'"


@pytest.mark.skipif(os.environ.get("TEST_DEVICE", "CPU") != "CPU", reason="Device independent test")
def test_register_plugins():
    ie = Core()
    if platform == "linux" or platform == "linux2":
        ie.register_plugins(plugins_xml)
    elif platform == "darwin":
        ie.register_plugins(plugins_osx_xml)
    elif platform == "win32":
        ie.register_plugins(plugins_win_xml)

    net = ie.read_model(model=test_net_xml, weights=test_net_bin)
    exec_net = ie.compile_model(net, "CUSTOM")
    assert isinstance(exec_net,
                      ExecutableNetwork), "Cannot load the network to " \
                                          "the registered plugin with name 'CUSTOM' " \
                                          "registred in the XML file"


def test_create_IENetwork_from_nGraph():
    element_type = Type.f32
    param = Parameter(element_type, Shape([1, 3, 22, 22]))
    relu = ov.relu(param)
    func = Function([relu], [param], "test")
    cnnNetwork = IENetwork(func)
    assert cnnNetwork is not None
    func2 = cnnNetwork.get_function()
    assert func2 is not None
    assert len(func2.get_ops()) == 3<|MERGE_RESOLUTION|>--- conflicted
+++ resolved
@@ -72,100 +72,36 @@
     assert np.allclose(result, expected_output)
 
 
-<<<<<<< HEAD
 def test_compile_model(device):
-    ie = ov.Core()
-    func = ie.read_model(model=test_net_xml, weights=test_net_bin)
-    exec_net = ie.compile_model(func, device)
-    assert isinstance(exec_net, ov.ExecutableNetwork)
+    ie = Core()
+    net = ie.read_model(model=test_net_xml, weights=test_net_bin)
+    exec_net = ie.compile_model(net, device)
+    assert isinstance(exec_net, ExecutableNetwork)
 
 
 def test_read_model():
-    ie_core = ov.Core()
-    func = ie_core.read_model(model=test_net_xml, weights=test_net_bin)
-    assert isinstance(func, ov.IENetwork)
-
-    func = ie_core.read_model(model=test_net_xml)
-    assert isinstance(func, ov.IENetwork)
+    ie_core = Core()
+    net = ie_core.read_model(model=test_net_xml, weights=test_net_bin)
+    assert isinstance(net, IENetwork)
+
+    net = ie_core.read_model(model=test_net_xml)
+    assert isinstance(net, IENetwork)
 
 
 def test_read_model_from_blob():
-    ie_core = ov.Core()
-    model = open(test_net_xml).read()
-    blob = ov.blob_from_file(test_net_bin)
-    func = ie_core.read_model(model=model, blob=blob)
-    assert isinstance(func, ov.IENetwork)
-
-
-def test_read_model_from_blob_valid():
-    ie_core = ov.Core()
-    model = open(test_net_xml).read()
-    blob = ov.blob_from_file(test_net_bin)
-    func = ie_core.read_model(model=model, blob=blob)
-    ref_func = ie_core.read_model(model=test_net_xml, weights=test_net_bin)
-    assert func.name == ref_func.name
-    assert func.batch_size == ref_func.batch_size
-    ii_func = func.input_info
-    ii_func2 = ref_func.input_info
-    o_func = func.outputs
-    o_func2 = ref_func.outputs
-    assert ii_func.keys() == ii_func2.keys()
-    assert o_func.keys() == o_func2.keys()
-
-
-def test_read_model_as_path():
-    ie_core = ov.Core()
-    func = ie_core.read_model(model=Path(test_net_xml), weights=Path(test_net_bin))
-    assert isinstance(func, ov.IENetwork)
-
-    func = ie_core.read_model(model=test_net_xml, weights=Path(test_net_bin))
-    assert isinstance(func, ov.IENetwork)
-
-    func = ie_core.read_model(model=Path(test_net_xml))
-    assert isinstance(func, ov.IENetwork)
-
-
-def test_read_model_from_onnx():
-    ie_core = ov.Core()
-    func = ie_core.read_model(model=test_net_onnx)
-    assert isinstance(func, ov.IENetwork)
-
-
-def test_read_model_from_onnx_as_path():
-    ie_core = ov.Core()
-    func = ie_core.read_model(model=Path(test_net_onnx))
-    assert isinstance(func, ov.IENetwork)
-=======
-def test_load_network(device):
-    ie = Core()
-    net = ie.read_network(model=test_net_xml, weights=test_net_bin)
-    exec_net = ie.load_network(net, device)
-    assert isinstance(exec_net, ExecutableNetwork)
-
-
-def test_read_network():
-    ie_core = Core()
-    net = ie_core.read_network(model=test_net_xml, weights=test_net_bin)
-    assert isinstance(net, IENetwork)
-
-    net = ie_core.read_network(model=test_net_xml)
-    assert isinstance(net, IENetwork)
-
-
-def test_read_network_from_blob():
     ie_core = Core()
     model = open(test_net_xml).read()
     blob = blob_from_file(test_net_bin)
-    net = ie_core.read_network(model=model, blob=blob)
-    assert isinstance(net, IENetwork)
-
-
-def test_read_network_from_blob_valid():
+    net = ie_core.read_model(model=model, blob=blob)
+    assert isinstance(net, IENetwork)
+
+
+def test_read_model_from_blob_valid():
     ie_core = Core()
     model = open(test_net_xml).read()
     blob = blob_from_file(test_net_bin)
-    net = ie_core.read_network(model=model, blob=blob)
-    ref_net = ie_core.read_network(model=test_net_xml, weights=test_net_bin)
+    net = ie_core.read_model(model=model, blob=blob)
+    ref_net = ie_core.read_model(model=test_net_xml, weights=test_net_bin)
     assert net.name == ref_net.name
     assert net.batch_size == ref_net.batch_size
     ii_net = net.input_info
@@ -176,29 +112,28 @@
     assert o_net.keys() == o_net2.keys()
 
 
-def test_read_network_as_path():
-    ie_core = Core()
-    net = ie_core.read_network(model=Path(test_net_xml), weights=Path(test_net_bin))
-    assert isinstance(net, IENetwork)
-
-    net = ie_core.read_network(model=test_net_xml, weights=Path(test_net_bin))
-    assert isinstance(net, IENetwork)
-
-    net = ie_core.read_network(model=Path(test_net_xml))
-    assert isinstance(net, IENetwork)
-
-
-def test_read_network_from_onnx():
-    ie_core = Core()
-    net = ie_core.read_network(model=test_net_onnx)
-    assert isinstance(net, IENetwork)
-
-
-def test_read_network_from_onnx_as_path():
-    ie_core = Core()
-    net = ie_core.read_network(model=Path(test_net_onnx))
-    assert isinstance(net, IENetwork)
->>>>>>> 18aaaa79
+def test_read_model_as_path():
+    ie_core = Core()
+    net = ie_core.read_model(model=Path(test_net_xml), weights=Path(test_net_bin))
+    assert isinstance(net, IENetwork)
+
+    net = ie_core.read_model(model=test_net_xml, weights=Path(test_net_bin))
+    assert isinstance(net, IENetwork)
+
+    net = ie_core.read_model(model=Path(test_net_xml))
+    assert isinstance(net, IENetwork)
+
+
+def test_read_model_from_onnx():
+    ie_core = Core()
+    net = ie_core.read_model(model=test_net_onnx)
+    assert isinstance(net, IENetwork)
+
+
+def test_read_model_from_onnx_as_path():
+    ie_core = Core()
+    net = ie_core.read_model(model=Path(test_net_onnx))
+    assert isinstance(net, IENetwork)
 
 
 def test_read_net_from_buffer():
@@ -207,13 +142,8 @@
         bin = f.read()
     with open(model_path()[0], "rb") as f:
         xml = f.read()
-<<<<<<< HEAD
-    func = ie_core.read_model(model=xml, weights=bin)
-    assert isinstance(func, ov.IENetwork)
-=======
-    net = ie_core.read_network(model=xml, weights=bin)
-    assert isinstance(net, IENetwork)
->>>>>>> 18aaaa79
+    net = ie_core.read_model(model=xml, weights=bin)
+    assert isinstance(net, IENetwork)
 
 
 def test_net_from_buffer_valid():
@@ -222,16 +152,16 @@
         bin = f.read()
     with open(model_path()[0], "rb") as f:
         xml = f.read()
-    func = ie_core.read_model(model=xml, weights=bin)
-    ref_func = ie_core.read_model(model=test_net_xml, weights=test_net_bin)
-    assert func.name == ref_func.name
-    assert func.batch_size == ref_func.batch_size
-    ii_func = func.input_info
-    ii_func2 = ref_func.input_info
-    o_func = func.outputs
-    o_func2 = ref_func.outputs
-    assert ii_func.keys() == ii_func2.keys()
-    assert o_func.keys() == o_func2.keys()
+    net = ie_core.read_model(model=xml, weights=bin)
+    ref_net = ie_core.read_model(model=test_net_xml, weights=test_net_bin)
+    assert net.name == ref_net.name
+    assert net.batch_size == ref_net.batch_size
+    ii_net = net.input_info
+    ii_net2 = ref_net.input_info
+    o_net = net.outputs
+    o_net2 = ref_net.outputs
+    assert ii_net.keys() == ii_net2.keys()
+    assert o_net.keys() == o_net2.keys()
 
 
 def test_get_version(device):
@@ -300,23 +230,15 @@
                                    f"metric must be string but {type(param)} is returned"
 
 
-<<<<<<< HEAD
-def test_query_model(device):
-    ie = ov.Core()
-    func = ie.read_model(model=test_net_xml, weights=test_net_bin)
-    query_res = ie.query_model(model=func, device_name=device)
-    ops_net = func.get_ordered_ops()
-=======
 def test_query_network(device):
     ie = Core()
-    net = ie.read_network(model=test_net_xml, weights=test_net_bin)
+    net = ie.read_model(model=test_net_xml, weights=test_net_bin)
     query_res = ie.query_network(network=net, device_name=device)
     func_net = net.get_function()
     ops_net = func_net.get_ordered_ops()
->>>>>>> 18aaaa79
     ops_net_names = [op.friendly_name for op in ops_net]
     assert [key for key in query_res.keys() if key not in ops_net_names] == [], \
-        "Not all network layers present in query_model results"
+        "Not all network layers present in query_network results"
     assert next(iter(set(query_res.values()))) == device, "Wrong device for some layers"
 
 
@@ -324,15 +246,9 @@
 def test_register_plugin():
     ie = Core()
     ie.register_plugin("MKLDNNPlugin", "BLA")
-<<<<<<< HEAD
     net = ie.read_model(model=test_net_xml, weights=test_net_bin)
     exec_net = ie.compile_model(net, "BLA")
-    assert isinstance(exec_net, ov.ExecutableNetwork), \
-=======
-    net = ie.read_network(model=test_net_xml, weights=test_net_bin)
-    exec_net = ie.load_network(net, "BLA")
     assert isinstance(exec_net, ExecutableNetwork), \
->>>>>>> 18aaaa79
         "Cannot load the network to the registered plugin with name 'BLA'"
 
 
