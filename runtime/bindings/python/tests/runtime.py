# Copyright (C) 2018-2021 Intel Corporation
# SPDX-License-Identifier: Apache-2.0

"""Provide a layer of abstraction for an OpenVINO runtime environment."""

import logging
from typing import Dict, List, Union

import numpy as np
from openvino import Core, IENetwork, Blob, DataPtr

<<<<<<< HEAD
import ngraph as ng
from ngraph.exceptions import UserInputError
from ngraph.impl import Function, Node, PartialShape, Type
from ngraph.opset1.ops import result
from ngraph.utils.types import NumericData, get_shape, get_dtype
=======
from openvino.exceptions import UserInputError
from openvino.impl import Function, Node, PartialShape, Type
from openvino.opset1.ops import result
from openvino.utils.types import NumericData, get_shape, get_dtype
>>>>>>> 03424849

import tests

log = logging.getLogger(__name__)


def runtime(backend_name: str = "CPU") -> "Runtime":
    """Create a Runtime object (helper factory)."""
    return Runtime(backend_name)


def get_runtime():
    """Return runtime object."""
    if tests.BACKEND_NAME is not None:
        return runtime(backend_name=tests.BACKEND_NAME)
    else:
        return runtime()


def _convert_inputs(cnn_network: IENetwork) -> None:
    """WA converts unsupported input images formats."""
    precision_map = {
        "FP64": "FP32",
        "I64": "I32",
        "U32": "I32",
    }

    for cnn_input in cnn_network.input_info:
        try:
            _precision = precision_map[cnn_network.input_info[cnn_input].precision]
            cnn_network.input_info[cnn_input].precision = _precision
        except KeyError:
            pass


def _convert_val(val):
    """WA converts unsupported input values."""
    if type(val) is np.ndarray:
        if val.dtype == np.float64:
            return np.array(val, dtype=np.float32)
        elif val.dtype == np.int64:
            return np.array(val, dtype=np.int32)
        return np.array(val)

    return np.array(val, dtype=np.float32)


def apply_ng_type(output: DataPtr, ng_type: Type):
    ng_ie_supported_type_map = {
        Type.boolean.get_type_name(): "BOOL",
        Type.f32.get_type_name(): "FP32",
        Type.i8.get_type_name(): "I8",
        Type.i32.get_type_name(): "I32",
        Type.u8.get_type_name(): "U8",
    }
    if ng_type.get_type_name() in ng_ie_supported_type_map:
        output.precision = ng_ie_supported_type_map[ng_type.get_type_name()]


class Runtime(object):
    """Represents an nGraph runtime environment."""

    def __init__(self, backend_name: str) -> None:
        self.backend_name = backend_name
        log.debug("Creating Inference Engine for %s" % backend_name)
        self.backend = Core()
        assert backend_name in self.backend.available_devices, (
            'The requested device "' + backend_name + '" is not supported!'
        )

    def set_config(self, config: Dict[str, str]) -> None:
        """Set the inference engine configuration."""
        self.backend.set_config(config, device_name=self.backend_name)

    def __repr__(self) -> str:
        return "<Runtime: Backend='{}'>".format(self.backend_name)

    def computation(self, node_or_function: Union[Node, Function], *inputs: Node) -> "Computation":
        """Return a callable Computation object."""
        if isinstance(node_or_function, Node):
            ng_function = Function(node_or_function, inputs, node_or_function.name)
            return Computation(self, ng_function)
        elif isinstance(node_or_function, Function):
            return Computation(self, node_or_function)
        else:
            raise TypeError(
                "Runtime.computation must be called with an nGraph Function object "
                "or an nGraph node object an optionally Parameter node objects. "
                "Called with: %s",
                node_or_function,
            )


class Computation(object):
    """nGraph callable computation object."""

    def __init__(self, runtime: Runtime, ng_function: Function) -> None:
        self.runtime = runtime
        self.function = ng_function
        self.parameters = ng_function.get_parameters()
        self.results = ng_function.get_results()
        self.network_cache = {}

    def __repr__(self) -> str:
        params_string = ", ".join([param.name for param in self.parameters])
        return "<Computation: {}({})>".format(self.function.get_name(), params_string)

    def _get_ie_output_blob_name(self, outputs: Dict, ng_result: result) -> str:
        if len(self.results) == 1:
            return next(iter(outputs.keys()))
        else:
            output_tensor_name = ng.impl.util.get_tensor_name(ng_result)
            if (len(output_tensor_name) > 0):
                return output_tensor_name
            else:
                prev_layer = ng_result.input(0).get_source_output()
                out_name = prev_layer.get_node().get_friendly_name()
                if prev_layer.get_node().get_output_size() != 1:
                    out_name += "." + str(prev_layer.get_index())
                return out_name

    def _get_ie_output_blob_buffer(self, output_blobs: Dict[str, Blob], ng_result: result) -> np.ndarray:
        out_name = self._get_ie_output_blob_name(output_blobs, ng_result)
        out_blob = output_blobs[out_name]

        if out_blob.tensor_desc.layout == "SCALAR":
            return out_blob.buffer.reshape(())
        else:
            return out_blob.buffer

    def convert_buffers(self, source_buffers, target_dtypes):
        converted_buffers = []
        for i in range(len(source_buffers)):
            target_dtype = target_dtypes[i]
            # custom conversion for bf16
            if self.results[i].get_output_element_type(0) == Type.bf16:
                converted_buffers.append((source_buffers[i].view(np.uint32) >> 16).astype(np.uint16))
            else:
                converted_buffers.append(source_buffers[i].astype(target_dtype))
        return converted_buffers

    def __call__(self, *input_values: NumericData) -> List[NumericData]:
        """Run computation on input values and return result."""
        # Input validation
        if len(input_values) < len(self.parameters):
            raise UserInputError(
                "Expected %s params, received not enough %s values.", len(self.parameters), len(input_values)
            )
        # ignore not needed input values
        input_values = input_values[:len(self.parameters)]

        input_values = [_convert_val(input_value) for input_value in input_values]
        input_shapes = [get_shape(input_value) for input_value in input_values]

        param_names = [param.friendly_name for param in self.parameters]

        if self.network_cache.get(str(input_shapes)) is None:
            cnn_network = IENetwork(self.function)
            if self.function.is_dynamic():
                cnn_network.reshape(dict(zip(param_names, input_shapes)))
            # Convert unsupported inputs of the network
            _convert_inputs(cnn_network)
            self.network_cache[str(input_shapes)] = cnn_network
        else:
            cnn_network = self.network_cache[str(input_shapes)]

        # import pdb; pdb.set_trace()
        # set output blobs precission based on nG results
        for ng_result in self.results:
            ie_out_name = self._get_ie_output_blob_name(cnn_network.outputs, ng_result)
            apply_ng_type(cnn_network.outputs[ie_out_name], ng_result.get_output_element_type(0))

        executable_network = self.runtime.backend.load_network(cnn_network, self.runtime.backend_name)

        for parameter, input in zip(self.parameters, input_values):
            parameter_shape = parameter.get_output_partial_shape(0)
            input_shape = PartialShape(input.shape)
            if len(input.shape) > 0 and not parameter_shape.compatible(input_shape):
                raise UserInputError(
                    "Provided tensor's shape: %s does not match the expected: %s.",
                    input_shape,
                    parameter_shape,
                )

        request = executable_network.create_infer_request()
        request.infer(dict(zip(param_names, input_values)))

        # Set order of output blobs compatible with nG Function
        result_buffers = [self._get_ie_output_blob_buffer(request.output_blobs, result)
                          for result in self.results]

        # Since OV overwrite result data type we have to convert results to the original one.
        original_dtypes = [get_dtype(result.get_output_element_type(0)) for result in self.results]
        converted_buffers = self.convert_buffers(result_buffers, original_dtypes)
        return converted_buffers<|MERGE_RESOLUTION|>--- conflicted
+++ resolved
@@ -9,18 +9,10 @@
 import numpy as np
 from openvino import Core, IENetwork, Blob, DataPtr
 
-<<<<<<< HEAD
-import ngraph as ng
-from ngraph.exceptions import UserInputError
-from ngraph.impl import Function, Node, PartialShape, Type
-from ngraph.opset1.ops import result
-from ngraph.utils.types import NumericData, get_shape, get_dtype
-=======
 from openvino.exceptions import UserInputError
 from openvino.impl import Function, Node, PartialShape, Type
 from openvino.opset1.ops import result
 from openvino.utils.types import NumericData, get_shape, get_dtype
->>>>>>> 03424849
 
 import tests
 
