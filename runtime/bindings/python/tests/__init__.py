--- conflicted
+++ resolved
@@ -26,12 +26,8 @@
 xfail_accuracy = xfail_test(reason="Accuracy")
 xfail_issue_FLOAT_LIKE = xfail_test(reason="Use of bfloat16 or float16")
 xfail_issue_69444 = xfail_test(reason="failed with accuracy issue")
-<<<<<<< HEAD
-skip_issue_69443 = pytest.mark.skip(reason="Segmentation fault due to empty pads_begin, pads_end")
-=======
 xfail_issue_69443 = xfail_test(reason="Error in ref. implementation due to the empty pads_begin, pads_end")
 skip_issue_67415 = pytest.mark.skip(reason="RuntimeError: Unsupported data type for when filling blob!")
->>>>>>> 35ba404b
 xfail_issue_67415 = xfail_test(reason="RuntimeError: Unsupported data type for when filling blob!")
 xfail_issue_33488 = xfail_test(reason="RuntimeError: nGraph does not support the following ONNX operations: "
                                       "MaxUnpool")
