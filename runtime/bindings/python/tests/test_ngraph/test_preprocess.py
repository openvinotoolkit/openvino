# Copyright (C) 2021 Intel Corporation
# SPDX-License-Identifier: Apache-2.0

import numpy as np
import pytest

import openvino as ov
import openvino.opset8 as ops
from openvino.impl import Function, Output, Type
from openvino.utils.decorators import custom_preprocess_function
from openvino import Core
from tests.runtime import get_runtime
from openvino.preprocess import PrePostProcessor, ColorFormat, ResizeAlgorithm


def test_ngraph_preprocess_mean():
    shape = [2, 2]
    parameter_a = ops.parameter(shape, dtype=np.float32, name="A")
    model = parameter_a
    function = Function(model, [parameter_a], "TestFunction")

    p = PrePostProcessor(function)
    inp = p.input()
    prep = inp.preprocess()
    prep.mean(1.0)
    function = p.build()

    input_data = np.array([[1, 2], [3, 4]]).astype(np.float32)
    expected_output = np.array([[0, 1], [2, 3]]).astype(np.float32)

    runtime = get_runtime()
    computation = runtime.computation(function)
    output = computation(input_data)
    assert np.equal(output, expected_output).all()


def test_ngraph_preprocess_mean_vector():
    shape = [2, 2]
    parameter_a = ops.parameter(shape, dtype=np.float32, name="A")
    model = parameter_a
    function = Function(model, [parameter_a], "TestFunction")
    layout = ov.Layout("NCHW")

    p = PrePostProcessor(function)
    p.input().tensor().set_layout(layout)
    p.input().preprocess().mean([1., 2.])
    function = p.build()

    input_data = np.array([[1, 2], [3, 4]]).astype(np.float32)
    expected_output = np.array([[0, 0], [2, 2]]).astype(np.float32)

    runtime = get_runtime()
    computation = runtime.computation(function)
    output = computation(input_data)
    assert np.equal(output, expected_output).all()


def test_ngraph_preprocess_scale_vector():
    shape = [2, 2]
    parameter_a = ops.parameter(shape, dtype=np.float32, name="A")
    model = parameter_a
    function = Function(model, [parameter_a], "TestFunction")
    layout = ov.Layout("NCHW")

    p = PrePostProcessor(function)
    inp = p.input()
    inp.tensor().set_layout(layout)
    inp.preprocess().scale([0.5, 2.0])
    function = p.build()

    input_data = np.array([[1, 2], [3, 4]]).astype(np.float32)
    expected_output = np.array([[2, 1], [6, 2]]).astype(np.float32)

    runtime = get_runtime()
    computation = runtime.computation(function)
    output = computation(input_data)
    assert np.equal(output, expected_output).all()


def test_ngraph_preprocess_mean_scale_convert():
    shape = [2, 2]
    param1 = ops.parameter(shape, dtype=np.int32, name="A")
    param2 = ops.parameter(shape, dtype=np.int32, name="B")
    function = Function([param1, param2], [param1, param2], "TestFunction")

    @custom_preprocess_function
    def custom_preprocess(output: Output):
        return ops.abs(output)

    p = PrePostProcessor(function)
    inp2 = p.input(1)
    inp2.tensor().set_element_type(Type.i32)
    inp2.preprocess().convert_element_type(Type.f32).mean(1.).scale(2.)
    inp1 = p.input(0)
    inp1.preprocess().convert_element_type(Type.f32).mean(1.).custom(custom_preprocess)
    function = p.build()
<<<<<<< HEAD

    input_data1 = np.array([[0, 1], [2, -2]]).astype(np.int32)
    input_data2 = np.array([[1, 3], [5, 7]]).astype(np.int32)
    expected_output1 = np.array([[1, 0], [1, 3]]).astype(np.float32)
    expected_output2 = np.array([[0, 1], [2, 3]]).astype(np.float32)

    runtime = get_runtime()
    computation = runtime.computation(function)
    [output1, output2] = computation(input_data1, input_data2)
    assert np.equal(output1, expected_output1).all()
    assert np.equal(output2, expected_output2).all()


def test_ngraph_preprocess_input_by_tensor_name():
    shape = [2, 2]
    param1 = ops.parameter(shape, dtype=np.int32, name="A")
    param2 = ops.parameter(shape, dtype=np.int32, name="B")
    function = Function([param1, param2], [param1, param2], "TestFunction")

    @custom_preprocess_function
    def custom_preprocess(output: Output):
        return ops.abs(output)

    p = PrePostProcessor(function)
    inp2 = p.input("B")
    inp2.tensor().set_element_type(Type.i32)
    inp2.preprocess().convert_element_type(Type.f32).mean(1.).scale(2.)
    inp1 = p.input("A")
    inp1.preprocess().convert_element_type(Type.f32).mean(1.).custom(custom_preprocess)
    function = p.build()
=======
>>>>>>> bf504c00

    input_data1 = np.array([[0, 1], [2, -2]]).astype(np.int32)
    input_data2 = np.array([[1, 3], [5, 7]]).astype(np.int32)
    expected_output1 = np.array([[1, 0], [1, 3]]).astype(np.float32)
    expected_output2 = np.array([[0, 1], [2, 3]]).astype(np.float32)

    runtime = get_runtime()
    computation = runtime.computation(function)
    [output1, output2] = computation(input_data1, input_data2)
    assert np.equal(output1, expected_output1).all()
    assert np.equal(output2, expected_output2).all()


def test_ngraph_preprocess_input_output_by_name():
    shape = [2, 2]
    param1 = ops.parameter(shape, dtype=np.int32, name="A")
    param2 = ops.parameter(shape, dtype=np.int32, name="B")
    function = Function([param1, param2], [param1, param2], "TestFunction")

    @custom_preprocess_function
    def custom_preprocess(output: Output):
        return ops.abs(output)

    p = PrePostProcessor(function)
    inp2 = p.input("B")
    inp2.tensor().set_element_type(Type.i32)
    inp2.preprocess().convert_element_type(Type.f32).mean(1.).scale(2.)
    inp1 = p.input("A")
    inp1.preprocess().convert_element_type(Type.f32).mean(1.)
    out1 = p.output("A")
    out1.postprocess().custom(custom_preprocess)
    out2 = p.output("B")
    out2.postprocess().custom(custom_preprocess)
    function = p.build()

    input_data1 = np.array([[0, 1], [2, -2]]).astype(np.int32)
    input_data2 = np.array([[-1, 3], [5, 7]]).astype(np.int32)
    expected_output1 = np.array([[1, 0], [1, 3]]).astype(np.float32)
    expected_output2 = np.array([[1, 1], [2, 3]]).astype(np.float32)

    runtime = get_runtime()
    computation = runtime.computation(function)
    [output1, output2] = computation(input_data1, input_data2)
    assert np.equal(output1, expected_output1).all()
    assert np.equal(output2, expected_output2).all()


def test_ngraph_preprocess_output_postprocess():
    shape = [2, 2]
    parameter_a = ops.parameter(shape, dtype=np.int32, name="A")
    model = parameter_a
    function = Function(model, [parameter_a], "TestFunction")
    layout1 = ov.Layout("NCHW")
    layout2 = ov.Layout("NHWC")
    layout3 = [0, 1]

    @custom_preprocess_function
    def custom_postprocess(output: Output):
        return ops.abs(output)

    p = PrePostProcessor(function)
    inp = p.input()
    inp.tensor().set_layout(layout1)
    inp.preprocess().convert_element_type(Type.f32).mean([1., 2.])
    out = p.output()
    out.postprocess().convert_element_type(Type.f32) \
                     .convert_layout(layout2) \
                     .convert_layout(layout3).custom(custom_postprocess)
    function = p.build()

    input_data = np.array([[-1, -2], [-3, -4]]).astype(np.int32)
    expected_output = np.array([[2, 4], [4, 6]]).astype(np.float32)

    runtime = get_runtime()
    computation = runtime.computation(function)
    output = computation(input_data)
    assert np.equal(output, expected_output).all()


def test_ngraph_preprocess_spatial_static_shape():
    shape = [2, 2, 2]
    parameter_a = ops.parameter(shape, dtype=np.int32, name="A")
    model = parameter_a
    function = Function(model, [parameter_a], "TestFunction")
    layout = ov.Layout("CHW")

    color_format = ColorFormat.RGB

    p = PrePostProcessor(function)
    inp = p.input()
    inp.tensor().set_layout(layout).set_spatial_static_shape(2, 2).set_color_format(color_format, [])
    inp.preprocess().convert_element_type(Type.f32).mean([1., 2.])
    inp.network().set_layout(layout)
    out = p.output()
    out.tensor().set_layout(layout).set_element_type(Type.f32)
    out.network().set_layout(layout)
    function = p.build()

    input_data = np.array([[[1, 2], [3, 4]], [[5, 6], [7, 8]]]).astype(np.int32)
    expected_output = np.array([[[0, 1], [2, 3]], [[3, 4], [5, 6]]]).astype(np.float32)

    runtime = get_runtime()
    computation = runtime.computation(function)
    output = computation(input_data)
    assert np.equal(output, expected_output).all()


@pytest.mark.parametrize(
    "algorithm, color_format1, color_format2, is_failing",
    [(ResizeAlgorithm.RESIZE_LINEAR, ColorFormat.UNDEFINED, ColorFormat.BGR, True),
     (ResizeAlgorithm.RESIZE_NEAREST, ColorFormat.RGB, ColorFormat.I420_SINGLE_PLANE, True),
     (ResizeAlgorithm.RESIZE_NEAREST, ColorFormat.RGB, ColorFormat.I420_THREE_PLANES, True),
     (ResizeAlgorithm.RESIZE_LINEAR, ColorFormat.RGB, ColorFormat.NV12_SINGLE_PLANE, True),
     (ResizeAlgorithm.RESIZE_LINEAR, ColorFormat.RGB, ColorFormat.RGBX, True),
     (ResizeAlgorithm.RESIZE_LINEAR, ColorFormat.RGB, ColorFormat.BGRX, True),
     (ResizeAlgorithm.RESIZE_LINEAR, ColorFormat.RGB, ColorFormat.NV12_TWO_PLANES, True),
     (ResizeAlgorithm.RESIZE_LINEAR, ColorFormat.UNDEFINED, ColorFormat.I420_SINGLE_PLANE, True),
     (ResizeAlgorithm.RESIZE_CUBIC, ColorFormat.RGB, ColorFormat.UNDEFINED, True),
     (ResizeAlgorithm.RESIZE_CUBIC, ColorFormat.RGB, ColorFormat.BGR, False),
     (ResizeAlgorithm.RESIZE_CUBIC, ColorFormat.BGR, ColorFormat.RGB, False),
     (ResizeAlgorithm.RESIZE_CUBIC, ColorFormat.BGR, ColorFormat.RGBX, True),
     (ResizeAlgorithm.RESIZE_CUBIC, ColorFormat.BGR, ColorFormat.BGRX, True),
     (ResizeAlgorithm.RESIZE_NEAREST, ColorFormat.BGR, ColorFormat.I420_SINGLE_PLANE, True),
     (ResizeAlgorithm.RESIZE_NEAREST, ColorFormat.BGR, ColorFormat.I420_THREE_PLANES, True),
     (ResizeAlgorithm.RESIZE_NEAREST, ColorFormat.BGR, ColorFormat.NV12_SINGLE_PLANE, True),
     (ResizeAlgorithm.RESIZE_NEAREST, ColorFormat.BGR, ColorFormat.NV12_TWO_PLANES, True),
     (ResizeAlgorithm.RESIZE_NEAREST, ColorFormat.BGR, ColorFormat.UNDEFINED, True)])
def test_ngraph_preprocess_steps(algorithm, color_format1, color_format2, is_failing):
    shape = [1, 1, 3, 3]
    parameter_a = ops.parameter(shape, dtype=np.float32, name="A")
    model = parameter_a
    function = Function(model, [parameter_a], "TestFunction")
    layout1 = ov.Layout("NCWH")
    layout2 = ov.Layout("NCHW")

    custom_processor = PrePostProcessor(function)
    inp = custom_processor.input()
    inp.tensor().set_layout(layout1).set_color_format(color_format1, [])
    inp.preprocess().mean(1.).resize(algorithm, 3, 3).convert_layout(layout2).convert_color(color_format2)

    if is_failing:
        with pytest.raises(RuntimeError) as e:
            function = custom_processor.build()
        assert "is not convertible to" in str(e.value)
    else:
        function = custom_processor.build()
        input_data = np.array([[[[1, 2, 3], [4, 5, 6], [7, 8, 9]]]]).astype(np.float32)
        expected_output = np.array([[[[0, 3, 6], [1, 4, 7], [2, 5, 8]]]]).astype(np.float32)

        runtime = get_runtime()
        computation = runtime.computation(function)
        output = computation(input_data)
        assert np.equal(output, expected_output).all()


def test_ngraph_preprocess_postprocess_layout():
    shape = [1, 1, 3, 3]
    parameter_a = ops.parameter(shape, dtype=np.float32, name="A")
    model = parameter_a
    function = Function(model, [parameter_a], "TestFunction")
    layout1 = ov.Layout("NCWH")
    layout2 = ov.Layout("NCHW")

    p = PrePostProcessor(function)
    inp = p.input()
    inp.tensor().set_layout(layout1)
    inp.preprocess().mean(1.).convert_layout(layout2).reverse_channels()
    out = p.output()
    out.postprocess().convert_layout([0, 1, 2, 3])
    function = p.build()

    input_data = np.array([[[[1, 2, 3], [4, 5, 6], [7, 8, 9]]]]).astype(np.float32)
    expected_output = np.array([[[[0, 3, 6], [1, 4, 7], [2, 5, 8]]]]).astype(np.float32)

    runtime = get_runtime()
    computation = runtime.computation(function)
    output = computation(input_data)
    assert np.equal(output, expected_output).all()


def test_ngraph_preprocess_reverse_channels():
    shape = [1, 2, 2, 2]
    parameter_a = ops.parameter(shape, dtype=np.float32, name="A")
    model = parameter_a
    function = Function(model, [parameter_a], "TestFunction")
    layout1 = ov.Layout("NCWH")

    p = PrePostProcessor(function)
    inp = p.input()
    inp.tensor().set_layout(layout1)
    inp.preprocess().mean(1.).reverse_channels()
    function = p.build()

    input_data = np.array([[[[1, 2], [3, 4]], [[5, 6], [7, 8]]]]).astype(np.float32)
    expected_output = np.array([[[[4, 5], [6, 7]], [[0, 1], [2, 3]]]]).astype(np.float32)

    runtime = get_runtime()
    computation = runtime.computation(function)
    output = computation(input_data)
    assert np.equal(output, expected_output).all()


def test_ngraph_preprocess_resize_algorithm():
    shape = [1, 1, 3, 3]
    parameter_a = ops.parameter(shape, dtype=np.float32, name="A")
    model = parameter_a
    function = Function(model, [parameter_a], "TestFunction")
    resize_alg = ResizeAlgorithm.RESIZE_CUBIC
    layout1 = ov.Layout("NCWH")

    p = PrePostProcessor(function)
    inp = p.input()
    inp.tensor().set_layout(layout1)
    inp.preprocess().mean(1.).resize(resize_alg, 3, 3)
    function = p.build()

    input_data = np.array([[[[1, 2, 3], [4, 5, 6], [7, 8, 9]]]]).astype(np.float32)
    expected_output = np.array([[[[0, 1, 2], [3, 4, 5], [6, 7, 8]]]]).astype(np.float32)

    runtime = get_runtime()
    computation = runtime.computation(function)
    output = computation(input_data)
    assert np.equal(output, expected_output).all()


def test_ngraph_preprocess_model():
    model = bytes(b"""<net name="add_model" version="10">
    <layers>
    <layer id="0" name="x" type="Parameter" version="opset1">
        <data element_type="i32" shape="2,2,2"/>
        <output>
            <port id="0" precision="FP32">
                <dim>2</dim>
                <dim>2</dim>
                <dim>2</dim>
            </port>
        </output>
    </layer>
    <layer id="1" name="y" type="Parameter" version="opset1">
        <data element_type="i32" shape="2,2,2"/>
        <output>
            <port id="0" precision="FP32">
                <dim>2</dim>
                <dim>2</dim>
                <dim>2</dim>
            </port>
        </output>
    </layer>
    <layer id="2" name="sum" type="Add" version="opset1">
        <input>
            <port id="0">
                <dim>2</dim>
                <dim>2</dim>
                <dim>2</dim>
            </port>
            <port id="1">
                <dim>2</dim>
                <dim>2</dim>
                <dim>2</dim>
            </port>
        </input>
        <output>
            <port id="2" precision="FP32">
                <dim>2</dim>
                <dim>2</dim>
                <dim>2</dim>
            </port>
        </output>
    </layer>
    <layer id="3" name="sum/sink_port_0" type="Result" version="opset1">
        <input>
            <port id="0">
                <dim>2</dim>
                <dim>2</dim>
                <dim>2</dim>
            </port>
        </input>
    </layer>
    </layers>
    <edges>
    <edge from-layer="0" from-port="0" to-layer="2" to-port="0"/>
    <edge from-layer="1" from-port="0" to-layer="2" to-port="1"/>
    <edge from-layer="2" from-port="2" to-layer="3" to-port="0"/>
    </edges>
</net>""")
    core = Core()
    function = core.read_model(model=model)

    @custom_preprocess_function
    def custom_preprocess(output: Output):
        return ops.abs(output)

    p = PrePostProcessor(function)
    p.input(1).preprocess().convert_element_type(Type.f32).scale(0.5)
    p.input(0).preprocess().convert_element_type(Type.f32).mean(5.)
    p.output(0).postprocess().custom(custom_preprocess)
    function = p.build()

    input_data = np.array([[[1, 2], [3, 4]], [[5, 6], [7, 8]]]).astype(np.float32)
    expected_output = np.array([[[2, 1], [4, 7]], [[10, 13], [16, 19]]]).astype(np.float32)

    runtime = get_runtime()
    computation = runtime.computation(function)
    output = computation(input_data, input_data)

    assert np.equal(output, expected_output).all()<|MERGE_RESOLUTION|>--- conflicted
+++ resolved
@@ -94,39 +94,6 @@
     inp1 = p.input(0)
     inp1.preprocess().convert_element_type(Type.f32).mean(1.).custom(custom_preprocess)
     function = p.build()
-<<<<<<< HEAD
-
-    input_data1 = np.array([[0, 1], [2, -2]]).astype(np.int32)
-    input_data2 = np.array([[1, 3], [5, 7]]).astype(np.int32)
-    expected_output1 = np.array([[1, 0], [1, 3]]).astype(np.float32)
-    expected_output2 = np.array([[0, 1], [2, 3]]).astype(np.float32)
-
-    runtime = get_runtime()
-    computation = runtime.computation(function)
-    [output1, output2] = computation(input_data1, input_data2)
-    assert np.equal(output1, expected_output1).all()
-    assert np.equal(output2, expected_output2).all()
-
-
-def test_ngraph_preprocess_input_by_tensor_name():
-    shape = [2, 2]
-    param1 = ops.parameter(shape, dtype=np.int32, name="A")
-    param2 = ops.parameter(shape, dtype=np.int32, name="B")
-    function = Function([param1, param2], [param1, param2], "TestFunction")
-
-    @custom_preprocess_function
-    def custom_preprocess(output: Output):
-        return ops.abs(output)
-
-    p = PrePostProcessor(function)
-    inp2 = p.input("B")
-    inp2.tensor().set_element_type(Type.i32)
-    inp2.preprocess().convert_element_type(Type.f32).mean(1.).scale(2.)
-    inp1 = p.input("A")
-    inp1.preprocess().convert_element_type(Type.f32).mean(1.).custom(custom_preprocess)
-    function = p.build()
-=======
->>>>>>> bf504c00
 
     input_data1 = np.array([[0, 1], [2, -2]]).astype(np.int32)
     input_data2 = np.array([[1, 3], [5, 7]]).astype(np.int32)
